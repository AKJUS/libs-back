--- conflicted
+++ resolved
@@ -4628,38 +4628,11 @@
       return NSZeroRect;
     }
   
-<<<<<<< HEAD
   if (monitors != NULL)
     {
       boundsRect = monitors[screen].frame;
     }
-=======
-#ifdef HAVE_XRANDR
-  XRRScreenResources *screen_res;
-  XRROutputInfo      *output_info;
-  screen_res = XRRGetScreenResources(dpy, RootWindow(dpy, screen));
-  if (screen_res != NULL && screen_res->noutput > 0)
-    {
-      output_info = XRRGetOutputInfo(dpy, screen_res, screen_res->outputs[screen]);
-      if (NULL != output_info && 0 != output_info->crtc)
-        {
-          XRRCrtcInfo *crtc_info;
-          crtc_info = XRRGetCrtcInfo(dpy, screen_res, output_info->crtc);
-          boundsRect = NSMakeRect(crtc_info->x, crtc_info->y,
-                                  crtc_info->width, crtc_info->height);
-        }
-    }
-  XRRFreeScreenResources(screen_res);
-#endif
->>>>>>> c79b2a7b
   
-  // no XRandr available or XRR call failed
-  if (NSEqualRects(boundsRect, NSZeroRect))
-    {
-      boundsRect = NSMakeRect(0, 0, DisplayWidth(dpy, screen),
-			      DisplayHeight(dpy, screen));
-    }
-
   return boundsRect;
 }
 
