--- conflicted
+++ resolved
@@ -1,4 +1,3 @@
-<<<<<<< HEAD
 2020-01-26  Sergii Stoian  <stoyan255@gmail.com>
 
 	* Source/x11/XGServerWindow.m (boundsForScreen:): use `screen` variable
@@ -42,7 +41,7 @@
 	* configure.ac: check for availability of Xrandr library.
 	* config.h.in: added default value for Xrandr usage.
 	* configure: regenerate.
-=======
+
 2020-01-17  Sergii Stoian  <stoyan255@gmail.com>
 
 	* Source/art/shfill.m:,
@@ -62,7 +61,6 @@
 	* Source/art/composite.m: fixed type formatting specifiers.
 	* Source/art/FTFontEnumerator.m (load_font_configuration): fixed type
 	formatting specifiers.
->>>>>>> 111add7e
 
 2020-01-16  Sergii Stoian  <stoyan255@gmail.com>
 
