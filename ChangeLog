<<<<<<< HEAD
2020-02-07  Sergii Stoian  <stoyan255@gmail.com>

	* Source/x11/XGServerWindow.m (_OSFrameToXFrame:for:):,
	(_OSFrameToXHints:for:): use Xlib screen height instead of monitor's
	because we convert coordinates to Xlib area.

	* Source/x11/XGServerEvent.m (processEvent:): update monitor_id from
	NSWindow's screen number (it could change after event processing).
	(mouseLocationOnScreen:window:): use Xlib screen height instead of
	monitor's. Added comment to code that should be probably removed
	later.

2020-02-03  Sergii Stoian  <stoyan255@gmail.com>

	* Source/x11/XWindowBuffer.m (windowBufferForWindow:depthInfo:): use
	renamed	XGServer's `screenVisual` and `screenDepth` methods.

	* Source/x11/XIMInputServer.m (initWithDelegate:name:):
	use `+xDisplay` instead	of `xCurrentDisplay`. 
	(clientWindowRect:): ditto.

	* Headers/x11/XGServerWindow.h (_gswindow_device_t):
	renamed `screen` to `screen_id`. `monitor_id` element was added -
	this is an index of element in MonitorDevice array.
	* Source/x11/XGServerWindow.m:
	Removed `screen` parameter from methods which contains it in name.
	Methods were renamed to remove `Screen` and `FromScreen`.
	(_OSFrameToXFrame:for:): use `monitor_id` instead of `screen`.
	(_OSFrameToXHints:for:): ditto.
	(_XFrameToOSFrame:for:): ditto.
	(_checkStyle:): use renamed methods and `screen_id` window structure
	element.
	(_rootWindow): renamed from _rootWindowForScreen:, use `defScreen`
	instead of removed parameter `screen`, set window structure element
	`monitor_id` to 0.
	(_createBuffer:): use `screen_id` window structure.
	(window::::): use renamed methods, `defScreen`, `screen_id` and
	`monitor_id` window scructure elements.
	(nativeWindow:::::): ditto.
	(setbackgroundcolor::): ditto.
	(miniwindow:): ditto.
	(_createAppIconPixmaps): removed unused `screen` local variable, use
	renamed `screenRContext` method.
	(orderwindow:::): use `screen_id` window structure element.
	(movewindow::): use `screen_id` window structure element as a parameter
	to `boundsForScreen`.
	(windowbounds:): ditto.
	(windowlist): use renamed `_rootWindow` method.
	(setMouseLocation:onScreen:): user renamed methods.
	(_blankCursor): ditto.
	(imagecursor:::): ditto
	(recolorcursor:::): ditto.
	(screenList): change with assumption that Xlib screen is one per application.
	Failback code to RandR-related always creates arrays with one element (no
	enumeration needed). Create `monitor` structure in failback (non-RandR) code.
	Use `screen_id` MonitorDevice structure element to hold	Xlib screen ID.
	(windowDepthForScreen:): assume that `screen` parameter is a Xlib screen ID,
	simplify code - `screen` will be used with RandR or not.
	(availableDepthsForScreen:): changed with assumption that `screen` is a index
	of element in `monitors` structure.

	* Source/x11/XGServerEvent.m:
	use renamed methods and `screen_id` window structure element.

	* Headers/x11/XGServer.h
	Removed `screen` parameter from methods which contains it in name.
	Methods were renamed to remove `Screen` and `FromScreen`.
	(MonitorDevice): `screen_id` was added.

	* Source/x11/XGServer.m:
	use `screen_id` and rename mathods according to XGServer,h.
	(_initXContext): initialize `monitors` array early here before first
	use (calls to XGServerWindow methods).

	* Source/x11/XGDragView.m (XDPY): use `monitor_id` in `boundForScreen:`
	call.

	* Source/cairo/XGCairoSurface.m: use `xDisplayRootWindow` XGServer's method.

	* Source/art/ARTContext.m (setupDrawInfo:): use `xDisplayRootWindow`
	XGServer's method.


2020-01-31  Sergii Stoian  <stoyan255@gmail.com>

	* Source/x11/XGServerWindow.m (screenList): join RandR and non-RandR
	code. Failback to Xlib generic method if any no RandR available or
	RandR function call was unsuccessful. In Xlib generic method fill in
	monitors array with values.
	(boundsForScreen:): use values from cached `monitors` array since
	-screenList fills it on both cases with or without RandR available.

2020-01-30  Sergii Stoian  <stoyan255@gmail.com>

	* Headers/x11/XGServer.h: new structure `MonitorDevice` and ivar
	`monitors`for holding cache of monitor's parameters (depth, resolution,
	frame). New ivar `monitorsCount` - holds number of items in `monitors` for
	RandR or X11 screen count otherwise.
	* Source/x11/XGServerWindow.m (screenList): new method for RandR mode -
	enumerates monitors and caches their parameters. Returns array of monitors'
	indices to get access to monitors` items.
	(boundsForScreen:): use cached `frame` parameter of specified monitor.
	Use `monitorsCount` instead of ScreenCount().
	(windowDepthForScreen:): renamed method parameter; append `x_` prefix to
	`Screen *` internal variable; validate `screen` parameter value; use
	`defScreen` for RandR enabled code.
	(availableDepthsForScreen:): ditto.
	(resolutionForScreen:): renamed method parameter; validate `screen`
	parameter value.
	(boundsForScreen:): renamed method parameter.

	* Source/x11/XGServer.m (dealloc): free `monitors` if it was used.
=======
2020-92-07 Fred Kiefer <FredKiefer@gmx.de>

	* Source/x11/XGServerWindow.m (swapColors): Made code more
	explicit and removed additional copy before calling this function.
	This function should now do what the comment above it says.
	(alphaMaskForImage): Slightly cleaner code.
	* Source/x11/XGServerEvent.m: Prevent compiler warning by moving method.

2020-01-31  Sergii Stoian  <stoyan255@gmail.com>

	* Source/x11/XGServerWindow.m (boundsForScreen:): check for number of
	XRandR's ouputs.

2010-01-31  Riccardo Mottola <rm@gnu.org>

	* Source/x11/XGServerWindow.m (boundsForScreen:):
	Check if Xrandr did not succeed and provide fallback.
>>>>>>> c79b2a7b

2020-01-26  Sergii Stoian  <stoyan255@gmail.com>

	* Source/x11/XGServerWindow.m (boundsForScreen:): use `screen` variable
	to identify output in RandR screen resources. Use `boundsRect` local
	variable as return vaalue storage. Cleanup.

	* Source/x11/XGServerEvent.m (processEvent:),
	* Source/x11/XGServer.m (_initXContext): catch and process RandR event
	on default screen.

2020-01-24  Sergii Stoian  <stoyan255@gmail.com>

	* Source/x11/XGServerWindow.m (_OSFrameToXFrame:for:): use
	-boundsForScreen: to get correct screen dimensions if RandR is supported.
	(_OSFrameToXHints:for:): ditto.
	(_XFrameToOSFrame:for:): ditto.
	(movewindow::): ditto.
	(windowbounds:): ditto.
	(setMouseLocation:onScreen:): ditto.
	* Source/x11/XGDragView.m: ditto.

	* Source/x11/XGServerEvent.m (processEvent:): destroy NSScreen screens
	list to be regenereated on next call. This change updates ivars of
	NSScreen (_frame, _depth) by recreating NSScreen instances.
	(mouseLocationOnScreen:window:): use -boundsForScreen: to get correct
	screen dimensions if RandR is supported.

2020-01-23  Sergii Stoian  <stoyan255@gmail.com>

	* Headers/x11/XGServer.h (GSDisplayServer): RandR event and error base
	ivars were added.
	* Source/x11/XGServer.m (_initXContext): get RandR event and error base.
	* Source/x11/XGServerWindow.m (boundsForScreen:): if Xrandr support
	enabled get screen dimensions using Xrandr objects.
	* Source/x11/XGServerEvent.m (processEvent:): process Xrandr event and
	send NSApplicationDidChangeScreenParametersNotification.
	* Source/x11/XGServer.m	(_initXContext): subscribe to the Xrandr event.

2020-01-22  Sergii Stoian  <stoyan255@gmail.com>

	* configure.ac: check for availability of Xrandr library.
	* config.h.in: added default value for Xrandr usage.
	* configure: regenerate.

2020-01-17  Sergii Stoian  <stoyan255@gmail.com>

	* Source/art/shfill.m:,
	* Source/art/path.m:,
	* Source/art/image.m (DPSimage:::::::::::):
	fixed type formatting specifiers.

	* Source/art/ftfont.m: removed include to ftfont-old.m.
	(drawString:at::to::::::::color::::transform:deltas:::widthChar:drawinfo:):,
	(drawGlyphs::at::to::::::color::::transform:drawinfo:):,
	(drawGlyphs::at::to::::::alpha::color::::transform:drawinfo:):,
	(bezierpath_funcs):,
	fixed type formatting specifiers; moved interface declaration of FTFontInfo
	to ftfont.h; removed GCCism.

	* Source/art/ftfont.h: moved interface declaration of FTFontInfo here.
	* Source/art/composite.m: fixed type formatting specifiers.
	* Source/art/FTFontEnumerator.m (load_font_configuration): fixed type
	formatting specifiers.

2020-01-16  Sergii Stoian  <stoyan255@gmail.com>

	* Source/x11/XGServerEvent.m (_handleTakeFocusAtom:forContext:): use
	lowerCamelCase for objects and underscores for primitive types;
	do not ignore TakeFocus request if no key window was set
	and main application menu receives request.

2020-01-14  Sergii Stoian  <stoyan255@gmail.com>

	* Source/x11/XGServerWindow.m (alphaMaskForImage): renamed from
	image_mask().
	(swapColors): new function to convert colors from ARGB order into RGBA
	(big-endian systems) or BGRA (little-endian systems).
	(_createAppIconPixmaps): use swapColors() and remove unused code.
	(restrictWindow:toImage:): use alphaMaskForImage().
	(imagecursor:::): use swapColors() and remove unused code.
	(ALPHA_THRESHOLD): removed duplicate of definition.

2020-01-13  Sergii Stoian  <stoyan255@gmail.com>

	* Source/x11/XGServerWindow.m (_createNetIcon:result:size:): fixed
	off-by-one mistake during alpha handling. Enable disabled code and
	remove temprorary one.
	(window::::): set NetWM icon to window for all EWMH capable WMs even
	it's WindowMaker.
	(image_mask): new function to create alpha mask for image. It's based
	on xgps_cursor_mask() code with additional argument `alpha_treshold`.
	This function may be used for images (alpha_treshold == 0) with real
	alpha mask and for cursors (if no Xcursor library is used - no alpha
	is used, no shadows in cursors, alpha_treshold == 158 is used to cut
	transparent pixels).
	(_createAppIconPixmaps): icon pixmap creation rewritten to support
	images with alpha channel using wraster functions. Use image_mask().
	(restrictWindow:toImage:): use image_mask() instead of
	xgps_cursor_mask().
	(xgps_cursor_mask): removed as image_mask() replaced it.
	Guard xgps_cursor_image( with #if - will not be compiled if Xcursor
	is used.
	(imagecursor:::): use image_mask() instead of xgps_cursor_mask().

2019-12-24 Fred Kiefer <FredKiefer@gmx.de>

	* Source/cairo/CairoFontInfo.m: Revert to the old defaults for
	hinting and allow for all possible values to be set.

2019-05-19 Fred Kiefer <FredKiefer@gmx.de>

	* Source/cairo/CairoFontInfo.m,
	* Source/fontconfig/FCFontEnumerator.m: Small cleanup of last pull
	request.

2019-05-19 Fred Kiefer <FredKiefer@gmx.de>

	* .gitignore: Add copied files as they should never be commited.
	* Headers/fontconfig/FCFaceInfo.h: Add method displaName.
	* Source/art/FTFontEnumerator.m: Retain the display name.
	* Source/fontconfig/FCFaceInfo.m,
	* Source/fontconfig/FCFontInfo.m,
	* Source/art/ftfont.m: Implement the method displayName.
	* Source/cairo/CairoFontInfo.m: Enable font hinting and use
	subpixel antialias if the variable back-art-subpixel-text is set.
	* Source/fontconfig/FCFontEnumerator.m: Better handling of font
	names, weight and the order of fonts.
	Merged huge pull request by Jeff Teunissen <deek@d2dc.net>

2019-04-20  Sergii Stoian  <stoyan255@ukr.net>

	* Source/x11/XGServerWindow.m (standardcursor::): Getting of
	XC_fleur as GSCloseHandCursor was removed because it loads in
	NSCursor as image.

2019-04-18  Sergii Stoian  <stoyan255@gmail.com>

	* Source/x11/XGServerWindow.m (standardcursor::): revert resizing
	cursor names to the old values upon request of project owner.

2019-04-17  Sergii Stoian  <stoyan255@gmail.com>

	* Source/x11/XGServerWindow.m (getStandardBitmap): send `bitmapFormat`
	to _convertToFormatBitsPerSample::::::::. Fixes display of colored
	mouse cursor images.
	(standardcursor::): cleanup in Xlib cursors handling. Additional
	cursor types were added: GSClosedHandCursor, GSOpenHandCursor.
	Removed GSDisappearingItemCursor type handling - it loads in NSCursor
	from image.

2019-04-12  Sergii Stoian  <stoyan255@gmail.com>

	* Source/x11/XGServerEvent.m (mouseOptionsChanged:): change double-click
	minimum value to 200 and default to 300.

2019-04-11  Sergii Stoian  <stoyan255@gmail.com>

	* Source/x11/XGServerEvent.m (processEvent:): do not send event if
	disabled menu mouse button was released.

2019-04-11  Sergii Stoian  <stoyan255@ukr.net>

	* Source/x11/XGServerEvent.m (initializeMouse): new method. Calls
	-mouseOptionsChanged: and setups observer for defaults changes.
	(mouseOptionsChanged:): new method. Read mouse properties from user
	defaults.
	(processEvent:): respect mouse options on ButtonPress and
	ButtonRelease events.

	* Source/x11/XGServer.m (dealloc): remove notification observer.

2019-04-06  Sergii Stoian  <stoyan255@ukr.net>

	* Source/x11/XGServerWindow.m (hideApplication:): new method name for
	`hidewindow`.

2019-04-05  Sergii Stoian  <stoyan255@gmail.com>

	* Headers/x11/XGServerWindow.h (GSMaxWMProtocols): increased number to support
	WMFHideApplication.
	* Headers/x11/XGGeneric.h: Atoms _WINDOWMAKER_WM_FUNCTION, _GNUSTEP_WM_HIDE_APP
	were added.

	* Source/x11/XGServerWindow.m (_setSupportedWMProtocols:): added
	_GNUSTEP_WM_HIDE_APP protocol suport to the window protocols.
	(hidewindow:): implementation of GSDisplayServer method.
	* Source/x11/XGServerEvent.m (processEvent:): process _GNUSTEP_WM_HIDE_APP
	client message.

2019-04-04  Sergii Stoian  <stoyan255@ukr.net>

	* Source/x11/XGServerEvent.m (processEvent:):
	Send double-click on appicon to the WindowMaker.

2019-04-02  Sergii Stoian  <stoyan255@gmail.com>

	* Source/x11/XGServerWindow.m:
	(orderwindow:::) Map application icon window without focus flickering
	for applications executed with argument `-autolaunch YES` in WindowMaker
	environment.

2019-03-26 Sergii Stoian <stoyan255@gmail.com>
	* Source/x11/XGServerWindow.m:
	(setwindowlevel::) Set `Utility` window type for NSFloatingWindowLevel.

2019-01-04 Fred Kiefer <FredKiefer@gmx.de>

	* Documentation/news.texi: Fill in some details for pending release.

2019-01-04 Fred Kiefer <FredKiefer@gmx.de>

	* Source/opal/OpalGState.m: Add colour handling for all the
	different colour spaces.

2018-12-31 Pavel Shlyak <pvshlyak@edu.hse.ru>

	* Source/x11/convert.c: Don't leak memory on error handling

2018-12-02 Fred Kiefer <FredKiefer@gmx.de>

	* Source/gsc/GSGState.m (-setColor:state:): Don't copy values onto themselves.

2018-09-16  Fred Kiefer <FredKiefer@gmx.de>

	* Source/opal/OpalContext.m (-initWithGraphicsPort:flipped:): Implement.
	* Source/opal/OpalContext.m (-GSSetDevice:::): Get height from
	surface if no y value is given.
	* Source/opal/OpalSurface.m: Rewrite to handle the case where
	device is not set.

2018-07-16  Fred Kiefer <FredKiefer@gmx.de>

	* Source/x11/XGServerWindow.m (_setupRootWindow): Make sure the
	root name variable is null terminated.

2018-06-20  Fred Kiefer <FredKiefer@gmx.de>

	* Source/x11/XGServerWindow.m: Check for bytes_after_ret in
	PropGetCheckProperty. Attempt to improve the window border detection.
	Based on idea by Tom MacSween <Tom.MacSween@crins-sinrc.ca>

2018-05-01  Fred Kiefer <FredKiefer@gmx.de>

	* Headers/x11/XGGeneric.h: Move all atoms in XGGeneric data structure.
	* Source/x11/XGServerEvent.m,
	* Source/x11/XGServerWindow.m: Use atoms from XGGeneric.
	* Headers/x11/XGServer.h,
	* Source/x11/XGServerEvent.m (-windowManagerName): New method to
	get the name of the window manager.

2018-03-03 Riccardo Mottola <rm@gnu.org>

	* configure.ac
	* configure
	Be consistent in prepending flags to existing LDFLAGS and CPPLFLAGS.

2018-02-25  Yavor Doganov  <yavor@gnu.org>

	* Tools/font_cacher.1: New file.
	* Tools/GNUmakefile: Build font_cacher only if WITH_XFT=no.
	Install the manpage conditionally.
	* configure.ac: Add deprecation warning for art/xlib/xdps.
	* configure: Regenerate.

2018-02-09  Yavor Doganov  <yavor@gnu.org>

	* Source/x11/XGServer.m (_initXContext): Call XInitThreads to
	enable drawing in secondary threads.

2018-02-05  Yavor Doganov  <yavor@gnu.org>

	* Headers/xlib/GSXftFontInfo.h (GSXftFontInfo): Inherit from
	the FCFontInfo class.
	(GSXftFaceInfo, GSXftFontEnumerator): New classes inheriting from
	FCFaceInfo and FCFontEnumerator.
	* Source/xlib/GSXftFontInfo.m: Assume fontconfig is available;
	remove HAVE_FC define and !HAVE_FC code.
	(allFonts): Remove.
	(FcFont, FcFontEnumerator): Remove implementations.
	(GSXftFontEnumerator): Override +faceInfoClass and +fontWithName:.
	(Ones, coveredCharacterSet): Remove, not needed anymore.
	(advancementForGlyph:): Add support for glyph caching.
	(setupAttributes): Obtain pattern from the GSXftFaceInfo
	instance.  Remove unnecessary code for setting ivars already set
	by the superclass.  Set lineHeight to capHeight.
	* Source/xlib/XGContext.m (initializeBackend) [HAVE_XFT]: Remove
	HAVE_FC conditional.  Set fontEnumerator to GSXftFontEnumerator.
	* Source/xlib/GNUmakefile (xlib_OBJC_FILES): Add fontconfig files
	in the WITH_XFT conditional.

2018-01-21  Yavor Doganov  <yavor@gnu.org>

	* configure.ac: Add FREETYPE_LIBS to LIBS when building xlib.
	* configure: Regenerate

2018-01-20  Yavor Doganov  <yavor@gnu.org>

	* configure.ac: Detect freetype with PKG_CHECK_MODULES.
	* configure: Regenerate.

2018-01-03  Yavor Doganov  <yavor@gnu.org>

	* pkg.m4: Update to serial 12.
	* configure.ac: Use PKG_PROG_PKG_CONFIG to detect pkg-config.
	Remove all PKG_* shell variables.
	* configure: Regenerate.

2018-01-01  Ivan Vucica <ivan@vucica.net>

	* ANNOUNCE
	* Documentation/news.texi
	* NEWS
	* README
	* Version:
	Releasing 0.26.2 to coincide with the -gui release.

2017-12-21  Ivan Vucica <ivan@vucica.net>

	* ANNOUNCE
	* Documentation/news.texi
	* README
	* Version
	* NEWS:
	Releasing 0.26.1 to coincide with the -gui release.

2017-12-10  Ivan Vucica <ivan@vucica.net>

	* ANNOUNCE
	* Documentation/news.texi
	* README:
	Added release notes to news.texi and regenerated the rest for
	0.26.0 release.

2017-10-01  Ivan Vucica <ivan@vucica.net>

	* Documentation/news.texi:
	Add stub 0.26.0 entry.

	* Version:
	Bump to 0.26.0.

2017-07-17  Daniel Ferreira <dtf@stanford.edu>

	* Source/opal/GNUmakefile: add OpalBridge.m to project.
	* Source/opal/OpalBridge.m:
	Implement a bridge between NSColor and CGColorRef and a stub for a
	bridge between NSImage and CGImageRef. This improves compatibility with
	Quartz.

2017-07-17  Daniel Ferreira <dtf@stanford.edu>

	* Headers/opal/OpalSurface.h
	* Source/opal/OpalContext.m
	* Source/opal/OpalSurface.m:
	In Quartz, the "graphics port" bound to an NSGraphicsContext (subclassed
	by OpalContext) is a CGContext. We currently initialize one in
	OpalSurface if it does not exist, however we do not allow the client to
	initialize a graphics context with a custom graphics port, which should
	be allowed. We have enabled this feature.

2017-07-31  Fred Kiefer <FredKiefer@gmx.de>

	* Source/cairo/CairoGState.m (-DPSshow:): Get DPSshow: to work on
	scaled windows.

2017-04-16  Fred Kiefer <FredKiefer@gmx.de>

	* Source/gsc/GSGState.m
	* Source/x11/XGDragView.m
	* Source/x11/XGServerWindow.m
	* Source/x11/XWindowBuffer.m
	Fix some clang static analyser warnings reported by
	Sebastian Reitenbach <sebastia@l00-bugdead-prods.de>.

2017-04-04  Ivan Vucica <ivan@vucica.net>

	* Releasing 0.25.1.

2017-01-17  Fred Kiefer <FredKiefer@gmx.de>

	* Headers/x11/XGGeneric.h: Remove obsolte atom.
	* Source/x11/XGServerWindow.m: Clean up code.
	* Source/x11/XGServerWindow.m (-setwindowlevel::): Try to set
	better level for tool tip windows.

2017-01-08  Fred Kiefer <FredKiefer@gmx.de>

	* Source/x11/XGServerWindow.m (-_checkStyle:): Ignore invalid
	border information.

2016-08-02  Fred Kiefer <FredKiefer@gmx.de>

	* Source/opal/OpalFontInfo.m
	Correct the calculation of line height.
	* Source/opal/OpalGState.m
	Adjust font placement to changed height.
	* Source/opal/OpalSurface.m
	Better debug output.

2016-07-15  Fred Kiefer <FredKiefer@gmx.de>

	* Source/gsc/GSStreamContext.m:
	Output the Postscript font name.

2016-06-16  Ivan Vucica <ivan@vucica.net>

        * ANNOUNCE:
        * NEWS:
        * README:
        * Version:
	Releasing 0.25.0.

2016-04-28  Ivan Vucica <ivan@vucica.net>

	* Headers/cairo/Win32CairoGState.h:
	Partially applying r39615 from testplant branch to fix a build
	error on MinGW.
	Patch by Seong-Gu Lee <sgleehd@gmail.com>.

2016-04-06  Ivan Vucica <ivan@vucica.net>

	* Source/gsc/GSGState.m:
	Remove extraneous semicolons.
	Patch by mlytwyn (cherrypicked from testplant branch, r39614).

	* Source/cairo/Win32CairoGState.m:
	Implement dealloc/copyWithZone on Win32CairoGState instance.
	Patch by mlytwyn (cherrypicked from testplant branch, r39618).

	* Source/gsc/GSGState.m:
	Add return type 'id' to -[GSGState copyWithZone:] method definition.
	Patch by mlytwyn (cherrypicked from testplant branch, r39619).

2016-03-01  Seong Gu Lee <sgleehd@gmail.com>

	* Headers/win32/WIN32Server.h: tweak for compilation on 64bit windows

2015-12-13  Fred Kiefer <FredKiefer@gmx.de>

	* Source/opal/OpalFontInfo.m
	Prevent a compiler warning.
	* Source/opal/OpalGState.m
	* Source/opal/OpalSurface.m
	Correct the bitmap flags used.
	Add a few missing function calls.

2015-11-25 Riccardo Mottola <rm@gnu.org>

	* configure
	* configure.ac
	* config.h.in
	Specifically check for X11/extensions/sync.

	* Headers/x11/XGServer.h
	* Headers/x11/XGServerWindow.h
	* Source/x11/XGServer.m
	* Source/x11/XGServerEvent.m
	* Source/x11/XGServerWindow.m
	Enable Sync only on explicit presence of sync.h, not just Xext.


2015-11-13  Wolfgang Lux  <wolfgang.lux@gmail.com>

	* Source/x11/XGServerWindow.m (_setupRootWindow, window::::):
	Create an empty app icon window before eventually checking the
	window frame offsets when using WindowMaker. This fixes the issue
	that the first GNUstep application started under WindowMaker did
	not get a proper application menu.

2015-11-03  Fred Kiefer <FredKiefer@gmx.de>

	* Source/x11/XGServerEvent.m (-processEvent:): For repeated keys
	only eat up the KeyRelease events and pass on all KeyPress.

2015-10-28  Fred Kiefer <FredKiefer@gmx.de>

	* Source/cairo/CairoGState.m (-GSReadRect:, -DPSimage:..:):
	Drawing speedup for slow machines.
	Patch by Josh Freeman <gnustep_lists@twilightedge.com>

2015-10-16  Fred Kiefer <FredKiefer@gmx.de>

	* Source/x11/XGServerEvent.m (-processEvent:): Move repeate key
	detection from process_key_event() to here to enable filtering out
	keyUp events as Cocoa does.

2015-10-09  Fred Kiefer <FredKiefer@gmx.de>

	* Source/gsc/GSContext.m: Set some defaults.

2015-10-03  Fred Kiefer <FredKiefer@gmx.de>

	* Headers/gsc/GSGState.h
	* Source/gsc/GSContext.m
	* Source/gsc/GSGState.m
	* Source/cairo/CairoGState.m
	Implement per gstate methods for antialias, patternPhase and
	compositingOperation.

2015-09-20  Fred Kiefer <FredKiefer@gmx.de>

	* Source/cairo/CairoGState.m: Preliminary support for anti alias
	setting for path drawing.

2015-08-13  Fred Kiefer <FredKiefer@gmx.de>

	* Source/win32/WIN32Server.m (process_char):
	Fix bug that caused F11 keypresses to become F12.
	Patch by Adam Fox <adam.fox@testplant.com>

2015-06-05  Fred Kiefer <FredKiefer@gmx.de>

        * configure.ac: Fix configure for mingw
        * configure: Regenerated
	Patch by Marcian Lytwyn <marcian.lytwyn@advcsi.com>

2015-05-26 Sebastian Reitenbach <sebastia@l00-bugdead-prods.de>

	* Source/cairo/CairoGState.m
	  abs -> fabs
	* Source/x11/XGGLContext.m
	  format string fix
	* Headers/x11/XGOpenGL.h
	  glxminorversion is int, not long int

2015-05-22  Fred Kiefer <FredKiefer@gmx.de>

	* Source/cairo/CairoGState.m: Add support for image interpolation
	setting in context.
	Patch by Josh Freeman <gnustep_lists@twilightedge.com>

2015-05-22  Fred Kiefer <FredKiefer@gmx.de>

	* Source/gsc/GSGState.m (_fillRect:withPattern:): Add support for
	patternPhase.
	Patch by Josh Freeman <gnustep_lists@twilightedge.com>

2015-05-18 Riccardo Mottola <rm@gnu.org>

	* GNUmakefile.postamble
	Correctly run config.status again.

2015-05-16  Richard Frith-Macdonald <rfm@gnu.org>

        * Documentation/news.texi:
        * ANNOUNCE:
        * NEWS:
        * README:
        * Version:
	Bugfix release 0.24.1

2015-05-13 Riccardo Mottola <rm@gnu.org>

        * configure.ac
        Copied from base: only warn if compiler is different from the one
	configured in make
        * configure
        regenerated

2015-05-12 Riccardo Mottola <rm@gnu.org>

	* configure.ac
	pick up gnustep make configured CC, CPP, CXX and check they are
	consistent with how make was configured
	* configure
	regenerated

2015-03-31  Germán Arias <germanandre@gmx.es>

	* Source/win32/WIN32Server.m (-windowEventProc:, -process_mouse_event:):
	Start tracking the mouse at the first mouse movement (as suggested in
	a note at MSDN documentation) so the window receives the WM_MOUSELEAVE
	message when the mouse leave the client area. I don't use the message
	WM_NCMOUSEMOVE, as suggested by Fred, because when the user moves
	fast the mouse this messages is not generated. But we receive the
	WM_MOUSELEAVE message no matter if the mouse move fast or not. This
	approach make unnecessary handle the message WM_NCMOUSEMOVE. I also
	remove a redundant line in WM_MOUSELEAVE.

2015-03-23  Germán Arias <germanandre@gmx.es>

	* Source/win32/WIN32Server.m (-windowEventProc:, -process_mouse_event:):
	Add code to handle the case when the mouse leave the window, move over
	a nonclient area, update the cursor or when the user open a
	contextual menu. Also handle the first mouse movement inside the
	window and save the cursor if we should preserve it between different
	windows. Sometimes there is a problem with the cursor if the user
	open a contextual menu after resize the window. But this seems
	other issue.

2015-03-22  Fred Kiefer <FredKiefer@gmx.de>

	* Source/x11/XGServerEvent.m (-processEvent:): Reenable Richard's
	frontend based expose code.
	* Source/x11/XGServerWindow.m (-window::::, -_checkStyle:): Don't
	use CWBackPixel, as the window background may be different.

2015-03-21  Fred Kiefer <FredKiefer@gmx.de>

	* Headers/x11/XGGeneric.h
	* Source/x11/XGServerWindow.m: Correct name for atom
	net_wm_state_modal_atom. Use this atom to try to set the state for
	dialog windows to modal.

2015-02-27  Germán Arias <germanandre@gmx.es>

	* Source/cairo/CairoContext.m (-flushGraphics:):
	* Source/cairo/Win32CairoSurface.m (-initWithDevice:): Apply fix
	from TestPlant branch to solve problem with windows with backing
	store type NSBackingStoreRetained, which are not displayed correclty
	on MS Windows. With this fix those windows are displayed as
	buffered windows.
	* Source/win32/WIN32Server.m (-setWindowdevice:forContext:): The
	windows with autodisplay set to NO aren't displayed correctly on
	Windows, no matter the backing store type used. And trying to
	redisplay these windows here in the server not takes effect. So if
	the window have set autodisplay to NO, we change it to YES before
	create the window. This problem affects the tooltips, but this
	solution is different to the one used in the TestPlant branch.
	Because that solution involves changes in the side of GUI.

2014-10-25  Fred Kiefer <FredKiefer@gmx.de>

	* Source/cairo/CairoGState.m (-compositeGState:...fraction:):
	Disable workaround for cairo > 1.8 for cairo > 1.13.
	Patch by Edwin Ancaer <eancaer@gmail.com>

2014-05-24  Fred Kiefer <FredKiefer@gmx.de>

	* configure.ac: Fix wrong assumption about Xft's .pc file that
	leads to build failure with -Wl,--no-undefined.
	Patch by Yavor Doganov  <yavor@gnu.org>

2014-05-07  Fred Kiefer <FredKiefer@gmx.de>

	* Tools/gpbs.m: Revert last change and correct the implementation
	and usage of gpbs_log.

2014-05-06  Ivan Vucica <ivan@vucica.net>

	* Tools/gpbs.m: Removed barely used, overly complex and almost
	certainly buggy logging code.

2014-05-05  Ivan Vucica <ivan@vucica.net>

	* ChangeLog: Corrected year for some recent commits.
	* GNUmakefile: Added use of Master/deb.make.
	* gnustep-back.spec.in: Added some details needed for Debian
	packaging.

2014-01-27  Fred Kiefer <FredKiefer@gmx.de>

	* Source/win32/WIN32Server.m (LoadDisplayMonitorInfo):
	Switch monitor logging to Debug level.
	Patch by Jonathan Gillaspie <jonathan.gillaspie@testplant.com>

2014-01-19  Fred Kiefer <FredKiefer@gmx.de>

	* Source/art/blit.m(MPRE): Remove compiler warning.
	* Source/art/image.m(-DPSimage:::::::::::): Correct parameter
	types. Fixes bug #41274.

2014-01-08  Fred Kiefer <FredKiefer@gmx.de>

	* configure: Remove duplicate addition of Xext.
	* configure.ac: Regenerate.

2014-01-05 Niels Grewe <niels.grewe@halbordnung.de>

	* Source/x11/XGServerWindow.m: Remove redundant method.

2014-01-05  Fred Kiefer <FredKiefer@gmx.de>

        * Source/x11/XGServerWindow.m(-_checkStyle:): Change NSLog into
	NSDebugLLog.

2014-01-01 Niels Grewe <niels.grewe@halbordnung.de>

        * Source/x11/XGServerWindow.m: Implement method to get
	the XWindow ID of the a window from its window number.

2013-12-29  Fred Kiefer <FredKiefer@gmx.de>

	* Source/cairo/CairoGState.m (-GSSetFont:),
	* Source/cairo/CairoFaceInfo.m (-drawGlyphs:...): Use scaled font
	directly.

2013-12-26  Fred Kiefer <FredKiefer@gmx.de>

	* Source/xlib/GSXftFontInfo.m
	* Source/xlib/XGFontManager.m
	* Source/xlib/XGBitmap.m: Remove some compiler warnings.

2013-12-24  Richard Frith-Macdonald <rfm@gnu.org>

        * Version: bump to 0.24.0

2013-12-23  Fred Kiefer <FredKiefer@gmx.de>

        * Update release notes to prepare for upcoming release.

2013-12-23  Fred Kiefer <FredKiefer@gmx.de>

	* Source/cairo/CairoFaceInfo.m (-fontFace): Warn about the usage
	of non-scalable fonts.

2013-12-18  Fred Kiefer <FredKiefer@gmx.de>

	* Source/x11/XGServerWindow.m (-_createBuffer, -windowbacking::,
	-setWindowdevice:forContext:): Move code from last patch around a bit.

2013-12-18  Eric Wasylishen  <ewasylishen@gmail.com>

	* Source/x11/XGServerWindow.m (-_createBuffer): Fix a big
	memory leak noticed by Riccardo with the cairo backend,
	by #ifdef-ing out this method when using cairo.

2013-12-13  Fred Kiefer <FredKiefer@gmx.de>

	* Source/x11/XGDragView.m (-_xWindowAcceptingDnDDescendentOf:...):
	Correct to work with kwin window decoration.

2013-12-13  Fred Kiefer <FredKiefer@gmx.de>

	* Tools/xpbs.m (-xProvideSelection:): Leave enough space for all
	possible types.
	* Source/x11/XGDragView.m: Simplify D&D window detection code.

2013-09-29  Fred Kiefer <FredKiefer@gmx.de>

	* Headers/opal/OpalSurface.h
	* Source/opal/OpalSurface.m: Make the -device method public.
	* Headers/opal/OpalContext.h: Remove method definitions.
	* Source/opal/OpalContext.m: Limit the accepted image types.

2013-09-29  Fred Kiefer <FredKiefer@gmx.de>

	* Headers/opal/OpalSurface.h
	* Source/opal/OpalSurface.m: Remove compiler warnings.
	* Source/opal/OpalContext.m: Move -flushGraphics method to here.
	* Source/opal/OpalGState.m: Simplify -DPSimage. Evaluate CGCTX
	only once per method.

2013-09-29  Fred Kiefer <FredKiefer@gmx.de>

	* Headers/opal/OpalGState.h: Clean up to reduce warnings.
	* Source/opal/OpalGState.m: Add missing path and matrix methods.
	Remove warnings. Remove unneeded code. Reorder code to allow for
	easier comparison with GSGState.
	* Source/opal/OpalContext.m: Add missing includes to get shm
	completion working. Adjust to changes in OpalGState.

2013-09-23  Eric Wasylishen  <ewasylishen@gmail.com>

	* Source/opal/OpalGState.m: move variable declaration outside
	of for loop

2013-09-23  Ivan Vucica <ivan@vucica.net>

	* Source/opal/OpalGState.m:
	Fixed a compile error (extra #endif).

	Added -DPSsetdash:::.

	Added stub -DPSsetstrokeadjust:.

2013-09-23  Ivan Vucica <ivan@vucica.net>

	* Source/opal/OpalGState.m:
	* Source/opal/OpalSurface.m:
	Cutting down on junk code and unneeded output.

2013-09-23  Ivan Vucica <ivan@vucica.net>

	* Source/opal/OpalContext.m:
	Once again pretending we're not drawing on screen. This is a temporary
	fix for -DPSimage:.

	-DPSgsave is now passed on to current gstate before GSContext is given
	chance to replace it.

	Changes relating to rename of OpalSurface and OpalGState methods
	-cgContext to -CGContext.

	* Source/opal/OpalGState.m:
	Apparently mostly functional -compositeGState:. Includes disabled
	modification of code from CairoGState.

	Apparently functional -drawGState.

	-DPSsetlinecap: stub (need to match linecap constants.)
	-DPSsetmiterlimit:.

	Extended -copyWithZone: to assign a 'default' OpalGStateRef to the
	newly copied gstate in case we currently have no context. This is
	done by creating a context and copying whatever's in that context
	onto the new OpalGState.

	Improved -DPSinitgraphics by setting the device offset that was
	set here and calling CGContextSaveGState() as many times as it
	was supposed to be called while CGContext did not exist. Noted
	that we should, instead of recreating contexts, just reset the
	internal GState of Opal.

	Added -GSSetCTM:.

	-flushGraphics no longer 'flushes' rect 0,0,1024,1024. Now it instead
	queries surface for its size.

	In case surface exists but not the CGContext, -DPSgsave creates it.
	Otherwise, it records that gsave should be run upon context
	creation.

	Added -DPSsetlinewidth:.

	Changes relating to rename of OpalSurface and OpalGState methods
	-cgContext to -CGContext.

	* Source/opal/OpalSurface.m:
	Added reminder of how we should handle recreation of CGContexts.

	Disabled non-doublebuffered windows. (We always need a backing
	CGBitmapContext so we can implement -compositeGState: and -drawGState:.

	Added accessors -x11CGContext and -backingCGContext.

	Fixed bug where sometimes we'd get incorrect expose values and would
	try to incorrectly copy the backing image, stretching the resulting
	on-screen image.

	Added -size accessor.

	* Headers/opal/OpalGState.h:
	Some accessors. _CGContextSaveGStatesOnContextCreation ivar.

	* Headers/opal/OpalSurface.h:
	New and renamed accessors.

2013-09-19  Ivan Vucica <ivan@vucica.net>

	* Source/opal/OpalContext.m:
	Added GState switcher -DPSsetgstate:. See description of
	_opGState in OpalGState.h.

	* Headers/opal/OpalGState.h:
	Added _opGState i-var and relevant accessors.

	* Source/opal/OpalGState.m:
	Instead of yellow rectangle, -compositeGState:... method *should*
	now be painting doublebuffered content from the 'other' GState,
	but sadly does not. This needs debugging.

	Implemented -copyWithZone:. See description of _opGState in
	OpalGState.h to see how and why is _opGState used in this class,
	how it is being copied and why it's alright to keep it nil during
	-init and even after -DPSinitgraphics, but needs to be set in
	-copyWithZone:.

	Added -setOPGState: and -OPGState accessors for the _opGState
	field.

2013-09-18  Ivan Vucica <ivan@vucica.net>

	* Source/opal/OpalSurface.m:
	Enabled doublebuffering. Fixed some debug code, disabled some other
	debug code.

2013-09-17  Eric Wasylishen  <ewasylishen@gmail.com>

	* Source/opal/OpalFontInfo.m: Use new OPFontGetGlyphWithCharacter to
	properly look up the glyph for a character.

2013-09-17  Ivan Vucica <ivan@vucica.net>

	* Source/opal/OpalFontInfo.m:
	Removed some dead code.

	* Source/opal/OpalGState.m:
	Fixed erroneous offset of glyphs by taking -defaultLineHeightForFont,
	multiplying by 0.66, and adding that to pt.y. No idea why 0.66
	is the right number.

2013-09-17  Ivan Vucica <ivan@vucica.net>

	* Source/opal/OpalContext.m:
	Added note that -supportsDrawGState should be implemented.

	* Source/opal/OpalGState.m:
	Fixed temporary code for painting colored rectangles in place of text.
	Partially fixed -GSShowGlyphsWithAdvances::: by removing temporary code
	for painting colored rectangles, and by setting text matrix in
	GSSetFont:.

2013-09-17  Eric Wasylishen  <ewasylishen@gmail.com>

	* Source/opal/OpalFontInfo.m: Move font space to user space conversion
	to a separate method. Implement -glyphIsEncoded:, -advancementForGlyph:,
	-glyphForCharacter:, -glyphWithName:.

	For -boundingRectForGlyph:, and -widthOfString:, return fake, fixed
	values.
	* Source/opal/OpalContext.m: Fix -isDrawingToScreen implementation;
	it now returns YES. This has the unfortunate side effect of breaking
	image drawing... but, on the positive side, causes NSLayoutManager
	to make calls to GSShowGlyphsWithAdvances in batches of up to
	16 glyphs, instead of one at a time...!
	* Source/opal/OpalGState.m: Implement -GSSetFont:, and make
	-GSShowGlyphsWithAdvances: call CGContextShowGlyphsWithAdvances

	Overall state is glyphs are drawn.. they appear upside down,
	and the glyph runs only seem to draw at (0, 0).

2013-09-17  Ivan Vucica <ivan@vucica.net>

	* Source/opal/OpalFontInfo.m:
	Fixed scale of metrics by using unitsPerEm and pointSize.

2013-09-17  Ivan Vucica <ivan@vucica.net>

	* configure:
	* configure.ac:
	Added fontconfig and freetype as dependencies for Opal. configure
	script is not actually regenerated from configure.ac and contains
	a simplified piece of code which just appends relevant options to
	CPPFLAGS and LIBS.

	* Source/opal/GNUmakefile:
	Added fontconfig/ implementation files, like it was done in cairo
	backend.

	* Headers/opal/OpalFaceInfo.h:
	* Source/opal/OpalFaceInfo.m:
	Now copied from CairoFaceInfo and modified to use Core Graphics.

	* Headers/opal/OpalFontInfo.h:
	* Source/opal/OpalFontInfo.m:
	Now copied from CairoFontInfo. Starting modifying to use the Core
	Graphics. Currently font metrics are not correctly scaled.

	* Source/opal/OpalFontEnumerator.m:
	* Headers/opal/OpalFontEnumerator.h:
	Now copied from CairoFaceInfo. Modified to use the classes in the
	Opal backend.

	* Source/opal/OpalGState.m:
	Added DPSrlineto:: and DPSrmoveto::.

	* Source/fontconfig/FCFontInfo.m:
	* Headers/fontconfig/FCFontInfo.h:
	Removed a cairo-backend-specific method.

2013-09-10  Ivan Vucica <ivan@vucica.net>

	* Source/fontconfig/FCFontInfo.m:
	* Source/fontconfig/FCFontEnumerator.m:
	* Source/fontconfig/FCFaceInfo.m:
	* Headers/fontconfig/FCFontInfo.h:
	* Headers/fontconfig/FCFontEnumerator.h:
	* Headers/fontconfig/FCFaceInfo.h:
	* Source/cairo/CairoFontEnumerator.m:
	* Source/cairo/CairoFaceInfo.m:
	* Source/cairo/CairoFontInfo.m:
	* Headers/cairo/CairoFontInfo.h:
	* Headers/cairo/CairoFontEnumerator.h:
	* Headers/cairo/CairoFaceInfo.h:
	In preparation for reusing this code in the Opal backend,
	moved fontconfig code to a dedicated set of classes that are now
	superclasses of Cairo backend's font classes.

	* Source/cairo/GNUmakefile:
	Added fontconfig font classes directly to GNUmakefile for Cairo
	backend.

	It would be better if these had something like their own distinct
	GNUmakefile that produces a static library which would then be
	linked into Cairo. But the only backends that will use this are,
	for now, Cairo and Opal. So the ugliness and extra maintenance
	in case more classes are added should be, for now, acceptable.

	* Source/cairo/CairoGState.m:
	Fixed a mistake in a NSDebugMLLog() call's format. A percentage
	symbol was placed before word "self", resulting in compiler's
	interpretation as "%s".

2013-09-10  Eric Wasylishen  <ewasylishen@gmail.com>

	* Source/x11/XIMInputServer.m: If the requested XIM
	style (the GSXIMInputMethodStyle user default) is not available,
	fall back to using a stlye that both the X server and
	GNUstep support, if any. Also, add support for NoneStyle, which
	is for simple input methods that don't have any visualization.
	Problem reported and tested by Riccardo.

2013-09-09  Ivan Vucica <ivan@vucica.net>

	* Source/opal/OpalFontInfo.m:
	Implemented -defaultLineHeightForFont, the key to getting
	GNUstep layouting system to use information provided in
	-advancementForGlyph:.

	Without that, the textcontainer->linefrags does not get
	created.

2013-09-08  Fred Kiefer <FredKiefer@gmx.de>

	* Source/x11/XGGLContext.m,
	* Source/x11/XGGLFormat.m: Better error reporting by converting
	glGetError() to a string.

2013-08-21  Eric Wasylishen  <ewasylishen@gmail.com>

	* Source/x11/XIMInputServer.m: Add the setlocale(LC_CTYPE, "") call
	back that I removed last year (r35152).

	I tested the fcitx input method, and without the setlocale call,
	XOpenIM would fail. I'm not sure what the best plan is in the long
	term, I wanted to avoid calling setlocale from the core frameworks
	but in this case xlib seems to require it.

2013-08-02  Ivan Vucica <ivan@vucica.net>

	* Source/opal/OpalContext.m:
	Implementation of -graphicsPort that returns a CGContext

	* Source/opal/OpalGState.m:
	-Stubs for -DPSsetlinejoin:, -DPSsetlinecap:, -DPSsetmiterlimit:
	-Implementation of -DPSimage::::::::::: for 32-bit RGB colorspaces

2013-07-29  Fred Kiefer <FredKiefer@gmx.de>

	* Source/gsc/GSContext.m: Replace isa with object_getClass().

2013-07-25  Ivan Vucica <ivan@vucica.net>

	* Source/opal/OpalContext.m:
	Pushing -DPSgsave: and -DPSgrestore: to OpalGState.

	* Source/opal/OpalSurface.m:
	-Disabled doublebuffering temporarily.
	-Work on fixing doublebuffering, including creating subimage
	 properly.
	-Richer debug image output code, plus saving as PNGs.

	* Source/opal/OpalGState.m:
	-DPSfill
	-Setting color now also sets stroke color.
	-Corrected name for -DPSgsave and -DPSgrestore.
	-Implemented -saveClip, -restoreClip.
	-Implemented -DPSeoclip and -DPSeofill.
	-Added dummy DPSshow:, GSShowText:: etc.
	-Implemented -DPScurrentpoint:: so that superclass's
	 DPSrlineto:: works.

	* Headers/opal/OpalSurface.h:
	Added -createCGContexts to header to fix a warning.

2013-07-24  Fred Kiefer <FredKiefer@gmx.de>

	* Source/win32/w32_movesize.m (-decodeWM_EXITSIZEMOVEParams:::):
	Remove code that caused missing windows content.
	* Source/cairo/CairoContext.m (-flushGraphics): Add experimental
	flush code for Windows.
	* Source/cairo/Win32CairoSurface.m (-initWithDevice:, -dealloc):
	Clean up HDC handling. Based on patch by Marcian Lytwyn <marcian.lytwyn@advcsi.com>

2013-07-24  Ivan Vucica <ivan@vucica.net>

	* configure.ac:
	* configure:
	Opal backend depends on both Opal and CoreBase. Added
	CoreBase to list of libraries we link with.

	* Source/opal/OpalFontInfo.m:
	* Source/opal/OpalFontEnumerator.m:
	Switched to NSDebugLLog().

	* Source/opal/OpalGState.m:
	-Switched to NSDebugLLog().
	-Fixed DPSimage method's conversion of NSAffineTransform to
	 CGAffineTransform
	-Implemented GSCurrentCTM
	-Implemented flushGraphics
	-Implemented DPSsavegstate and DPSrestoregstate

	* Source/opal/OpalSurface.m:
	-Switched to NSDebugLLog().
	-Fixed section that is supposed to write out the debug image.

2013-07-21  Ivan Vucica <ivan@vucica.net>

	* Source/opal/OpalFontInfo.m:
	* Source/opal/OpalFontEnumerator.m:
	Some hacks to figure out how NSMenuItem's width is determined,
	and how the supported glyphs are determined.

	* Source/opal/OpalGState.m:
	Various method implementations and fixes.

	* Source/opal/OpalSurface.m:
	Enabled doublebuffered code path, now that Opal's endianess
	problem is fixed. Creation of CGContext factored out of
	initializer into a method that can be called whenever needed
	to recreate the context.

2013-07-15  Ivan Vucica <ivan@vucica.net>

	* Source/opal/OpalFontEnumerator.m:
	* Source/opal/OpalFontInfo.m:
	More dummy font code, trying to get wider menu items et al.

	* Source/opal/OpalSurface.m:
	* Source/opal/OpalContext.m:
	* Headers/opal/OpalSurface.h:
	Work on getting backing store support to work.

	* Source/opal/OpalGState.m:
	* Headers/opal/OpalGState.h:
	Implementation of a lot of drawing and matrix methods.

2013-07-11  Ivan Vucica <ivan@vucica.net>

	* Source/opal/OpalContext.m:
	Once the surface is created in context, it's also set as
	the active surface of the GState.

	* Source/opal/OpalGState.m:
	Blocked some superclass methods from running. Added debug
	output. Added call to dummy paint method in OpalSurface.

	* Source/opal/OpalSurface.m:
	* Headers/opal/OpalSurface.h:
	* Headers/opal/OpalGState.h:
	Opal context is now created in the surface. Added a dummy
	draw method.

	* configure.ac:
	* configure:
	Ensured linking with the Opal library.

2013-07-08  Fred Kiefer <FredKiefer@gmx.de>

	* Source/x11/XGServerWindow.m (-setIgnoreMouse::): Completely
	rewrite this method to use Xfixes.
	* Source/win32/WIN32Server.m (-setIgnoreMouse::): Implement a
	Windows version of this method.

2013-07-08  Fred Kiefer <FredKiefer@gmx.de>

	* Source/x11/XGServerWindow.m (-setIgnoreMouse::): New method that
	allows to ignore mouse events for a window.

2013-07-04  Richard Frith-Macdonald <rfm@gnu.org>

        * Tools/GNUmakefile.preamble:
        * Source/GNUmakefile.preamble:
        Fix order of use of library and header directories.

2013-07-03  Ivan Vucica <ivan@vucica.net>

	* Source/x11/XGGLFormat.m:
	* Headers/x11/XGOpenGL.h:
	ARGB visual is only picked if NSOpenGLPFAAlphaSize is
	specified in the pixel format.

2013-07-03  Ivan Vucica <ivan@vucica.net>

	* Source/x11/XGGLContext.m:
	* Source/x11/XGGLFormat.m:
	* Headers/x11/XGOpenGL.h:
	OpenGL context under X11 now picks up the best possible
	framebuffer that includes an alpha mask in the X visual info.
	The code is currently disabled as it needs more debugging.

2013-06-27  German A. Arias <german@xelalug.org>

	* Source/x11/XGServerEvent.m (-processEvent:): Don't add events
	WindowResized and WindowMoved in event_queue, to don't delay its
	sent. Instead, send these directly to the window. If not, the
	programa can move/resize the window while we send these events,
	causing a confusion.

2013-06-25  Ivan Vucica <ivan@vucica.net>

	* Source/opal/OpalFontInfo.m:
	* Source/opal/OpalContext.m:
	* Source/opal/OpalGState.m:
	* Source/opal/OpalFontEnumerator.m:
	* Source/opal/OpalSurface.m:
	* Headers/opal/OpalFontInfo.h:
	* Headers/opal/OpalContext.h:
	* Headers/opal/OpalGState.h:
	* Headers/opal/OpalFontEnumerator.h:
	* Headers/opal/OpalSurface.h:
	Minimal code for dummy graphics backend now implemented for
	Opal backend.

2013-06-23  Ivan Vucica <ivan@vucica.net>

	* config.h.in:
	* configure.ac:
	* configure:
	* Source/GSBackend.m:
	Added Opal backend to appropriate places (avoiding rebuild of
	configure and config.h.in).

	* Source/opal/OpalPSSurface.m:
	* Source/opal/GNUmakefile:
	* Source/opal/OpalFontInfo.m:
	* Source/opal/OpalPDFSurface.m:
	* Source/opal/OpalContext.m:
	* Source/opal/OpalGState.m:
	* Source/opal/OpalFontEnumerator.m:
	* Source/opal/OpalSurface.m:
	* Source/opal/OpalFaceInfo.m:
	Added dummy files for the Opal backend.

2013-05-11  Fred Kiefer <FredKiefer@gmx.de>

	* Source/cairo/Win32CairoSurface.m (-initWithDevice:): Make safer
	against the surface being deallocated during this method.
	* Source/cairo/Win32CairoSurface.m
	(WIN32Server-contentsOfScreen:inRect:): Screen grabbing code.
	* Headers/win32/WIN32Server.h,
	* Source/win32/WIN32Server.m (-monitorHandleForScreen:,
	-createHdcForScreen:, deleteScreenHdc:): Add helper methods for screen grabbing.
	Patch by Marcian Lytwyn <marcian.lytwyn@advcsi.com>

2013-04-24 23:10-EDT Gregory John Casamento <greg.casamento@gmail.com>

	* Source/cairo/CairoGState.m: Added code in -drawGradient:
	fromPoint:toPoint:options: to handle gradients for colorspaces
	other than NSCalibratedRGBColorSpace, NSDeviceRGBColorSpace,
	NSCalibratedWhiteColorSpace, NSDeviceWhiteColorSpace,
	NSCalibratedBlackColorSpace, NSDeviceBlackColorSpace.  The
	previous implementation assumed RGB based colorspaces only.

2012-03-01  Richard Frith-Macdonald <rfm@gnu.org>

        * Version ... bump subminor number in preparation for next release.

2012-03-01  Richard Frith-Macdonald <rfm@gnu.org>

        Make release
        * Version 0.23.0
        * Update release notes

2013-02-18  Fred Kiefer <FredKiefer@gmx.de>

	* Source/x11/XGServerWindow.m
	Fix compiler warnings reported by
	Sebastian Reitenbach <sebastia@l00-bugdead-prods.de>

2013-02-16  Fred Kiefer <FredKiefer@gmx.de>

	* Source/gsc/GSContext.m
	* Source/x11/XGServerWindow.m
	Adopt to changes in gui.

2013-02-10  Fred Kiefer <FredKiefer@gmx.de>

	* Headers/cairo/CairoGState.h
	* Source/cairo/CairoGState.m
	* Source/cairo/XGCairoXImageSurface.m
	* Source/gsc/GSContext.m
	* Source/gsc/GSStreamContext.m
	* Source/gsc/GSStreamGState.m
	* Source/x11/XGServerWindow.m
	* Source/x11/XGDragView.m:
	Silence warnings from clang.

2013-02-01  Fred Kiefer <FredKiefer@gmx.de>

	* Source/winlib/WIN32Context.m(-isCompatibleBitmap): Add
	missing varible.

2013-02-01  Fred Kiefer <FredKiefer@gmx.de>

	* Headers/gsc/GSGState.h
	* Headers/gsc/GSGStateOps.h
	* Headers/gsc/GSStreamGState.h
	* Source/art/ARTGState.m
	* Source/art/composite.m
	* Source/art/ftfont-old.m
	* Source/art/ftfont.h
	* Source/art/ftfont.m
	* Source/art/path.m
	* Source/cairo/CairoGState.m
	* Source/gsc/GSContext.m
	* Source/gsc/GSGState.m
	* Source/gsc/GSStreamContext.m
	* Source/winlib/WIN32GState.m
	* Source/xlib/XGGState.m: Adopt to CGFloat changes in DPS/PS
	functions of gui.

2013-02-01  Fred Kiefer <FredKiefer@gmx.de>

	* Source/cairo/CairoGState.m
	* Source/gsc/GSGState.m
	* Source/gsc/GSStreamContext.m
	* Source/winlib/WIN32GState.m: Adopt to CGFloat changes on NSBezierPath.

2013-01-27  Fred Kiefer  <FredKiefer@gmx.de>

	* Source/gsc/GSContext.m
	* Source/cairo/CairoContext.m
	* Source/art/ARTContext.m
	* Source/xlib/XGContext.m
	* Source/winlib/WIN32Context.m: Move the bitmap conversion
	code from cairo to the gsc class. Add a new method to detect
	incompatible image formats and implement that for all backends.
	* Source/winlib/WIN32GState.m (GSCreateBitmap): Improve the
	handling of device black/white colour space.

2013-01-11  Fred Kiefer  <FredKiefer@gmx.de>

	* Source/win32/w32_general.m (-decodeWM_CLOSEParams:::): Post the
	close event instead of sending it directly to the window.
	Patch by Doug Simons <doug.simons@testplant.com>

2013-01-05 00:54-EST Gregory John Casamento <greg.casamento@gmail.com>
	Merging changes made by Marcian Lytwyn

	* Tools/win32pbs.m: (+ownerByOsPb:) compare against name
	instead of pasteboard object to prevent condition where
	paste works only once as observed on Windows.
	(MainWindowProc) Add code to handle WM_RENDERALLFORMATS as documented
	on MSDN here: http://msdn.microsoft.com/en-us/library/windows/desktop/ms649029(v=vs.85).aspx

2012-12-31  Fred Kiefer  <FredKiefer@gmx.de>

	* Source/cairo/CairoFntInfo.m (-drawGlyphs:..., -setupAttributes):
	Invert the value of matrix[2]. See bug #30493

2012-11-26 12:56-EST Gregory John Casamento <greg.casamento@gmail.com>

	* Headers/cairo/Win32CairoGState.h
	* Source/cairo/Win32CairoGState.m: Add missing files for windows.

2012-11-26 00:37-EST Gregory John Casamento <greg.casamento@gmail.com>

	* ChangeLog
	* config.h.in
	* configure
	* configure.ac
	* Headers/win32/WIN32Server.h
	* Source/cairo/CairoContext.m
	* Source/cairo/CairoGState.m
	* Source/cairo/CairoPDFSurface.m
	* Source/cairo/GNUmakefile
	* Source/cairo/Win32CairoSurface.m
	* Source/GSBackend.m
	* Source/gsc/GSGState.m
	* Source/win32/w32_create.m
	* Source/win32/w32_general.m
	* Source/win32/w32_GLcontext.m
	* Source/win32/w32_movesize.m
	* Source/win32/w32_windowdisplay.m
	* Source/win32/WIN32Server.m
	* Source/winlib/GNUmakefile.preamble: Merge of all testplant
	branch changes to trunk for Cairo changes.  Did code cleanup to
	make the code conform to coding standards.

2012-10-24  Doug Simons <doug.simons@testplant.com>

	* Source/win32/WIN32Server.m : Fix findWindowAt:windowRef:excluding:
	to skip windows with the ignoresMouseEvents property set.

2012-10-14  Fred Kiefer  <FredKiefer@gmx.de>

	* Source/win32/w32_create.m (-decodeWM_CREATEParams:::): Call
	windowbacking:: instead of handling backingstore here.
	Merge some changes from testplant branch
	* Source/win32/WIN32Server.m : Fix for fatal exceptions when a nil
	mouse event tried to post
	Patch by Jonathan Gillaspie <jonathan.gillaspie@testplant.com>
	* Source/gsc/GSGState.m (-description),
	* Source/cairo/CairoGState.m (-description): Add this method.
	* Headers/win32/WIN32Server.h - Added a mutable array for storing
	multiple screen information from GDI screen lookup
	* Source/win32/WIN32Server.m - Added startup sequence to invoke
	GDI functions to look up multiple screen/monitor information
	* Source/gsc/GSGState.m: Fix compiler warnings
	Patch by Marcian Lytwyn <marcian.lytwyn@advcsi.com>

2012-10-10  Jonathan Gillaspie <jonathan.gillaspie@testplant.com>

	* Source/win32/WIN32Server.m : Fix for fatal exceptions when a
	nil mouse event tried to post

2012-09-28  Fred Kiefer  <FredKiefer@gmx.de>

	* Source/gsc/GSStreamContext.m (-GSShowGlyphsWithAdvances:): Add
	missing method.

2012-09-26  Eric Wasylishen  <ewasylishen@gmail.com>

	* Source/cairo/CairoPDFSurface.m:
	* Source/cairo/CairoContext.m:
	* Source/cairo/CairoSurface.m:
	* Source/cairo/CairoPSSurface.m:
	* Headers/cairo/CairoSurface.h: Add a -isDrawingToScreen method
	to CairoSurface. Returns NO for PDF/PS surfaces, yes for others.
	Use it to implement -[CairoContext isDrawingToScreen], so that
	-[NSGraphicsContext isDrawingToScreen] will return the correct
	value.

2012-09-21  Wolfgang Lux  <wolfgang.lux@gmail.com>

	* Source/x11/XGServerWindow.m (-imagecursor:::): Fix Xcursor
	specific code for big endian machines.

2012-08-17 Fred Kiefer <FredKiefer@gmx.de>

	* Source/cairo/CairoFontEnumerator.m: Allow for Windows default
	fonts.
	* Source/win32/w32_GLcontext.m,
	* Source/x11/XGGLContext.m: Implement 10.6 methods to get/set the
	CGLContextObj.

2012-08-08  Marcian Lytwyn <marcian.lytwyn@advcsi.com>

	*** Modifications/fixes for cairo support on win32 ***
	* Headers/win32/Win32CairoGState.h - NEW
	* Source/win32/Win32CairoGState.m - NEW
	* Headers/win32/WIN32Server.h
	* Source/gsc/GSGState.m: Fix compiler warnings
	* Source/win32/WIN32Server.m
	* Source/win32/w32_create.m
	* Source/win32/Win32CairoSurface.m
	* Source/cairo/GNUmakefile
	* Source/cairo/CairoContext.m
	* configure
	* configure.ac

2012-06-27  Marcian Lytwyn <marcian.lytwyn@advcsi.com>

	*** Modifications to Win32 server backend to support multiple
	    monitors.
	* Headers/win32/WIN32Server.h - Added a mutable array for storing
	  multiple screen information from GDI screen lookup
	* Source/win32/WIN32Server.m - Added startup sequence to invoke
	  GDI functions to look up multiple screen/monitor information

2012-06-21  Eric Wasylishen  <ewasylishen@gmail.com>

	* configure.ac: use AC_CHECK_LIB to check for cairo if pkg-config
	is not available
	* configure: regenerate

2012-05-14  Quentin Mathe  <quentin.mathe@gmail.com>

	* Source/gsc/GSContext.m (+initialize): Protected +initialize from being
	called multiple times because of subclasses. As a result, this
	eliminates a gtable memory leak (e.g. +initialize sent to both GSContext
	and CairoContext at backend initialization time), and prevents the
	gstate stack to be reset while still in use (e.g. the program enumerates
	classes at runtime and sends messages to them... +initialize might be
	sent to GSStreamContext in such a case).

2012-05-12  Eric Wasylishen  <ewasylishen@gmail.com>

	* Source/x11/XIMInputServer.m: Remove the locale setting code.
	Use the correct #ifdef check for Xutf8LookupString, and use
	that function if available; otherwise use XLookupString.
	Interpret the return value of XLookupString as Latin-1.

2012-03-22  Eric Wasylishen  <ewasylishen@gmail.com>

	* Source/x11/XGServerEvent.m: Make the GSModifiersAreKeys
	default to YES, by renaming the default to GSModifiersAreNotKeys.
	This should fix bug 25659; for example, in Ink you can now
	open the color panel with <Shift>+<Alt>+c or <Alt>+<Shift>+c.
	* Documentation/Back/DefaultsSummary.gsdoc: Update docs for
	GSModifiersAreNotKeys.

2012-02-20 Fred Kiefer <FredKiefer@gmx.de>

	* Source/cairo/CairoGState.m: Set the filter to BILINEAR for all
	patterns we use.

2012-02-19  Wolfgang Lux  <wolfgang.lux@gmail.com>

	* Source/gsc/GSGState.m (-GSSetFillColor:, -GSSetStrokeColor:):
	Fix potentially uninitialized color space element when setting
	fill and stroke colors.

2012-02-19 Fred Kiefer <FredKiefer@gmx.de>

	* Source/cairo/CairoGState.m (-compositerect:op:): Use difference
	operator only for cairo version >= 1.9.4.

2012-02-18 Fred Kiefer <FredKiefer@gmx.de>

	* Source/winlib/WIN32GState.m
	* Source/art/composite.m
	* Source/xlib/XGGState.m
	* Source/xdps/NSDPSContextOps.m: Replace NSCompositeHighlight with
	GSCompositeHighlight and map NSCompositeHighlight onto
	NSCompositeSourceOver.
	* Source/cairo/CairoGState.m (-compositerect:op:): Implement
	GSCompositeHighlight with the difference operator.

2012-02-09 Richard Frith-Macdonald <rfm@gnu.org>

	* Tools/gbps.m: Add lots of debug information (have objects describe
	themselves and where they are in the data sturcture).
	Simplify code by removing cached information about which owners
	respond to which selectors (probably not needed on modern systems,
	and we could re-add this more simply if it turns out I'm wrong).

2012-02-03  Adam Fedor  <fedor@gnu.org>

	* Bump version

2012-02-03  Adam Fedor  <fedor@gnu.org>

	* Version 0.22.0
	* Update release notes

2012-01-23  Eric Wasylishen  <ewasylishen@gmail.com>

	* Source/cairo/CairoFntInfo.m (-setupAttributes):
	use CAIRO_HINT_METRICS_ON instead of CAIRO_HINT_METRICS_OFF,
	otherwise some text is cut of (e.g. quit Ink with unsaved
	changes, the "t" in "Quit" in the dialog is cut off)

2012-01-23  Eric Wasylishen  <ewasylishen@gmail.com>

	* Source/cairo/CairoFontInfo.m (-setupAttributes):
	We must not leave the hinting settings as their defaults,
	because if we did, that would mean using the surface defaults
	which might or might not use hinting (xlib does by default.)

	Since we make measurements outside of the context of a surface
	(-advancementForGlyph:), we need to ensure that the same
	hinting settings are used there as when we draw. For now,
	just force hinting to be off.

2012-01-19  Wolfgang Lux  <wolfgang.lux@gmail.com>

	* Source/x11/XGServerWindow.m (-orderwindow:::): Introduce new
	user defaults to respectively make app icons and mini windows
	sticky (aka omnipresent).

2012-01-11 Fred Kiefer <FredKiefer@gmx.de>

	* Source/winlib/WIN32FontEnumerator.m: Add missing include.

2012-01-11 Fred Kiefer <FredKiefer@gmx.de>

	* Source/winlib/WIN32FontEnumerator.m,
	* Source/cairo/CairoFontEnumerator.m,
	* Source/xlib/GSXftFontInfo.m,
	* Source/xlib/XGFont.m: Use NSDebugLLog instead of NSDebugLog to
	reduce amount of default output.

2012-01-02  Eric Wasylishen  <ewasylishen@gmail.com>

	* Source/cairo/CairoGState.m (-GSShowGlyphsWithAdvances:):
	Update the current point after drawing text. Should not affect
	anything in gui right now, but will be useful later.

2011-12-24  Eric Wasylishen  <ewasylishen@gmail.com>

	* Source/cairo/CairoContext.m (-beginPrologueBBox:...):
	Add a hack to get landscape printing working. Comment in the source
	reproduced here:
	FIXME: This is confusing... When an 8.5x11 page is set to
	landscape, NSPrintInfo also swaps the paperSize to be 11x8.5,
        but gui also adds a 90 degree rotation as if it will
        be drawing on a 8.5x11 page. So, swap 11x8.5 back to 8.5x11 here.

2011-12-23  Eric Wasylishen  <ewasylishen@gmail.com>

	* Source/cairo/CairoContext.m (-beginPrologueBBox:...): Use
	paper size from print info to set the cairo page size, instead
	of using the bounding box (which is usually smaller than the
	paper size, and was causing cairo print output to be wrong
	compared to GNUstep's built-in PostScript writer.)

2011-11-28 Fred Kiefer <FredKiefer@gmx.de>

	* Source/x11/XGServerEvent.m (initialize_keyboard): Don't use
	XK_ISO_Level3_Shift as second alternate key.
	* Documentation/Back/DefaultsSummary.gsdoc: Document this mapping.

2011-11-07 Fred Kiefer <FredKiefer@gmx.de>

	* Source/x11/XGGLFormat.m (-assembleGLXAttributes:): Use
	GLX_BUFFER_SIZE for NSOpenGLPFAColorSize instead of setting all
	the single colour sizes, which was wrong.

2011-11-07 Fred Kiefer <FredKiefer@gmx.de>

	* Source/x11/XGServerEvent.m (initialize_keyboard): Use
	XK_ISO_Level3_Shift as second alternate key.
	* Documentation/Back/DefaultsSummary.gsdoc: Document this mapping.

2011-11-04  Eric Wasylishen  <ewasylishen@gmail.com>

	* Source/x11/context.c: check for NULL from XRenderFindVisualFormat

2011-10-25  Eric Wasylishen  <ewasylishen@gmail.com>

	* Source/gsc/GSStreamContext.m:
	* Source/gsc/GSContext.m:
	* Source/gsc/GSGState.m:
	* Headers/gsc/GSGStateOps.h: Change type for -GSSetFillColor: and
	-GSSetStrokeColor: from float to CGFloat

2011-10-20 Fred Kiefer <FredKiefer@gmx.de>

	* Source/cairo/CairoFontEnumerator.m: Define FC_WEIGHT_ULTRABLACK
	for old versions of fontconfig.
	Patch by Richard Frith-Macdonald <rfm@gnu.org>

2011-10-20 Fred Kiefer <FredKiefer@gmx.de>

	* Headers/x11/XWindowBuffer.h: Bracket even more usage of shm in
	conditional compilation.

2011-10-18 Fred Kiefer <FredKiefer@gmx.de>

	* Headers/x11/XWindowBuffer.h: Protect the usage of shm.

2011-10-17 Fred Kiefer <FredKiefer@gmx.de>

	* configure.ac: Test for X shape extension
	* configure: Regenerate
 	* config.h.in: Regenerate
	* Source/x11/XGServerWindow.m (-restrictWindow:toImage:),
	* Source/x11/XWindowBuffer.m (-_exposeRect:): Protect usage of
	shape extension.
	Should fix bug #34552.

2011-10-13  Eric Wasylishen  <ewasylishen@gmail.com>

	* Source/cairo/GNUmakefile:
	* Source/cairo/CairoContext.m:
	* Source/cairo/CairoSurface.m:
	* Source/cairo/XGCairoModernSurface.m:
	* Headers/cairo/XGCairoModernSurface.h:
	* Headers/cairo/CairoSurface.h: New cairo surface which uses
	cairo_surface_create_similar to create a back buffer which
	has an alpha channel, even if the X server doesn't support
	surfaces with alpha. This new surface is also made the default
	since this seems to be the recommended way to double buffer
	with cairo.

2011-09-18  Eric Wasylishen  <ewasylishen@gmail.com>

	* Source/cairo/CairoContext.m: revert the last change for now

2011-09-16  Eric Wasylishen  <ewasylishen@gmail.com>

	* Source/cairo/CairoContext.m: Switch to XGCairoSurface by default,
	because it fixes the corrupted display problem reported by Riccardo
	on 16-bit displays.

2011-09-12 Fred Kiefer <FredKiefer@gmx.de>

	* Source/cairo/CairoGState.m (-saveClip, -restoreClip:,
	-drawGradient:...): Check that the _ct isnt NULL.
	* Source/cairo/CairoGState.m (doubleFromUserSpace,
	floatToUserSpace): Use correct types in these helper functions.

2011-09-12 Fred Kiefer <FredKiefer@gmx.de>

	* Source/x11/XGDragView.m (GSActionForDragOperation,
	GSDragOperationForAction): Corrected drag type conversion.
	Patch by Andreas Schick <andreas.schik@googlemail.com>

2011-09-11  Eric Wasylishen  <ewasylishen@gmail.com>

	* Source/cairo/CairoGState.m (-drawGState:...): Check that the source
	context is non-NULL before calling cairo_get_target on it. Log a warning
	when either the source context or target context is NULL.

2011-08-16  Eric Wasylishen  <ewasylishen@gmail.com>

	* Source/cairo/CairoGState.m (-drawGState:...): Use CAIRO_EXTEND_PAD
	on the pattern to prevent blurred edges when scaling up.

2011-08-15  Eric Wasylishen  <ewasylishen@gmail.com>

	* Source/cairo/CairoGState.m (-DPSstroke:): If the line width is
	0, temporarily set it to 1 unit wide (in device space.) This
	is an attempt at matching the behaviour of the setlinewidth
	PostScript operator, which is supposed to interpret 0 as meaning
	the thinnest line that the output device can draw.
	Note that Quartz (and cairo) draw nothing with a line width of 0.

2011-08-07  Eric Wasylishen  <ewasylishen@gmail.com>

	* Tools/xpbs.m: Add some more comments

2011-08-07  Eric Wasylishen  <ewasylishen@gmail.com>

	* configure.ac: Test for Xfixes
	* configure: Regenerate
 	* config.h.in: Regenerate
	* Tools/xpbs.m: If Xfixes is available, use it to receive notifications when the
	owner of an X11 selection changes.

	In the future we should invalidate the list of cached pasteboard types when this
	happens, so, e.g. copying text from gnome-terminal, the general pasteboard will only
	have the text type, but subsequently copying text from OpenOffice.org, the general
	pasteboard will have plain text and RTF types (currently we don't do this, so
	you can't paste RTF contents unless it is in the clipboard when gpbs starts.)

	The above problem is also why DND from X to GNUstep doesn't work - the dragging
	pasteboard types are never updated.

2011-08-04  Eric Wasylishen  <ewasylishen@gmail.com>

	* Tools/xpbs.m: Get copy and paste of rich text from OpenOffice.org
	to Ink working.

	- OOo uses the MIME type "text/richtext", so make that another alias for RTF
	- Fix an obscure bug in measuring the size of the return buffer of
	XGetWindowProperty. When an array of Atom's is returned xlib will claim
	that they are 32-bit when in fact they may be 64-bit. This was causing
	xpbs to miss half of the available types for a clipboard on 64-bit systems.
	- Don't use 'True' for the delete paramater of XGetWindowProperty. I'm not sure
	why we were deleting window properties before. gtk doesn't do that.

2011-08-01  Eric Wasylishen  <ewasylishen@gmail.com>

	* configure.ac: Add a configure test for Xcursor
	* configure: regenerate
	* config.h.in: regernate

2011-07-30  Eric Wasylishen  <ewasylishen@gmail.com>
	* Source/win32/WIN32Server.m (-resolutionForScreen:):
	Scale the result by 0.75 so the Windows default of 96 DPI is
	mapped to the GNUstep default of 72 DPI. While this sounds wrong,
	72 and 96 are just "virtual" DPI's; both mean 1 point = 1 pixel,
	so it's actually the right thing to do.
	* Source/x11/XGServerWindow.m (-resolutionForScreen:):
	Comment out the implementation and just return 72 for now,
	because I'm not sure if we can trust the value the X server
	gives us.

	NOTE: Currently -gui ignores these methods and only looks at the
	GSScaleFactor user default. I'm going to make -gui use the server
	values now, because it's safe to do so on Windows (the system
	DPI is set by the user, and affects all applications.)

	NOTE: We might consider refactoring these methods to be called
	scaleFactorForScreen: to make it clearer what they do.

2011-07-18  Eric Wasylishen  <ewasylishen@gmail.com>

	* Source/winlib/WIN32GState.m (GSCreateBitmap): Add support for
	(8 bit-greyscale, 8-bit alpha) format. This fixes various default
	images not showing (menu arrows, scroller arrows, etc.)

2011-07-15  Eric Wasylishen  <ewasylishen@gmail.com>

	* Source/x11/XGServerWindow.m: Add Xcursor support (for RGBA
	imagecursor support.) configure test is still TODO, so it isn't
	compiled in at the moment.

2011-07-13  Eric Wasylishen  <ewasylishen@gmail.com>

	* Headers/x11/XGGeneric.h
	* Source/x11/XGServerWindow.m: Add new netwm window state atoms

2011-07-14 Fred Kiefer <FredKiefer@gmx.de>

	* Tools/win32pbs.m: Add include needed for Cygwin.

2011-07-08  Eric Wasylishen  <ewasylishen@gmail.com>

	* Headers/cairo/CairoGState.h:
	* Source/cairo/CairoGState.m: Remove most of the rounding code and
	implementation of DPSstrokeadjust.

2011-07-03  Eric Wasylishen  <ewasylishen@gmail.com>

	* Source/cairo/XGCairoSurface.m (-contentsOfScreen:inRect:):
	Use the passed rect properly.

2011-07-03  Eric Wasylishen  <ewasylishen@gmail.com>

	* Source/cairo/XGCairoSurface.m: Implementation of
	-[GSDisplayServer contentsOfScreen:inRect:] for x11/cairo

2011-06-22 Fred Kiefer <FredKiefer@gmx.de>

	* Headers/x11/XGServer.h: Add #include of config.h.

2011-06-15 Fred Kiefer <FredKiefer@gmx.de>

	* Source/cairo/CairoContext.m (-supportsDrawGState),
	* Headers/cairo/CairoGState.h (-supportsDrawGState)
	* Source/cairo/CairoGState.m (-supportsDrawGState): Revert last
	change as gui is fixed now.

2011-06-13 Fred Kiefer <FredKiefer@gmx.de>

	* Source/cairo/CairoContext.m (-supportsDrawGState): Delegate to gstate.
	* Headers/cairo/CairoGState.h (-supportsDrawGState): Declare this method.
	* Source/cairo/CairoGState.m (-supportsDrawGState): Only allow the
	faster drawing operation when the clip can be represented as a
	list of rectangles.
	* Source/cairo/CairoGState.m (-copyWithZone:): Always free the
	clip rectangle list.

2011-06-01  Wolfgang Lux  <wolfgang.lux@gmail.com>

	* Headers/x11/XGServerWindow.h (GSMaxWMProtocols, _gswindow_device_t):
	Enlarge protocol array to make space for the _NET_WM_SYNC_REQUEST
	protocol atom.

	* Source/x11/XGServerWindow.m (_setSupportedWMProtocols:): Add
	assertion to catch out of bounds errors in the future.

2011-05-27 13:53  David Chisnall <theraven@gna.org>

	* libs/back/trunk/Source/x11/XGServerWindow.m: Call NSZoneFree() on
	  pointer allocated with NSAllocateCollectable(), not free(). This
	  is a no-op in GC mode, and will free the memory in non-GC mode.

2011-05-25  Eric Wasylishen  <ewasylishen@gmail.com>

	* Source/winlib/WIN32GState.m:
	* Source/art/ARTGState.m:
	* Source/cairo/CairoGState.m:
	* Source/xlib/XGGState.m:
	* Source/gsc/GSContext.m:
	* Source/gsc/GSGState.m:
	* Headers/gsc/GSGStateOps.h:
	Add a new interface, GSShowGlyphsWithAdvances, which replaces
	GSShowGlyphs as the primitive text drawing method.

	None of the backends implement it properly yet; I simply renamed
	the existing -GSShowGlyphs:: methods to -GSShowGlyphsWithAdvances:::,
	so they currently ignore the glyph advances.

2011-05-19 Fred Kiefer <FredKiefer@gmx.de>

	* Headers/cairo/CairoFontEnumerator.h,
	* Headers/cairo/CairoFaceInfo.h: Protect the name id.
	* Source/cairo/CairoGState.m: Reorder variable declarations before
	GS_BEGINITEMBUF as some compilers may complain.
	Patch by Sebastian Reitenbach <sebastia@l00-bugdead-prods.de>

2011-05-15  Eric Wasylishen  <ewasylishen@gmail.com>

	* Source/x11/XGServerWindow.m:
	* Source/x11/XGServer.m:
	* Source/x11/XGServerEvent.m:
	* Headers/x11/XGGeneric.h:
	* Headers/x11/XGServerWindow.h:
	* Headers/x11/XGServer.h:
	Implement the _NET_WM_SYNC_REQUEST protocol described here:
	http://standards.freedesktop.org/wm-spec/1.3/ar01s06.html

	This is supposed to make window resizing smoother when dragging
	a resize handle provided by the window manager, by waiting to
	change the window manager's frame until the GNUstep window is
	finished repainting.

2011-05-05  Eric Wasylishen  <ewasylishen@gmail.com>

	* Undo the previous change and try a different approach..
	just cache the character set in CairoFaceInfo, but load them
	as needed as we were doing before.

2011-05-05  Eric Wasylishen  <ewasylishen@gmail.com>

	* Source/cairo/CairoFontEnumerator.m:
	* Source/cairo/CairoFaceInfo (-characterSet): Remove the call to
	FcFontMatch in -characterSet which was a big performace
	bottleneck.
	Instead load the character set data when enumerating all fonts in
	CairoFontEnumerator.

2011-04-17  Eric Wasylishen  <ewasylishen@gmail.com>

	* Source/cairo/CairoFontEnumerator.m: Remove declarations after
	statements for c89 compatability

2011-04-17  Eric Wasylishen  <ewasylishen@gmail.com>

	* Source/cairo/CairoFontEnumerator.m: Replace
	-handleKey:selector:valueClass: and -handleKey:selector:
	methods with macros.

2011-04-17  Eric Wasylishen  <ewasylishen@gmail.com>

	* configure.ac: Copy the -Wdeclaration-after-statement test from
	base. Also adds -Wall.

2011-04-14  Eric Wasylishen  <ewasylishen@gmail.com>

	* Source/cairo/CairoFontEnumerator.m:
	* Headers/cairo/CairoFontEnumerator.h: Override
	-matchingFontDescriptorsFor: to delegate the matching to Fontconfig

	This uses two utility classes which map Fontconfig patterns
	to and from NSFontDescriptor attributes dictionaries, preserving
	as much detail as possible.

2011-04-14  Adam Fedor  <fedor@gnu.org>

	* Version: Bump version

2011-04-14  Adam Fedor  <fedor@gnu.org>

	* Version 0.20.0

2011-04-09 Fred Kiefer <FredKiefer@gmx.de>

	* Source/gsc/GSFunction.m (-initWith:): Correct printf format.
	* Source/x11/XGServerEvent.m (-XGErrorHandler::,
	-_XPointToOSPoint:for:, -processEvent:,
	-_handleTakeFocusAtom:forContext:, process_key_event): Correct printf format.
	* Source/x11/XGServerWindow.m (setNormalHints, -_OSFrameToXFrame:for:,
	-_OSFrameToXHints:for:, -_XFrameToOSFrame:for:, -_checkStyle:,
	-nativeWindow:...:, -styleoffsets:...:, -placewindow::,
	-setinputfocus:, -_DPSsetcursor::): Correct printf format.
	* Source/x11/XGServerWindow.m (-orderwindow): Remove misplaced semicolon.
	* Source/x11/XGDragView.m (-_resetDragTypesForWindow:): Correct printf format.
	* Source/x11/XIMInputServer.m (-ximStyleInit, -ximFocusICWindow:): Correct printf format.
	* Source/x11/XWindowBuffer.m: Correct printf format.
	* Source/GSBackend.m: Replace objc_get_class with NSClassFromString.
	* Tools/xpbs.m (-xSelectionNotify:): Correct printf format.
	Fixes warnings reported by clang.

2011-03-27  Eric Wasylishen  <ewasylishen@gmail.com>

	* Source/cairo/CairoFontEnumerator.m:
	* Source/cairo/CairoFaceInfo.m:
	* Source/cairo/CairoFontInfo.m:
	* Headers/cairo/CairoFontEnumerator.h:
	* Headers/cairo/CairoFaceInfo.h: Set the coveredCharacterSet ivar
	of CairoFontInfo. The character set is obtained from Fontconfig.
	There is an NSCharacterSet subclass which wraps the FcCharSet
	structure from fontconfig, so there is no need for a slow conversion
	from one character set format to another.

	This has the effect of enabling glyph substitution when using
	the cairo backend.

2011-03-23 Fred Kiefer <FredKiefer@gmx.de>

	* Tools/xpbs.m (-pasteboard:provideDataForType:, -availableTypes)
	(-xSelectionNotify:): Better handling of plain text data types.

2011-03-18 Fred Kiefer <FredKiefer@gmx.de>

	* Source/x11/XGServerWindow.m: Extract the bitmap conversion into
	a local function and use it througout the file.

2011-03-13  Eric Wasylishen  <ewasylishen@gmail.com>

	* configure.ac: Check for the X extention libraries (Xext, Xt, Xmu)
	using pkg-config if they aren't found with the default test

2011-03-07 Fred Kiefer <FredKiefer@gmx.de>

	* Source/win32/WIN32Server.m,
	* Source/x11/XGServerWindow.m: Change the way the image for the cursor
	gets passed on to the backend. The old way could only work for 8
	bit data.

2011-03-05  Wolfgang Lux  <wolfgang.lux@gmail.com>

	* Tools/xpbs.m (+xEvent:, +receivedEvent:type:extra:,
	-requestData:, -xTimeByAppending): Fix race condition where gpbs
	could time out waiting for a property change notification from the
	X server, which is already present in the X event queue.

2011-02-15 Fred Kiefer <FredKiefer@gmx.de>

	* Source/win32/WIN32Server.m,
	* Source/x11/XGServerWindow.m: New methods for cursor
	handling. Requires corresponding gui change.

2011-02-14  Wolfgang Lux  <wolfgang.lux@gmail.com>

	* Source/x11/XGServerWindow.m (-orderwindow:::): Omit app icons
	and mini windows from the pager and task bar even when they are
	displayed at normal window level.

2010-12-11 Fred Kiefer <FredKiefer@gmx.de>

	* Source/winlib/WIN32GState.m: Remove a few compiler warnings.

2010-12-11 Fred Kiefer <FredKiefer@gmx.de>

	* Source/winlib/WIN32GState.m (GSCreateBitmap, -DPSImage:::...:):
	Better error detection.

2010-12-08 Jonathan Gillaspie <jonathan.gillaspie@testplant.com>

	* Source/win32/WIN32Server.m: Added better logging on Window create and destroy errors.
	Added a secondary call to get current mouse position if the first call fails.
	* Source/win32/w32_text_focus.m: Cast parameter to appropriate (HWND) type.

2010-11-18 Eric Wasylishen <ewasylishen@gmail.com>

	* Source/winlib/WIN32FontInfo.m:
	* Source/winlib/WIN32GState.m:
	* Source/cairo/CairoFontInfo.m:
	* Source/cairo/CairoGState.m:
	* Source/win32/w32_general.m:
	* Source/win32/w32_create.m:
	* Source/x11/XGServerWindow.m:
	* Source/gsc/GSGState.m: Replace objc_malloc with malloc and
	objc_free with free

2010-09-11 Fred Kiefer <FredKiefer@gmx.de>

	* Source/x11/convert.c (image2StandardPseudoColor): Small change
	to keep static code analyser happy.
	* Source/x11/XGServerEvent.m (process_key_event): Don't process
	the event if we don't have a key window.
	* Source/x11/XGServerWindow.m (_computeDepth): Test for unknown
	visual class.
	* Tools/gpbs.m: Rename newDataWithVersion: into dataWithVersion to
	follwo the Objective_c naming convention.

2010-09-10  Eric Wasylishen <ewasylishen@gmail.com>

	* Source/win32/w32_activate.m: Revert the change to call
	 -[NSApp deactivate].. more investigation needed

2010-08-30  Eric Wasylishen <ewasylishen@gmail.com>

	* Source/win32/WIN32Server.m: Only show taskbar buttons for windows
	which satisfy both:

	- style mask isn't NSBorderlessWindowMask
	- style mask don't have NSUtilityWindowMask set

	Should fix bug 30911

2010-08-29  Eric Wasylishen <ewasylishen@gmail.com>

	* Source/win32/w32_activate.m: Call -[NSApp deactivate] in response
	to a WM_ACTIVEAPPP message reporting that the app lost focus.

	This delivers NSApplicationWillResignActiveNotification
	and NSApplicationDidResignActiveNotification, hides panels, etc.

2010-08-24  Eric Wasylishen <ewasylishen@gmail.com>

	* Source/win32/WIN32Server.m: Handle Page Down and Page Up keys,
  as well as adding a few others.

2010-08-24  Eric Wasylishen <ewasylishen@gmail.com>

	* Headers/win32/WIN32Server.h:
	* Source/win32/WIN32Server.m:
	* Source/win32/w32_movesize.m:
	Fix a rather serious error where the extra window data was allocated
	in two places (allocated with objc_malloc in the WM_CREATE handler,
	and also allocated by Windows using the cbWndExtra field of the window
	class structure). Sometimes the window level was accessed from one
	memory area and sometimes from the other.

	This is a quick fix that leaves the level and ordered properties
	in the cbWndExtra area, and the rest is left in the WIN_INTERN
	structure.

	This fixes the problem where window ordering was broken when running
	apps in gdb.

2010-08-24  Eric Wasylishen <ewasylishen@gmail.com>

	* Source/win32/WIN32Server.m (-setmaxsize::):
  Remove the maximize box when a maximum size is set on a window.

2010-08-10 Fred Kiefer <FredKiefer@gmx.de>

	* Source/cairo/CairoFontEnumerator.m,
	* Source/xlib/GSXftFontInfo.m: Also request spacing information.
	Patch by Derek Fawcus <dfawcus@employees.org>.

2010-08-03  Eric Wasylishen <ewasylishen@gmail.com>

	* Source/win32/WIN32Server.m:
	Only look at NSUtilityWindowMask to decide whether to use a thin-
	style title bar (WS_EX_TOOLWINDOW).

2010-07-28 Fred Kiefer <FredKiefer@gmx.de>

	* Source/gsc/GSGState.m (-fillRect:withPattern:): Don't use an
	autoreleased bezier path.
	* Source/art/path.m (-DPSrectfill::::),
	* Source/xlib/XGGState.m (-DPSrectfill::::): Use
	-fillPath:withPattern: not -fillRect:withPattern: as the rect needs
	to be converted first.

2010-07-26 Fred Kiefer <FredKiefer@gmx.de>

	* Source/win32/WIN32Server.m,
	* Source/x11/XGServerEvent.m: Use NSDeleteCharacter instead of
	NSBackSpaceCharacter for the backspace key. This is what Cocoa and
	OpenStep have been doing all the time.
	Also use NSBackTabCharacter on X11 when XK_ISO_Left_Tab is
	pressed, but don't convert shift-tab into NSBackTabCharacter.
	Patch by Derek Fawcus <dfawcus@employees.org>.

2010-07-25  Eric Wasylishen <ewasylishen@gmail.com>

	* Source/win32/WIN32Server.m:
	Fix accidental integer division intended to be float division when
	setting the timestamp on events. This was causing all timestamps
	to be rounded to the nearest second.

2010-07-25  Eric Wasylishen <ewasylishen@gmail.com>

	* Source/win32/w32_GLContext.m:
	* Source/x11/XGGLContext.m:
	Apply fix for bug 29705: OpenGL subwindow positioning error
	(OpenGL subwindow position was incorrectly calculated when
	the window content view was flipped)

2010-07-25 Fred Kiefer <FredKiefer@gmx.de>

	* Source/x11/XGServerEvent.m:
	Treat Shift modifiers in the same manner as other modifiers.
	This fixes the value of the shift bit (NSShiftKeyMask) in
	the modifierFlags passed to a -flagsChanged: method call.
	Without it the shift bit is inverted, as explained in
	the source comments, as X reports the modifier bits in
	force before the key was pressed/released.
	Patch by Derek Fawcus <dfawcus@employees.org>.

2010-07-25  Eric Wasylishen <ewasylishen@gmail.com>

	* Source/win32/WIN32Server.m:
	When ordering out a window, use the SWP_NOACTIVATE flag on SetWindowPos
	so Windows doesn't activate/deactivate any windows when hiding a window.

	This fixes the bug where when a tooltip disappeared, it would deactivate
	the window the tooltip was over.

2010-07-07  Eric Wasylishen <ewasylishen@gmail.com>

	* Source/win32/WIN32Server.m:
	* Source/win32/w32_movesize.m:
	Fix for bug #29709: Windows: Maximize button in a window title bar is
	always grayed out

2010-07-06  Eric Wasylishen <ewasylishen@gmail.com>

	* Source/win32/WIN32Server.m: Tweak the conditions for incrementing the
	clickCount when handling mouse clicks: (i.e. double click detection)
	- Require a click to be within a distance (retrieved from Windows)
	   of the last click to count (previously there was no proximity check)
	- Allow clicks separated by the Windows double click time interval
	to count (e.g. if the Windows double click time interval is n,
	clicking at times 0, n, 2n, 3n would produce events with click counts
	1, 2, 3, and 4. This matches OS X behaviour. Previously, all clicks
	had to be within the windows double click time interval to count as
	one group.)

2010-06-23  Quentin Mathe <quentin.mathe@gmail.com>

	Fixed Windows backend issues introduced with r30523 where images are
	drawn at the wrong location by -[NSImage drawXXX] methods.
	See bug report #30069
	Images are also now drawn correctly with these methods in a
	rotated/scaled context unlike previously (but alpha blending still
	doesn't work properly).
	* Source/winlib/WIN32Context.m (-supportsDrawGState): Added.
	* Headers/winlib/WIN32GState.m: Added oldWorldTransform ivar.
	* Source/winlib/WIN32GState.m:
	(-setUpAppKitBaseCoordinatesForHDC:, -restoreGDIBaseCoordinatesForHDC:,
	drawGState:fromRect:toPoint:op:fraction:): Added.

2010-06-06 Fred Kiefer <FredKiefer@gmx.de>

	* Source/cairo/CairoGState.m
	(-compositeGState:fromRect:toPoint:op:fraction:): Move the usage
	of _ct and source->_ct after the check whether they are set.

2010-06-01  Quentin Mathe <quentin.mathe@gmail.com>

	Fixed composite operator to behave correctly and added a new draw
	operator to get -[NSImage drawXXX] methods work exactly as Cocoa and
	improve the drawing performance in some cases.
	Eliminated all flipping checks in the backend to ensure the flipping
	remains an high-level AppKit concept.
	* Source/gsc/GSContext.m:
	(-GSdraw:toPoint:fromRect:operation:fraction:): Added.
	This method calls -drawGState:fromRect:toPoint:op:fraction:.
	* Headers/gsc/GSGState.h (-drawGState:fromRect:toPoint:op:): Added
	as an informal protocol which can be implemented by subclasses
	* Source/cairo/CairoContext.m (-supportsDrawGState): Added overriden
	implementation that enables -drawGState:fromRect:toPoint:op:fraction:.
	* Source/cairo/CairoGState.m:
	(-drawOrientationMarkersIn:): Added.
	(-DPSimage::::::): Removed flipping check.
	(-compositeGState:fromRect:toPoint:op:fraction:): Fixed to precisely
	implement the PostScript behavior which is to ignore rotation and
	scaling effect for the content but not for the destination point.
	Also documented in details since this code is complex.
	(-drawGState:fromRect:toPoint:op:fraction:): Added.

2010-05-25 Riccardo Mottola <rmottola@users.sf.net>

	* Source/x11/XGDragView.m
	* Source/gsc/GSGState.m
	Added missing imports.

2010-05-16 17:39-EDT Gregory John Casamento <greg.casamento@gmail.com>

	* Headers/win32/WIN32Server.h
	* Source/win32/w32_general.m
	* Source/win32/WIN32Server.m: Added code to re-activate the
	theme when the theme changes on Windows.

2010-05-11 Fred Kiefer <FredKiefer@gmx.de>

	* configure.ac: Make cairo the default backend. Fall back to art
	and xlib gracefully.
	* configure: Regenerate.

2010-05-10  Adam Fedor  <fedor@gnu.org>

	* Fix release documentation

2010-05-09  Adam Fedor  <fedor@gnu.org>

	* Version 0.19.0 Unstable release

2010-05-09  Adam Fedor  <fedor@gnu.org>

	* Version 0.18.0

2010-04-20 Doug Simons <doug.simons@testplant.com>

	* Source/winlib/WIN32GState.m:
	Fix problem with display location for some composited images.

2010-04-20 Doug Simons <doug.simons@testplant.com>

	* Source/win32/WIN32Server.m:
	Fix problem with key events going to window other than the key window.
	Block callbacks while setting the foreground window to prevent key/main
	window changes from cascading in a feedback loop.

2010-04-18 Eric Wasylishen <ewasylishen@gmail.com>

	* Source/winlib/WIN32FontInfo.m:
	Use DEFAULT_QUALITY for fonts instead of ANTIALISED_QUALITY.

	ANTIALISED_QUALITY forces small text to be non-antialised,
	which looks out of place compared with most Windows apps.

2010-04-15 Eric Wasylishen <ewasylishen@gmail.com>

	* Source/win32/w32_create.m:
	Use the default icon size when loading the app ico file
	Otherwise, the first icon in the file would be used.

2010-04-14 Jonathan Gillaspie <jonathan.gillaspie@testplant.com>

  * Source/win32/WIN32Server.m:  Have non-key, non-main windows
  that order front not become active.  Also don't bring windows
  that are ordering out to the foreground first.

2010-03-25 Fred Kiefer <FredKiefer@gmx.de>

	* Source/art/ftfont.m,
	* Source/art/ftfont-old.m,
	* Source/xlib/XGGState.m: Add more missing imports.

2010-03-25 Riccardo Mottola <rmottola@users.sf.net>

	* Source/gsc/GSGState.m: import NSValue, include -> import
	* Source/xlib/XGGState.m: added missing imports

2010-03-24 Doug Simons <doug.simons@testplant.com>

	* Source/winlib/WIN32FontInfo.m: Include NSDebug.h for
	definition of NSDebugLLog().

2010-03-24 Doug Simons <doug.simons@testplant.com>

	* Source/win32/WIN32Server.m: Ignore duplicate mouse down
	events generated by first click in a window.

2010-03-19 Eric Wasylishen <ewasylishen@gmail.com>

	* Headers/win32/w32_movesize.h:
	* Source/win32/w32_movesize.m:
	* Source/win32/WIN32Server.m: Call displayIfNeeded on
	the window when WM_SIZING is recieved so windows redraw
	while being resized.

2010-03-19 Eric Wasylishen <ewasylishen@gmail.com>

	* Source/win32/WIN32Server.m: Report deltaX and deltaY
	for mouse move events, like OS X does.

2010-03-19 Eric Wasylishen <ewasylishen@gmail.com>

	* Source/win32/WIN32Server.m: Process WM_SYSKEYDOWN
	and WM_SYSKEYUP messages - these are delivered instead
	of normal WM_KEYDOWN and WM_KEYUP messages when the
	ALT key is presesd. (and also F10).

	This fixes NSAlternateKeyMask not being set.

2010-03-13 Eric Wasylishen <ewasylishen@gmail.com>

	* Source/win32/w32_GLcontext.m: Set the WS_DISABLED flag
	on the OpenGL subwindow so mouse/keyboard events get
	redirected to the parent window.
	Previously mouse/keyboard events were being eaten by
	the OpenGL subwindow - now they work as expected.

2010-03-13 Eric Wasylishen <ewasylishen@gmail.com>

	* Source/win32/w32_GLcontext.m:
	Make more than one NSOpenGLView in an application work.

	Win32GLContext was using the hDC stored in the pixel format
	object in a few places, instead of getting it from the
	Win32Subwindow object.

2010-03-13 Eric Wasylishen <ewasylishen@gmail.com>

	* Headers/win32/WIN32Server.h:
	* Source/win32/WIN32Server.m: Add support for horizontal
	mousewheel scrolling

010-03-13 Eric Wasylishen <ewasylishen@gmail.com>

	* Source/win32/WIN32Server.m: Fix handling of mousewheel events.
	The WM_MOUSEWHEEL message uses screen coordinates, so convert
	them to client coordinates.

2010-03-13 Fred Kiefer <FredKiefer@gmx.de>

	* Source/gsc/GSContext.m (-GSDrawImage::):
	Bug fix by Anibal Rindisbacher <anibal784@gmail.com>

2010-03-12 Doug Simons <doug.simons@testplant.com>

	* Source/win32/WIN32Server.m: Capture the mouse to get mouse
	moved events outside of a window while a button is down.

2010-03-11 Doug Simons <doug.simons@testplant.com>

	* Source/win32/WIN32Server.m: Prevent generating spurious
	NSMouseMoved events when the mouse hasn't actually moved.

2010-03-08 Doug Simons <doug.simons@testplant.com>

	* Source/win32/WIN32Server.m: Oops, I don't know how the
	extra 'u' got in there... fixed.

2010-03-08 Doug Simons <doug.simons@testplant.com>

	* Source/win32/WIN32Server.m: When the shift key is down,
	charactersIgnoringModifiers should be uppercase (this is
	consistent with Cocoa and the x11 backend.

2010-03-07 Fred Kiefer <FredKiefer@gmx.de>

	* Source/cairo/CairoGState.m: Only use calls for
	cairo_pattern_set_extend() on cairo > 1.6.0.
	Patch suggested by Eric Wasylishen <ewasylishen@gmail.com>.

2010-03-05 Richard Frith-Macdonald <rfm@gnu.org>

	* Source/cairo/CairoGState.m:
	* Source/gsc/GSGState.m:
	Use the -zone method rather than GSObjCZone()

2010-02-24 16:45-EST Gregory John Casamento <greg.casamento@gmail.com>

	* Source/win32/WIN32Server.m: Added a boolean to control if
	callbacks are honored so that we can ignore the
	SetActiveWindow(...) call when windows are resigned.  Otherwise
	this causes some issues and could result in an inconsistent state.
	* Source/winlib/WIN32GState.m: Moved AlphaBlend to seperate
	function so that it can be called elsewhere.

2010-02-20 Fred Kiefer <FredKiefer@gmx.de>

	* Source/gsc/GSStreamContext.m
	* Headers/cairo/CairoFontInfo.h
	* Source/cairo/CairoFontInfo.m
	* Source/cairo/CairoGState.m
	* Source/winlib/WIN32FontInfo.m
	* Source/art/ftfont.m
	* Source/art/ftfont-old.m
	* Headers/xlib/GSXftFontInfo.h
	* Headers/xlib/XGFontSetFontInfo.h
	* Source/xlib/XGFontSetFontInfo.m
	* Source/xlib/GSXftFontInfo.m
	* Source/xlib/XGFont.m: Adjust to the CGFloat change for NSFont
	and NSAffineTransform done in base and gui.

2010-02-11  Nicola Pero  <nicola.pero@meta-innovation.com>

	* Documentation/Back/GNUmakefile: Do not try including the
	non-existing GNUmakefile.local file.
	* Documentation/GNUmakefile: Same change.
	* Fonts/GNUmakefile: Same change.
	* Source/winlib/GNUmakefile: Same change.
	* Tools/GNUmakefile: Same change.

	* Fonts/GNUmakefile.postamble (before-uninstall): Remove
	back-resources_INSTALL_DIR if empty.

2010-02-10 Eric Wasylishen <ewasylishen@gmail.com>

	* Source/x11/XGServerWindow.m:
	* Source/x11/XGServerEvent.m:
	* Headers/x11/XGGeneric.h: Handle horizontal scrolling events

2010-02-07 03:37-EST Gregory John Casamento <greg.casamento@gmail.com>

	* Headers/win32/WIN32Server.h: Remove HOTKEY method.
	* Source/win32/w32_general.m: Remove HOTKEY method.
	* Source/win32/WIN32Server.m: Remove call to HOTKEY method.  Added
	function "mask_for_keystate(..)" to implement modifier mappings
	on Windows.   Also changed process_key_event to use the new function
	and changed the call to ToUnicode to use a blank array instead of
	modifying the existing keyState array since this was returning the
	characters with the modifiers still applied.

2010-02-05 16:31-EST Gregory John Casamento <greg.casamento@gmail.com>

	* Headers/win32/WIN32Server.h: Added declaration for decodeWM_HOTKEY:...
	* Source/win32/WIN32Server.m: Added call to method decodeWM_HOTKEY:...
	* Source/win32/w32_general.m: Added method decodeWM_HOTKEY:...

2010-01-26 Fred Kiefer <FredKiefer@gmx.de>

	* Source/win32/w32_text_focus.m: Re-enable the focus in event.
	* Source\win32\WIN32Server.m (-movewindow::, -placewindow::): Use
	the SWP_NOACTIVATE flag to pervent window activation.
	* Source\win32\WIN32Server.m (-setinputstate::): Set active on
	main not key.

2010-01-26 Fred Kiefer <FredKiefer@gmx.de>

	* Source/x11/XWindowBuffer.m (+windowBufferForWindow:depthInfo:):
	Merge the two checks for xshm.
	* Source/art/ftfont.m (-initWithFontName:...screenFont:):
	Initialize unicodeCmap to -1 to be able to detect missing unicode
	encoding in a font.

2010-01-25 04:13-EST Gregory John Casamento <greg.casamento@gmail.com>

	* Source/win32/w32_create.m: (-decodeWM_CREATEParams:::) add
	code to load and set the HICON into the window.  Currently,
	an .ico file with the same name as the image specified in
	NSIcon or CFBundleIconName needs to be provided in the
	resources.

2010-01-22 Fred Kiefer <FredKiefer@gmx.de>

	* Source/x11/XWindowBuffer.m (+windowBufferForWindow:depthInfo:)
	(test_xshm): Don't give up on xshm when pixmaps aren't supported.
	Based on proposal by Derk Fawcus <dfawcus+lists-gnustep-dev@employees.org>.

2010-01-22  Wolfgang Lux  <wolfgang.lux@gmail.com>

	* Source/x11/XWindowBuffer.m (+windowBufferForWindow:depthInfo:):
	* Source/art/ARTGState.m (-GSSetDevice:):
	* Source/cairo/XGCairoXImageSurface.m (-initWithDevice:):
	Fix bug #28590 (with a little help from Fred Kiefer).

2010-01-21 15:45-EST Riccardo Mottola <rmottola@users.sf.net>
	Committed by: Gregory John Casamento <greg.casamento@gmail.com>

	* Source/win32/w32_text_focus.m: Correction for extra event which
	was causing main/key windows to get out of sync in the backend and
	gui.

2010-01-14  Wolfgang Lux  <wolfgang.lux@gmail.com>

	* Source/x11/XGServerEvent.m (-processEvent:):
	* Source/x11/XGServerWindow.m (-_wm_state:, -_ewmh_state, -_checkStyle,
	-_rootWindowForScreen:, -window::::, -nativeWindow:::::): Revise
	detection of window miniaturization and deminiaturization based on
	ICCCM WM_STATE property.
	* Source/x11/XGServerWindow.m (-miniwindow:): Add special case for
	metacity window manager to avoid miniaturizing shaded windows.

2010-01-14 05:41-EST Gregory John Casamento <greg.casamento@gmail.com>

	* Headers/win32/WIN32Server.h: Added decodeWM_MOUSEACTIVATE:..
	* Source/win32/w32_general.m: Added call to decodeWM_COMMAND:
	to -[GSTheme processCommand:] the theme callback which handles
	native menus,

2010-01-12 Fred Kiefer <FredKiefer@gmx.de>

	* Tools/xpbs.m: Add missing comma after name of selection atom.

2010-01-10 Riccardo Mottola <rmottola@users.sf.net>

	* Source/win32/w32_activate.m: generate GSAppKitWindowLeave leave
	events.

2010-01-08 Fred Kiefer <FredKiefer@gmx.de>

	* Source/win32/w32_text_focus.m: Small clean up in focus handling.

2009-12-19 Eric Wasylishen <ewasylishen@gmail.com>

	* Source/cairo/CairoGState.m:
	-DPSsetflat: and -DPScurrentflat should not have been transforming
	the flatness value with the current transformation matrix.
	The effect of this could be seen in the Apple BezierPathLab example;
	zooming in on the circle caused it to look more and more like a
	polygon.

2009-12-11 Eric Wasylishen <ewasylishen@gmail.com>

	* Source/cairo/CairoGState.m:
	Add a call to cairo_pattern_set_extend(pattern, CAIRO_EXTEND_PAD);
	on the pattern used to draw images. This keeps the edges of images
	crisp when the are scaled up.
	The description from the Cairo docs is: "pixels outside of the
	pattern copy the closest pixel from the source".

2009-11-19 Doug Simons

	* Source/x11/XGServerWindow.m:
	Make sure we return current window bounds.

2009-11-16 Riccardo Mottola <rmottola@users.sf.net>

	* Source\win32\WIN32Server.m: Remove left-over call to a mouse down
	event in a mouse-up

2009-11-10 Richard Frith-Macdonald <rfm@gnu.org>

	* Source\win32\WIN32Server.m: Track mouse button state so that when
	mouse down events are lost (which appears occasionally to be the case)
	we can simulate the missing event.

2009-11-08 Fred Kiefer <FredKiefer@gmx.de>

	* Source/x11/XGServerWindow.m (-windowDevice:): Don't return a
	static variable as the window device.

2009-11-05 Fred Kiefer <FredKiefer@gmx.de>

	* Source/cairo/CairoGState.m: Set the colour for all text drawing.

2009-11-04 Fred Kiefer <FredKiefer@gmx.de>

	* Source/gsc/GSGState.m (-setColor:state:): Don't handle alpha specially.
	* Source/cairo/CairoGState.m: Clean up last change.

2009-11-04 Richard Frith-Macdonald <rfm@gnu.org>

	* Source\winlib\WIN32GState.m: Fixes for read image.
	* Source\win32\WIN32Server.m: Use layered window for alpha.

2009-11-03 Fred Kiefer <FredKiefer@gmx.de>

	* Source/cairo/CairoGState.m: Set the fill or stroke colour
	immediatly before the drawing.
	* Source/art/ARTGState.m (-setColor:state:): Handle stroke colour
	correctly.

2009-11-03 Fred Kiefer <FredKiefer@gmx.de>

	* Source/cairo/CairoGState.m (-compositeGState:...): Use the
	offset adjustment for cairo > 1.8 in the general case.

2009-11-01 Fred Kiefer <FredKiefer@gmx.de>

	* Source/winlib/WIN32GState.m: first hack at GSReadRect implementation.

2009-11-01  Wolfgang Lux  <wolfgang.lux@gmail.com>

	* Source/x11/XGServerWindow.m (setWindowHintsForStyle): Revert
	change to (Motif) window style hints that would add a border
	around appicons and miniwindows on some window managers.

	* Source/x11/XGServerWindow.m (-miniwindow): Remove code that can
	make programs unresponsive during window miniaturization.

2009-10-31 Thomas Gamper <icicle@cg.tuwien.ac.at>

	* Source/x11/XGGLFormat.m
	Check explicitly for GLX_SAMPLES and GLX_SAMPLE_BUFFERS.

2009-10-29 Fred Kiefer <FredKiefer@gmx.de>

	* Source/gsc/GSGState.m (-_fillRect:withPattern:): Convert the
	drawing coordinate back in user space.

2009-10-28 Thomas Gamper <icicle@cg.tuwien.ac.at>

	* Source/x11/XGGLFormat.m
	Check for GLX_VERSION_1_4.

2009-10-28 Riccardo Mottola <rmottola@users.sf.net>

	* Source/x11/XGGLFormat.m
	cleaned up c99-isms

2009-10-25 Thomas Gamper <icicle@cg.tuwien.ac.at>

	* Source/x11/XGServerWindow.m
	Implement setMouseLocation:onScreen:.

2009-10-25 Thomas Gamper <icicle@cg.tuwien.ac.at>

	* Source/x11/XGGLContext.m
	* Source/x11/XGGLFormat.m
	* Headers/x11/XGOpenGL.h
	Clean up OpenGL stuff, reformat code and add Multisampling
	support.

2009-10-23 Fred Kiefer <FredKiefer@gmx.de>

	* Source/gsc/GSContext.m,
	* Headers/gsc/GSGStateOps.h,
	* Source/gsc/GSGState.m: Empty definitions of gradient methods.
	* Source/cairo/CairoGState.m: Simple cairo gradient implementation.

2009-10-20 Fred Kiefer <FredKiefer@gmx.de>

	* Source/winlib/WIN32GState.m: Small correction of last change.

2009-10-19 Fred Kiefer <FredKiefer@gmx.de>

	* Headers/gsc/GSGStateOps.h,
	* Source/gsc/GSGState.m,
	* Source/art/path.m,
	* Source/art/ARTGState.m,
	* Source/cairo/CairoGState.m,
	* Source/xlib/XGGState.m,
	* Source/winlib/WIN32GState.m: Implement pattern colours for all backends.

2009-10-18 Richard Frith-Macdonald <rfm@gnu.org>

	* Source/x11/XGServerWindow.m:
	* Source/x11/XGServerEvent.m:
	Experimental code to try to spot window deminiaturisation and send
	an event to the gui so that it knows about it.

2009-07-31  Adam Fedor  <fedor@gnu.org>

	* Version 0.17.1

2009-07-27 Fred Kiefer <FredKiefer@gmx.de>

	* Source/cairo/CairoFontEnumerator.m,
	* Source/xlib/GSXftFontInfo.m: Use DejaVu as another fallback
	font, as Bitstream Vera and FreeSans are no longer supplied
	directly by Debian.

2009-07-13 Fred Kiefer <FredKiefer@gmx.de>

        * Source/winlib/WIN32GState.m (-_paintPath:) Only draw when the
	fill/stroke colour has a non zero alpha.

2009-07-10 Fred Kiefer <FredKiefer@gmx.de>

        * Source/cairo/CairoGState.m
	(-compositeGState:fromRect:toPoint:op:fraction:): Add hack to
	avoid scrolling problem for cairo > 1.8.

2009-05-31 Fred Kiefer <FredKiefer@gmx.de>

	* Source/x11/XWindowBuffer.m: Protect the XSHM code parts with
	#ifdef statements.

2009-05-31 Fred Kiefer <FredKiefer@gmx.de>

	* Source/gsc/GSContext.m (-DPScomposite:...:, -DPSdissolve:...:) Map
	onto GScomposite:toPoint:fromRect:operation:fraction:.
	* Source/gsc/GSGState.m (-compositeGState:fromRect:toPoint:op:,
	-dissolveGState:fromRect:toPoint:delta:) Map onto
	compositeGState:fromRect:toPoint:op:fraction:.
        * Source/winlib/WIN32GState.m (-compositeGState:fromRect:toPoint:op:,
	-dissolveGState:fromRect:toPoint:delta:),
	* Source/xlib/XGGState.m (-compositeGState:fromRect:toPoint:op:,
	-dissolveGState:fromRect:toPoint:delta:),
        * Source/cairo/CairoGState.m (-compositeGState:fromRect:toPoint:op:,
	-dissolveGState:fromRect:toPoint:delta:): Remove these methods.
	* Source/art/composite.m
	(-compositeGState:fromRect:toPoint:op:fraction:): Added.

2009-05-10  Adam Fedor  <fedor@gnu.org>

	* Version 0.17.0

2009-04-04 Riccardo Mottola <rmottola@users.sf.net>

	* Source/x11/XGGLFormat.m,
	Source/x11/XGGLContext.m: reorder instructions for c89 compatibility

2009-03-28 Fred Kiefer <FredKiefer@gmx.de>

	* Source/x11/XWindowBuffer.m (+windowBufferForWindow:depthInfo:):
	Return an autorelease instance.
	* Source/cairo/XGCairoXImageSurface.m (-initWithDevice:),
	* Source/art/ARTGState.m (-GSSetDevice:): Adopt callers.

2009-03-12 Fred Kiefer <FredKiefer@gmx.de>

	* Source/x11/XGServerEvent.m: Correct formatting.

2009-03-12 Thomas Gamper <icicle@cg.tuwien.ac.at>

	* Source/x11/XGServerEvent.m:
	Implement key repeat support.

2009-03-07 Xavier Glattard <xavier.glattard@online.fr>

	* Source/x11/XGServerEvent.m:
	Fix a bug (from rev.28036) and consolidate the computing of
	expose rectangle of subwindows.

2009-03-06 Xavier Glattard <xavier.glattard@online.fr>

	* Source/x11/XGGLFormat.m:
	Missing var initialization.

2009-03-04 Xavier Glattard <xavier.glattard@online.fr>

	* Source/x11/XGServerEvent.m,
	* Source/x11/XGGLContext.m,
	* Source/x11/XGGLFormat.m:
	Fix typo and oversights - Comes along with the previous changes.

2009-03-04 Xavier Glattard <xavier.glattard@online.fr>

	* Source/x11/XGGLContext.m,
	* Source/x11/XGServerWindow.m,
	* Source/x11/XGServerEvent.m,
	* Source/win32/w32_GLcontext.m,
	* Source/win32/w32_windowdisplay.m,
	* Source/win32/WIN32Server.m:
	Two improvements related to OpenGL.
	1) prevent the backing store to be flushed after a call to [-drawRect:]
	(and fix a small bug is win32 window style)
	2) handle expose/paint events with retained/buffered backing store.

	* Source/x11/XGGLFormat.m,
	* Source/win32/w32_GLformat.m:
	Declare some new pixel format attributes.

	* Source/x11/XGGLContext.m,
	* Source/win32/w32_GLcontext.m:
	Undo Rev27944 related to NSRECT conversion.

2009-02-21 Fred Kiefer <FredKiefer@gmx.de>

	* Source/x11/XGGLContext.m (XGXSubWindow -initWithView:visualInfo:):
	Set black background pixel.

2009-02-21 Fred Kiefer <FredKiefer@gmx.de>

	* Source/x11/XGGLContext.m (XGXSubWindow -initWithView:visualInfo:)
	* Source/win32/w32_GLcontext.m (Win32Subwindow -initWithView:):
	Remove special code for different window border handling.

2009-02-11 Riccardo Mottola <rmottola@users.sf.net>

	* Source/win32/WIN32Server.m: Handle Alt-Gr (bug #25397)

2009-02-11 Richard Frith-Macdonald <rfm@gnu.org>

	* Source/x11/XGServerWindow.m: Minor fixes to compile with GC

2009-02-08  Wolfgang Lux  <wolfgang.lux@gmail.com>

	* Source/x11/XGServerWindow.m (-titlewindow::, -docedited::): Add
	an asterisk before the window's title if its document is edited
	and the window manager is not capable of displaying the document's
	status (i.e., any window manager other than Window Maker for now).

2009-02-08  Matt Rice  <ratmice@gmail.com>

	* Source/x11/XGGLContext.m (-[XGXSubWindow initWithView:visualInfo:]):
	Use the depth provided by the VisualInfo not the parent window.

2009-02-06 Fred Kiefer <FredKiefer@gmx.de>

	* Source/cairo/CairoGState.m (-copyWithZone:): Correction to last
	change.

2009-02-05 Fred Kiefer <FredKiefer@gmx.de>

	* Source/cairo/CairoGState.m (-copyWithZone:): Better handling of
	clip copying when the clip is not representable by cairo.

2009-02-05 Fred Kiefer <FredKiefer@gmx.de>

	* Source/xlib/XGBitmap.m: Fix some compiler warnings.

2009-02-03 Richard Frith-Macdonald <rfm@gnu.org>

	* Source/win32/WIN32Server.m (-setParentWindow:forChildWindow:),
	Temporarily comment out method implementation as it was preventing
	popup menus from working.

2009-01-30 Richard Frith-Macdonald <rfm@gnu.org>

	* Source/win32/WIN32Server.m: fix typo
	* Source/x11/XGServerWindow.m: ditto

2009-01-29 Fred Kiefer <FredKiefer@gmx.de>

	* Source/win32/WIN32Server.m (-setPartentWindow:forChildWindow:),
	* Source/x11/XGServerWindow.m (-setPartentWindow:forChildWindow:):
	Implement new method.
	* Source/cairo/CairoGState.m (-compositeGState:...): Adjust y
	coordinate of point.

2009-01-25 Riccardo Mottola <rmottola@users.sf.net>

	* Source/art/image.m: Fix for big-endiam machines

2009-01-24 Riccardo Mottola <rmottola@users.sf.net>

	* Source/art/image.m: Optimized and correct handling of 16 bit in
	_get_8_bits()

2009-01-17  Wolfgang Lux  <wolfgang.lux@gmail.com>

	* Source/x11/XGServerWindow.m (_setSupportedWMProtocols:,
	_checkStyle:, window::::, orderwindow:::): Set the WM protocols
	supported by a window according to its style mask.

2009-01-13 Fred Kiefer <FredKiefer@gmx.de>

	* Source/art/ftfont.m: Give more information on failed font face access.

2008-12-21  Adam Fedor  <fedor@gnu.org>

	* Version 0.16.0

2008-12-19  Wolfgang Lux  <wolfgang.lux@gmail.com>

	* Source/x11/XGServerEvent.m (check_modifier): Fix an issue where
	modifier key settings could be set incorrectly.

2008-12-19  Nicola Pero <nicola.pero@meta-innovation.com>

	* All GNUmakefiles: removed GNUSTEP_CORE_SOFTWARE=YES and
	added PACKAGE_NAME=gnustep-back.
	* GNUmakefile: Export PACKAGE_NAME to reduce chances of a problem
	if a GNUmakefile in a subdirectory is missing it.

2008-12-18  Nicola Pero <nicola.pero@meta-innovation.com>

	* All GNUmakefiles: added GNUSTEP_CORE_SOFTWARE=YES at the
	beginning.
	* GNUmakefile: Export GNUSTEP_CORE_SOFTWARE to reduce chances of a
	problem if a GNUmakefile in a subdirectory is missing it.

2008-12-17 Fred Kiefer <FredKiefer@gmx.de>

	* Source/winlib/WIN32FontInfo.m (-coveredCharacterSet): Set cbThis
	element of GLYPHSET structure before calling Windows funtion.

2008-12-17 Richard Frith-Macdonald <rfm@gnu.org>

	* Tools/gpbs.m: Remove use of private method for connection keepalive.
	Keepalive is now enabled in base when necessary.

2008-12-15  Wolfgang Lux  <wolfgang.lux@gmail.com>

	* Source/x11/XGServerEvent.m (-processEvent:): Ignore
	_NET_STATE_WM property changes with Window Maker as it causes
	problems with hidden windows.
	Add a workaround for Window Maker so that unhidden windows
	correctly show their document edited status.

2008-12-11 Fred Kiefer <FredKiefer@gmx.de>

	* Source/cairo/CairoContext.m (-GSDrawImage::): Correct test
	whether image conversion is needed.

2008-12-10  Wolfgang Lux  <wolfgang.lux@gmail.com>

	* Source/x11/XGServerEvent.m (-runLoopShouldBlock:): Add method to
	avoid blocking the run loop when the X event queue is not empty.

2008-12-02 Richard Frith-Macdonald <rfm@gnu.org>

	* GNUmakefile:
	* Fonts/GNUmakefile:
	* Tools/GNUmakefile:
	* Source/winlib/GNUmakefile:
	* Source/art/GNUmakefile:
	* Source/GNUmakefile:
	* Source/cairo/GNUmakefile:
	* Source/xlib/GNUmakefile:
	* Source/win32/GNUmakefile:
	* Source/x11/GNUmakefile:
	* Source/gsc/GNUmakefile:
	* Source/xdps/GNUmakefile:
	* Documentation/Back/GNUmakefile:
	* Documentation/GNUmakefile:
	Don't override installation domain ... fix for bug #24671

2008-11-30  Wolfgang Lux  <wolfgang.lux@gmail.com>

	* install.sh: Fix header syntax and provide default for make
	command argument.

2008-11-20 Richard Frith-Macdonald <rfm@gnu.org>

	* Tools/gpbs.m: Use new private method for connection keepalive as
	we need it on windows.

2008-11-20  Wolfgang Lux  <wolfgang.lux@gmail.com>

	* Source/x11/XGServerWindow.m ([XGServer -windowlist]): Implement
	a fix for bug #24707.

2008-11-14  Wolfgang Lux  <wolfgang.lux@gmail.com>

	* Tools/gpbs.m (init): Don't change SIGABRT handler to prevent
	infinite recursion on abort().

	* Tools/xpbs.m (+receivedEvent:type:extra:forMode:): Don't cache
	number of pending events. Prevents an issue where gpbs could block
	in XNextEvent and other applications contacting the pasteboard
	server become unresponsive.

2008-11-06 Fred Kiefer <FredKiefer@gmx.de>

	* Source/cairo/CairoContext.m (-GSDrawImage::): Convert the
	bitmap, when the format is unsupported.

2008-10-26 Fred Kiefer <FredKiefer@gmx.de>

	* Source/x11/XWindowBuffer.m (test_xshm): Check whether the X
	server supports shm pixmaps.

2008-10-24 Fred Kiefer <FredKiefer@gmx.de>

	* Source/win32/WIN32Server.m (-setalpha::): Implement transparent
	windows.
        * Source/winlib/WIN32GState.m (-DPSimage:...:): Call
	SetStretchBltMode() before scaling a bitmap.

2008-10-24 Fred Kiefer <FredKiefer@gmx.de>

	* Tools/xpbs.m (+initializePasteboard): Use XInternAtom when
	XInternAtoms isn't available.
	Patch by Riccardo Mottola <multix@ngi.it>.
	* configure.ac: Check for XInternAtoms.
	* configure,
	* config.h.in: Regenerate.

2008-10-24 Fred Kiefer <FredKiefer@gmx.de>

	* Source/x11/XGServer.m (-visualForScreen:, -depthForScreen:):
	New methods that hide RContext details.
	* Headers/x11/XGServer.h: Declare these new methods.
	* Source/x11/XWindowBuffer.m: Get the default visual and depth
	from the XGServer.

2008-10-22 Fred Kiefer <FredKiefer@gmx.de>

	* Source/x11/XGServerWindow.m (-_checkStyle:): Correct code
	for double parent handling.
	Patch by Wolfgang Lux <wolfgang.lux@gmail.com>.

2008-10-17 Fred Kiefer <FredKiefer@gmx.de>

	* Headers/win32/WIN32Geometry.h (MSScreenRectToGS, GSScreenRectToMS),
	* Source/win32/WIN32Server.m,
	* Source/win32/w32_movesize.m:
	Remove unused parameters from these functions and adjust callers.

2008-10-17 Fred Kiefer <FredKiefer@gmx.de>

	* Headers/win32/WIN32Server.h,
	* Source/win32/WIN32Server.m,
	* Source/win32/w32_activate.m,
	* Source/win32/w32_movesize.m,
	* Source/win32/w32_general.m: Removed unused and unneeded code
	left over from the last cleanup. This code was mostly setting
	server flags that never got read or using falgs that never were set.

2008-10-14 Fred Kiefer <FredKiefer@gmx.de>

        * Source/winlib/WIN32GState.m: Removed unneeded code. General cleanup.
        * Source/winlib/WIN32GState.m (-DPSimage:...:): Scale and rotate
	images correctly.
        * Source/winlib/WIN32GState.m (-compositeGState:...fraction:):
	Position images on scaled views better.

2008-09-14 Fred Kiefer <FredKiefer@gmx.de>

        * Source/art/ARTContext.m (-setupDrawInfo): Moved code from here
	to...
	* Source/x11/XGServer.m (-getForScreen:pixelFormat:masks:::):
	... here, including helper functions. Commented out this code and
	replaced it by a different approach.
	* Headers/x11/XGServer.h: Declare this new method.

2008-09-14 13:17-EDT Gregory John Casamento <greg_casamento@yahoo.com>

	* install.sh: Adding install script for use by compile-all.

2008-08-19 Fred Kiefer <FredKiefer@gmx.de>

        * Source/art/ARTContext.m (-GSSetDevice:::): Only call
	setupDrawInfo once.
        * Source/art/ARTContext.m (-setupDrawInfo): Try to handle
	endianess differance better.
        * Source/art/ARTContext.m (-initializeBackend): Call
	artcontext_setup_gamma().
	* Source/art/blit.h,
	* Source/art/blit-main.m:  New function artcontext_setup_gamma()
	split off from artcontext_setup_draw_info().

2008-08-14 Fred Kiefer <FredKiefer@gmx.de>

	* Source/x11/XGServerWindow.m (-_ewmh_isMinimized:): Correct
	indentation.
	* Source/x11/XGServerEvent.m (-receivedEvent:type:extra:forMode:):
	For PropertyNotify cache the window first.

2008-07-19 Fred Kiefer <FredKiefer@gmx.de>

	* Source/x11/XGServerWindow.m (-window::::): For EWMH window
	enable property change notifications.
	* Source/x11/XGServerWindow.m (-_ewmh_isMinimized:): Check whether
	the window is minimized.
	* Headers/x11/XGServerWindow.h (-_ewmh_isMinimized:): Declare new
	method.
	* Source/x11/XGServerEvent.m: Handle case when window gets minimized.
	* Headers/x11/XGGeneric.h: Add atom for hidden state.
	Patch by Hubert Chathi <hubert@uhoreg.ca>.

2008-07-12 Fred Kiefer <FredKiefer@gmx.de>

	* Source/xlib/GSXftFontInfo.m (-setupAttributes:),
	* Source/xlib/XGFontSetFontInfo.m (-setupAttributes:),
	* Source/xlib/XGFont.m (-setupAttributes:),
	* Source/art/ftfont.m (-setupAttributes:),
	* Source/art/ftfont-old.m (-setupAttributes): Correct the sign of
	the descender in the bounding box.

2008-07-12 Fred Kiefer <FredKiefer@gmx.de>

	* Source/xlib/GSXftFontInfo.m (-setupAttributes:),
	* Source/xlib/XGFontSetFontInfo.m (-setupAttributes:),
	* Source/xlib/XGFont.m (-setupAttributes:): Correct the setting of
	fontBBox, used for boundingRectForFont.

2008-07-11 Fred Kiefer <FredKiefer@gmx.de>

	* Source/x11/XGServerWindow.m (-setinputstate:): Disable new code,
	as it does not work on KDE 4.

2008-07-08 Fred Kiefer <FredKiefer@gmx.de>

	* Source/x11/XGServerWindow.m (-setinputfocus:): For EWMH window
	managers set the user time before requesting focus.
	* Source/x11/XGServerWindow.m (-setinputstate:): For EWMH window
	managers set active window status.
	Based on patch by Hubert Chathi <hubert@uhoreg.ca>.

2008-06-26 Fred Kiefer <FredKiefer@gmx.de>

	* Source/cairo/CairoGState.m (-copyWithZone:): Use a runtime
	version check and adjust from > to >= 1.6.0.
	* Source/cairo/CairoFontInfo.m (-setupAttributes): Slightly better
	error checks.

2008-06-14  Adam Fedor  <fedor@gnu.org>

	* Version 0.14.0

2008-06-12 Fred Kiefer <FredKiefer@gmx.de>

	* Source/x11/XGServerEvent.m,
	* Source/x11/XGDragView.m: Convert X event millisecond timestamp
	to NSEvent second timestamp.

2008-05-25  Adam Fedor  <fedor@gnu.org>

	* Revert library license version to 2 until applications
	can be converted

2008-06-07 Fred Kiefer <FredKiefer@gmx.de>

	* Source/cairo/CairoGState.m (-copyWithZone:): Don't use special
	clip adjustment for cairo > 1.6.0, as this got fixed there.

2008-06-01 18:00-EDT Gregory John Casamento <greg_casamento@yahoo.com>

	* Headers/x11/XGGeneric.h:
	* Source/x11/XGServerWindow.m: Added code to automatically make
	any window which uses the NSDesktopWindowLevel also be omnipresent.
	This capability will be added as a style later.

2008-05-28 Fred Kiefer <FredKiefer@gmx.de>

	* Source/cairo/CairoGState.m (-copyWithZone:): Avoid double
	allocation of dashes memory.
	* Source/gsc/GSGState.m (-DPSrectfill::::, -DPSrectstroke::::,
	-DPSrectclip::::): Don't use autoreleased objects.

2008-05-27 Fred Kiefer <FredKiefer@gmx.de>

	* Source/x11/XGServerWindow.m (check_modifier,
	-receivedEvent:...): Faster checking for modifiers.

2008-05-27 Fred Kiefer <FredKiefer@gmx.de>

	* Source/xlib/GSXftFontInfo.m (-coveredCharacterSet): Moved the
	swapping into the loop, where the actual data is available.
	Patch by Sebastian Reitenbach <sebastia@l00-bugdead-prods.de>.

2008-05-25  Adam Fedor  <fedor@gnu.org>

	* configure.ac: Fail if libXext or libXt not found when building
	x11 server. Set have_freetype variable.

2008-05-25  Nicola Pero  <nicola.pero@meta-innovation.com>

	* Tools/GNUmakefile.postamble: Use GNUSTEP_DOC instead of
	GNUSTEP_DOCUMENTATION, and GNUSTEP_DOC_MAN instead of
	GNUSTEP_DOCUMENTATION_MAN.

2008-05-22  Adam Fedor  <fedor@gnu.org>

	* Source/cairo/CairoContext.m (-GSSetDevice:::): Fix memory leak.

2008-05-16  Adam Fedor  <fedor@gnu.org>

	* Source/XGCommonFont.m (XGFontCacheName): New function to standardize
	display name (and handle new Mac OS X display names).
	* Tools/font_cacher.m ([XFontCacher -getPathFor:display]): Use it.
	* Source/xlib/XGFontManager.m (cache_name):  Use it.

2008-04-11 Fred Kiefer <FredKiefer@gmx.de>

	* Source/xlib/GSXftFontInfo.m (Ones): Correct the parameter name.
	* Source/winlib/WIN32FontInfo.m (-glyphIsEncoded:): Add parameter
	to windows call to supress defaults glyphs for missing ones.

2008-04-08 Fred Kiefer <FredKiefer@gmx.de>

	* Source/xlib/XGGState.m (-_paintPath:, -_doComplexPath:...):
	Correct the handling of complex path filling. This is needed for
	the glyph drawing.

2008-04-07 Fred Kiefer <FredKiefer@gmx.de>

	* Source/xlib/GSXftFontInfo.m
	(-appendBezierPathWithGlyphs:count:toBezierPath:) Implement this
	method with code copied over from the art backend.

2008-04-07 Fred Kiefer <FredKiefer@gmx.de>

	* Source/art/ftfont.m,
	* Source/art/ftfont-old.m (-glyphPacking): Add missing method.
	* Source/gsc/GSContext.m
	(-appendBezierPathWithPackedGlyphs:path:): Send on to gstate.
	* Headers/gsc/GSGStateOps.h
	(-appendBezierPathWithPackedGlyphs:path:): New method.
	* Source/gsc/GSGState.m (-DPScharpath:,
	-appendBezierPathWithPackedGlyphs:path:): Implement these methods.
	* Source/xlib/GSXftFontInfo.m (-coveredCharacterSet) Add missing
	method.

2008-04-04 Fred Kiefer <FredKiefer@gmx.de>

	* Source/winlib/WIN32FontInfo.m
	(-appendBezierPathWithGlyphs:count:toBezierPath:): New method.
	Patch by Christopher Armstrong <carmstrong@fastmail.com.au>.
	* Source/art/ftfont.m,
	* Source/art/ftfont-old.m: Moved ligature handling code from here
	to gui.
	* Source/cairo/CairoFontInfo.m (-glyphIsEncoded:): Report all
	ligatures as not supported, as we have no way to determine if they
	exist in the font.

2008-04-03 Fred Kiefer <FredKiefer@gmx.de>

	* Source/cairo/CairoFontInfo.m (-appendBezierPathWithGlyphs:...):
	Correct implementation.
	* Source/cairo/CairoGState.m (-DPScharpath::): Correct implementation.

2008-03-29 Fred Kiefer <FredKiefer@gmx.de>

	* Source/cairo/CairoFontEnumerator.m,
	* Source/cairo/CairoFaceInfo.m,
	* Source/cairo/Win32CairoSurface.m,
	* Source/cairo/CairoFontInfo.m,
	* Source/cairo/Win32CairoGlitzSurface.m,
	* Source/cairo/CairoGState.m:
	Clean up and better error check and reporting on cairo and malloc calls.

2008-03-19  Adam Fedor  <fedor@gnu.org>

	* Version 0.13.2

	* configure.ac: Add --without-freetype option

2008-03-17 21:01-EST Gregory John Casamento <greg_casamento@yahoo.com>

	* Source/gsc/GSStreamContext.m: Add back implementation for
	DPSrectclip::::.

2008-03-15 19:35-EST Gregory John Casamento <greg_casamento@yahoo.com>

	* Source/gsc/GSStreamContext.m: Correct call in NSDrawBitmap::::...
	to add NSHeight, not NSWidth to the y coordinate if it's flipped.

2008-03-15 17:48-EST Gregory John Casamento <greg_casamento@yahoo.com>

	* Source/gsc/GSStreamContext.m: Added implementation for GSDrawImage.

2008-03-13 19:37-EST Gregory John Casamento <greg_casamento@yahoo.com>

	* Source/gsc/GSStreamContext.m: Remove implementation of
	DPSrectclip:::: since it was causing issues with printing.  Will
	investigate further to see if this is the correct fix.

2008-03-09 Fred Kiefer <FredKiefer@gmx.de>

        * Source/art/ARTContext.m (-GSDrawImage:): Remove this hack again.
	* Source/art/image.m (_image_get_color_rgb_cmyk_gray,
	_image_get_color_rgb_8):  Make sure the image gets unpremultied in
	all cases.

2008-03-08 Fred Kiefer <FredKiefer@gmx.de>

	* Source\win32\WIN32Server.m (-exwindowStyleForGSStyle:):
	New method used in window::::, stylewindow: and styleoffsets:::::.
	* Headers\win32\WIN32Server.h,
	* Source\win32\WIN32Server.m (-resetForGSWindowStyle:w32Style:):
	Remove method.

2008-03-06 Richard Frith-Macdonald <rfm@gnu.org>

	* Headers\win32\WIN32Server.h: make 'orderedIn' and 'level' 32bit
	fields at start of structure so that we can easily use GetWindowLong()
	and SetWindowLong() with them.
	* Source\win32\w32_movesize.m:
	* Source\win32\WIN32Server.m:
	Change to accessing 'orderedIn' and 'level' directly using
	GetWindowLong() and SetWindowLong() so that code works when windows
	are owned by another app.

2008-03-06 Richard Frith-Macdonald <rfm@gnu.org>

	* Source\win32\w32_movesize.m: Bypass all existing code to send a
	resize when a window is minimised ... just call the miniaturise:
	method of the gui.  Should fix bug 22274

2008-03-06 Fred Kiefer <FredKiefer@gmx.de>

	* Source/cairo/CairoGState.m (-copyWithZone:): Correct the cairo
	version #ifdef.

2008-03-06 Richard Frith-Macdonald <rfm@gnu.org>

	* Source\win32\WIN32Server.m: Improve window level code ... when moving
	a window to the top of a level, jump it right to the top of the window
	z-order so that it is above any non-gnustep windows.
	* Source\win32\w32_movesize.m: If a window is jumped to the top of the
	z-order and hence breaks the level rules, use a bubble sort to get
	the windows back in level order by raising any windows which are
	lower than they should be.

2008-03-05 Richard Frith-Macdonald <rfm@gnu.org>

	* Headers\win32\WIN32Server.h: Add fields to track window level/ordering
	* Source\win32\WIN32Server.m: add code to implement window levvel/order
	management. NB. This is incomplete ... it seems that direct user action
	like clicking on a window will reorder it without going through the
	orderwindow::; method, so we need to deal with that somehow.
	* Source\win32\w32_movesize.m: Ensure that desktop level windows are
	pinned to the bottom.

2008-03-04 Xavier Glattard <xavier.glattard@online.fr>

	* configure.ac,
	  configure
	  : Display warning msgs when cairo backend is selected on win32
	* Headers/cairo/Win32CairoSurface.h,
	  Headers/cairo/Win32CairoGlitzSurface.h,
	  Source/cairo/Win32CairoSurface.m,
	  Source/cairo/Win32CairoGlitzSurface.m,
  	  Source/cairo/CairoContext.m,
  	  : Cairo and Cairo/Glitz experimental backends on win32

2008-02-26 Fred Kiefer <FredKiefer@gmx.de>

	* Source/x11/XGServerWindow.m (-_checkStyle:): Restructure code
	for double parent handling to avoid wrong computation path.

2008-02-25 Fred Kiefer <FredKiefer@gmx.de>

	* Source/x11/XGServer.m (-_screenContextForScreen:): Remove wrong
	local variable declaration and reorder code.
	* Source/x11/XGServer.m (-_initXContext:): Don't create default screen.

2008-02-15 Fred Kiefer <FredKiefer@gmx.de>

	* Source/win32/WIN32Server.m (-windowStyleForGSStyle:): Rewrite to
	handle all combination of styles.

2008-02-14 Fred Kiefer <FredKiefer@gmx.de>

	* Headers/win32/WIN32Server.h,
	* Source/win32/WIN32Server.m,
	* Source/win32/w32_activate.m,
	* Source/win32/w32_movesize.m,
	* Source/win32/w32_create.m,
	* Source/win32/w32_general.m,
	* Source/win32/w32_text_focus.m,
	* Source/win32/w32_windowdisplay.m:
	General cleanup and reformatting.
	* Source/win32/w32_Events.h: Removed this file.

2008-02-14 Fred Kiefer <FredKiefer@gmx.de>

	* Headers/win32/WIN32Server.h: Extend WIN_INTERN with
	backingStoreEmpty flag.
	* Source/win32/WIN32Server.m (-windowbacking::): Set
	backingStoreEmpty to YES;
	* Source/win32/w32_windowdisplay.m: Use backingStoreEmpty to
	determine drawing method.
	Patch by Christopher Armstrong <carmstrong@fastmail.com.au>.

2008-02-14 Fred Kiefer <FredKiefer@gmx.de>

	* Tools/win32pbs.m (-receivedEvent:...forMode:): Don't call NSApp
	to terminate the program.

2008-02-08 Fred Kiefer <FredKiefer@gmx.de>

        * Source/art/ARTContext.m (-GSDrawImage:): Hack to allow the
	handling of pre-multiplied bitmaps.

2008-01-31 Fred Kiefer <FredKiefer@gmx.de>

	* Tools/win32pbs.m: Use event polling code from WIN32Server.m.

2008-01-31 Fred Kiefer <FredKiefer@gmx.de>

	* Tools/xpbs.m: Improve support for RTF and add TIFF support.

2008-01-29 Fred Kiefer <FredKiefer@gmx.de>

	* Tools/xpbs.m: Add support for variable available clipboard
	types and minimal support for RTF.

2008-01-26 Fred Kiefer <FredKiefer@gmx.de>

	* Tools/xpbs.m: Add secondary selection support. Define some more
	MIME types and add support for more standard targets.

2008-01-24 Fred Kiefer <FredKiefer@gmx.de>

	* Source/xlib/GSXftFontInfo.m (-setupAttributes): Use
	FC_PIXEL_SIZE instead of FC_SIZE. Fixes #21912.

2008-01-21 Fred Kiefer <FredKiefer@gmx.de>

	* Headers/x11/XGOpenGL.h,
	* Source/x11/XGGLContext.m,
	* Source/x11/XGGLFormat.m:
	Get to work with newer versions of GLX.
	Patch by Thomas Gamper <icicle@cg.tuwien.ac.at>,
	slightly reworked.

2008-01-19 Fred Kiefer <FredKiefer@gmx.de>

	* Source/win32/WIN32Server.m (-setWindowdevice:forContext:):
	Correct wrong parameter name.

2008-01-19 Fred Kiefer <FredKiefer@gmx.de>

	* Source/x11/XGServerWindow.m: (-setWindowdevice:forContext:),
	* Source/win32/WIN32Server.m (-setWindowdevice:forContext:):
	Method replaces windowdevice:.
	* Source/gsc/GSContext.m,
	* Source/gsc/GSStreamContext.m,
        * Source/art/ARTContext.m,
	* Source/cairo/CairoContext.m,
	* Source/xlib/XGContext.m,
	* Source/winlib/WIN32Context.m (+GStateClass, +handlesPS):
	New methods to simplify the implementation of
	initWithContextInfo:. In that method call
	setWindowdevice:forContext: when the destination is a window.
	* Source/art/ARTContext.m (-setupDrawInfo): New method, code comes
	from old initWithContextInfo:, now called in GSSetDevice:::.

2008-01-11 Richard Frith-Macdonald <rfm@gnu.org>

	* Source/XGServerWindow.m:
	Try to find window offsets using off-screen windows unless the
	GSBackChecksOffsetsOnScreen user default is set to YES.

2008-01-07 Fred Kiefer <FredKiefer@gmx.de>

	* Source/win32/WIN32Server.m (-receivedEvent:...forMode:): Add
	#ifdef for Cygwin.

2008-01-01  Adam Fedor  <fedor@gnu.org>

	* Version 0.13.1

2007-12-11 Isaiah Beerbower <public@ipaqah.com>

	* Source/cairo/*
	* Headers/cairo/*
	Reverting back to fontconfig font system.

2007-12-10 Isaiah Beerbower <public@ipaqah.com>

	* Source/cairo/CairoFontEnumerator.m (-enumerateFontsAndFamilies, cacheFolder,
	bundleModificationDate, cacheFont, cacheNFontBundle, mergeFontInfo):
	Rewrite to cache fonts in a plist and support nfont bundles.
	(-defaultSystemFontName, -defaultBoldSystemFontName,
	-defaultFixedPitchFontName):
	Added actual PostScript name for Bitstream Vera fonts.
	* Source/cairo/CairoFaceInfo.m (-fontFace,
	-initWithfamilyName:fullName:weight:italicAngle:traits:files:index:,
	-setFullName:, -fullName, -setItalicAngle:, -italicAngle, -setIndex:, -index):
	Update to reflect changes in CairoFontEnumerator.
	* Headers/cairo/CairoFaceInfo.m: Same.
	* Source/cairo/CairoFontInfo.m (-setupAttributes): Take italicAngle & fullName
	from CairoFaceInfo.

2007-12-10 Fred Kiefer <FredKiefer@gmx.de>

	* Source/xlib/GSXftFontInfo.m:
	Explicitly include NSDictionary.h header for better MacOS-X
	compatibility.
	* Headers/gsc/GSGState.h: Change fillColorS and strokeColorS to
	NSColorSpace.
	* Source/gsc/GSGState.m (NSColor-colorWithValues:colorSpaceName:):
	Removed.
	* Source/gsc/GSGState.m (-GSSetFillColorspace:,
	-GSSetStrokeColorspace:, -GSSetFillColor:, -GSSetStrokeColor:):
	Changed to use NSColorSpace.

2007-12-03 Riccardo Mottola <riccardo@kaffe.org>

        * Source/winlib/WIN32GState.m: Implement Greyscale image handling

2007-11-29 Richard Frith-Macdonald <rfm@gnu.org>

        * Source/art/ReadRect.m:
        * Source/art/ARTContext.m:
        * Source/art/shfill.m:
	Explicitly include NSDictionary.h header for better MacOS-X
	compatibility.

2007-11-29 Richard Frith-Macdonald <rfm@gnu.org>

	* Source/x11/XGServerWindow.m: ([imagecursor::::::]) don't flip the
	hot point coordinates ... NSCursor coordinates are already supposed
	to be flipped.

2007-11-29 Fred Kiefer <FredKiefer@gmx.de>

	* Headers/x11/XGGeneric.h: Add atoms for new window types. Add
	definition of _NET_WM_STATE_ADD and _NET_WM_STATE_REMOVE
	* Source/x11/XGServerWindow.m (-setwindowlevel::): Better setting
	of skip state for window.
	* Source/x11/XGServerWindow.m (-orderwindow:::): Use it here as well.

2007-11-22 Fred Kiefer <FredKiefer@gmx.de>

	* Source/gsc/GSContext.m (-GSDrawImage:):Implement via
	NSDrawBitmap::::::.

2007-11-09  Adam Fedor  <fedor@gnu.org>

	* Version 0.13.0

2007-11-05 Fred Kiefer <FredKiefer@gmx.de>

	* COPYING: Add GPL 3 licence file.

2007-11-05 Fred Kiefer <FredKiefer@gmx.de>

	* Source/cairo/CairoGState.m (-DPSsetflat:, -DPSsetlinewidth:,
	-DPSsetmiterlimit, -DPScurrentflat:, -DPScurrentlinewidth:,
	-DPScurrentmiterlimit:, -DPSsetdash:::): Convert floats from user
	space to drawing space and visa versa.
	* Source/cairo/CairoGState.m (-DPSsetdash:::): Adjust dash values slightly.
	* Source/cairo/CairoFontEnumerator.m: Change NSLog to NSDebugLog.

2007-10-31 Fred Kiefer <FredKiefer@gmx.de>

	* Source/x11/XGServerWindow.m (-_setupRootWindow): Use
	objectForKey: instead of stringForKey:.
	Patch by Wolfgang Lux <wolfgang.lux@gmail.com>.

2007-10-30  Adam Fedor  <fedor@gnu.org>

        * gnustep-back.spec.in: Change Copyright to License.

2007-10-30 Fred Kiefer <FredKiefer@gmx.de>

	* Change files to use GPL 3 and LGPL 3.
	* Prepare for next release.

2007-10-18 Fred Kiefer <FredKiefer@gmx.de>

	* Source/cairo/CairoContext.m,
	* Source/cairo/CairoGState.m: Format cleanup.
	* Source/cairo/XGCairoXImageSurface.m (-initWithDevice:): Use
	XGCairoSurface when a NSBackingStoreNonretained type window is used.

2007-10-12 Fred Kiefer <FredKiefer@gmx.de>

	* Source/x11/XGServerWindow.m (-placewindow:): Change window to be
	temporary resizable. Patch by Wolfgang Lux <wolfgang.lux@gmail.com>.
	* Source/x11/XIMInputServer.m: Clean up includes to avoid compiler warning.
	* Source/x11/raster.c (calculateCombineArea): Change parameter
	signedness to avoid compiler warnings.
	* Source/x11/convert.c (convertTrueColor_generic,
	convertPseudoColor_to_8): Change parameter signedness to avoid compiler warnings.

2007-10-08 Fred Kiefer <FredKiefer@gmx.de>

	* Source/cairo/CairoFontInfo.m
	(-appendBezierPathWithGlyphs:count:toBezierPath:):  First implemenation.

2007-10-07 Fred Kiefer <FredKiefer@gmx.de>

	* Headers/gsc/GSFunction.h: Declare the -getsample:: method in
	header.

2007-10-05 Fred Kiefer <FredKiefer@gmx.de>

	* Source/art/shfill.m (-DPSshfill:): Correct typing error. Remove
	now obsolete method declaration.
	* Headers/gsc/GSFunction.h,
	* Source/gsc/GSFunction.m: New files. Implementation of Postscript
	function taken from art/shfill.m.
	* Source/gsc/GNUmakefile: Compile new file.
	* Source/gsc/GSContext.m (-DPSshfill:),
	* Source/gsc/GSGState.m (-DPSshfill:): Implement new method.

2007-10-05 Fred Kiefer <FredKiefer@gmx.de>

	* Source/cairo/CairoGState.m (-copyWithZone:): Only use cairo 1.4
	functions when cairo version fits.
	* Source/cairo/XGCairoXImageSurface.m (-initWithDevice:): Use
	depth from window device.

2007-10-01 Fred Kiefer <FredKiefer@gmx.de>

	* Source/x11/XGDragView.m: Add missing include.

2007-10-01 Fred Kiefer <FredKiefer@gmx.de>

	* Source/cairo/CairoGState.m (-copyWithZone:): No error logging
	when copy of path fails. This is normal in cairo 1.4.10 for empty
	paths.

2007-09-12 Fred Kiefer <FredKiefer@gmx.de>

	* Headers/cairo/CairoGState.h,
	* Source/cairo/CairoGState.m (-setSize, -DPSgsave, -DPSgrestore):
	Remove unused methods.
	* Headers/cairo/CairoPDFSurface.h,
	* Source/cairo/CairoPDFSurface.m: New files.
	* Source/cairo/GNUmakefile: Add new source file.
	* Source/cairo/CairoContext.m (-initWithContextInfo:,
	-beginPrologueBBox:...title:) Rewrite to support PDF output.

2007-09-09 Fred Kiefer <FredKiefer@gmx.de>

	* Source/cairo/CairoGState.m (-DPSeofill, -DPSfill, -DPSstroke):
	Clear the GNUstep path after operation.

2007-09-06 Fred Kiefer <FredKiefer@gmx.de>

	* Source/cairo/CairoGState.m (-copyWithZone:): Copy dash and clipping.
	* Source/cairo/CairoGState.m (-_setPath:): Clear the cairo path.

2007-09-05 Fred Kiefer <FredKiefer@gmx.de>

	* Headers/x11/XGGeneric.h: Add ivars for event time keeping.
	* Headers/x11/XGServer.h: Declare new event time keeping methods.
	* Source/x11/XGServerEvent.m (-setLastTime:, -lastTime): Implement
	new methods and use them to store event time.
	* Source/x11/XGServerWindow.m: Use these methods to get event time.

2007-09-05 Fred Kiefer <FredKiefer@gmx.de>

	* Source/cairo/CairoGState.m: Add more checks for cairo status.

2007-09-05 Fred Kiefer <FredKiefer@gmx.de>

	* Source/x11/XGServerWindow.m (-_checkStyle:, -windowlist): Use
	defScreen instead of 0.

2007-09-05 Fred Kiefer <FredKiefer@gmx.de>

	* configure.ac,
	* configure: Move checking for Xrender extension.
	* Source/cairo/XGCairoXImageSurface.m: Add include for config.h.
	Patch by Yen-Ju Chen <yjchenx@gmail.com>.

2007-09-04 Fred Kiefer <FredKiefer@gmx.de>

	* Source\winlib\WIN32FontInfo.m (-coveredCharacterSet): Create the
	NSMutableCharacterSet to store the character ranges in.

2007-09-03 Nicolas Roard <nicolas@roard.com>

	* configure:
	* configure.ac: check that Xrender lib is present and add it to the
	link process. Only use Xrender for Cairo.
	* Source/cairo/XGCairoXImageSurface.m: use 32 bits surfaces when
	available, else stay with 24bits surface.
	* Source/cairo/CairoGState.m: some cleaning, and fixed the scrolling
	bug.

2007-09-02 Nicolas Roard <nicolas@roard.com>

	* configure:
	* configure.ac:
	* config.h.in: added checking for Xrender extension
	* Source/x11/context.c: Now check for 32 bit surface + alpha channel
	* Source/cairo/XGCairoSurface.m: Modified to get the correct visual,
	not the default one
	* Source/cairo/CairoGState.m: Use cairo groups to allow recopy on the
	same surface

2007-08-21 Fred Kiefer <FredKiefer@gmx.de>

	* Source/art/ftfont.m,
	* Source/art/ftfont-old.m: Extracted code shared between these two
	files into new files.
	* Source/art/FTFaceInfo.h,
	* Source/art/FTFaceInfo.m,
	* Source/art/FTFontEnumerator.h,
	* Source/art/FTFontEnumerator.m: New files with extracted code.
	* Source/art/GNUmakefile: Add new source files.

2007-08-21 Fred Kiefer <FredKiefer@gmx.de>

	* Source/x11/XGServerWindow.m (-_setupRootWindow): Revert last
	change.
	* Source/x11/XGServerWindow.m (-setinputfocus:): Use CurrentTime
	instead of generic.lastTime.

2007-08-21 Fred Kiefer <FredKiefer@gmx.de>

	* Source/x11/XGServerEvent.m (-processEvent:): Made handling of
	focus in and out more explicit.

2007-08-16 Fred Kiefer <FredKiefer@gmx.de>

	* Source/xlib/XGFontManager.m (load_cache),
	* Tools/font_cacher.m (-writeCacheTo): Increase version number of
	font format, as font mask values have changed.

2007-08-16 Fred Kiefer <FredKiefer@gmx.de>

	* Source/x11/XGServerWindow.m (-_setupRootWindow): Set lastTime to
	CurrentTime not 1 to get setinputfocus working for the first
	activation of the application.

2007-08-15 Fred Kiefer <FredKiefer@gmx.de>

	* Source/x11/XGServerWindow.m (-_checkWMSupports:,
	-_tryRequestFrameExtents:): Correct minor errors.
	* Source/art/ftfont.m (-coveredCharacterSet): Protect against
	illegal characters.

2007-08-15 Fred Kiefer <FredKiefer@gmx.de>

	* Source/x11/XGServerWindow.m: Add more EWMH methods and helper
	methods for them.
	* Tools/xpbs.m: Simplify dragging support code.

2007-08-13 Fred Kiefer <FredKiefer@gmx.de>

	* Source/art/ftfont.m (-coveredCharacterSet): Correct code.
	Patch by Yen-Ju Chen <yjchenx@gmail.com>.

2007-08-07 Fred Kiefer <FredKiefer@gmx.de>

	* Source/art/ftfont.m (-coveredCharacterSet): Use local FT_Size
	variable instead of ivar. The ivar is sometimes invalid.
	Cleaned up compiler warnings.

2007-08-02 Fred Kiefer <FredKiefer@gmx.de>

	* Source/x11/XGServer.m (+initializeBackend): Handle SIGINT by
	calling ([NSApp terminate: NSApp]) to shut down cleanly.

2007-07-03 Sergii Stoian <soyan255@gmail.com>

	* Source/cairo/CairoGState.m
	  (-_setPoint): Adjust point.
	  (-_adjustPath:): Optimize and cleanup.
	  (-compositeGState:fromRect:toPoint:op:fraction:): Adjust toPoint.

2007-07-02 Sergii Stoian <soyan255@gmail.com>

	* Source/cairo/CairoGState.m
	  (-DPSshow:): Apply correct scale and translate transformation matrix.
	  (-DPSsetstrokeadjust:): Implement.
	  (-DPSinitgraphics): Set _strokeadjust to 1 by default.
	  (-_adjustPath:): Implement new method that place the path to pixel
	  boundaries.
	  (-_setPath:): Change method definition adding fillOrClip argument.
	  Use _adjustPath: method.
	  (-DPSclip): Change call of _setPath: to new format.
	  (-DPSeoclip): Ditto.
	  (-DPSeofill): Ditto.
	  (-DPSfill): Ditto.
	  (-DPSstroke): Ditto.
	  (-compositerect:op:): Ditto.
	* Headers/cairo/CairoGState.h: Define _strokeadjust variable.
	* Source/cairo/CairoFontInfo.m: (-widthOfString:): Add sanity check.

2007-06-29 Fred Kiefer <FredKiefer@gmx.de>

	* Headers/cairo/CairoSurface.h,
	* Source/cairo/CairoSurface.m (-setSize:): Add method.
	* Headers/cairo/CairoGState.h,
	* Source/cairo/CairoGState.m (-setSize:, -showPage): Add methods.
	* Source/cairo/CairoContext.m (-beginPrologueBBox:...title:,
	-showPage): New methods.
	* Source/cairo/CairoGState.m (-GSShowGlyphs::): Handle rotated
	text correctly.

2007-06-05 Fred Kiefer <FredKiefer@gmx.de>

	* Source/art/image.m (-DPSimage:): Replaced appendTransform: with
	prependTransform:. Undoes change from 2004-01-25.

2007-05-02  Nicola Pero  <nicola.pero@meta-innovation.com>

	* Source/GNUmakefile.postamble (after-clean): Remove
	$(BUNDLE_NAME)Info.plist on clean.

2007-04-27 Fred Kiefer <FredKiefer@gmx.de>

	* Headers/cairo/CairoSurface.h,
	* Source/cairo/CairoSurface.m: Remove default surface type setting.
	* Headers/cairo/XGCairoSurface.h: Remove includes.
	* Source/cairo/XGCairoSurface.m: Add includes.
	* Headers/cairo/XGCairoXImageSurface.h: Remove includes.
	* Source/cairo/XGCairoXImageSurface.m: Add includes, add  missing
	dealloc method.
	* Headers/cairo/CairoPSSurface.h,
	* Source/cairo/CairoPSSurface.m: New files.
	* Source/cairo/GNUmakefile: Add CairoPSSurface.
	* Headers/cairo/CairoGState.h,
	* Source/cairo/CairoGState.m: Replace method -GSSetDevice::: with
	-GSSetDevice::: and GSCurrentDevice::: with GSCurrentSurface:::.
	* Source/cairo/CairoGState.m (-DPSshowpage): Implement this method.
	* Source/cairo/CairoContext.m (-DPSgrestore, -DPSgsave): Remove
	these newly added methods.
	* Source/cairo/CairoContext.m (-initializeBackend): No longer set
	default surface type.
	* Source/cairo/CairoContext.m (-GSSetDevice:::): Create the
	surface here.
	* Source/cairo/CairoContext.m (-initWithContextInfo:): For PS
	output set the surface here.

2007-04-24 Fred Kiefer <FredKiefer@gmx.de>

	* Source/x11/XGDragView.m (-sendExternalEvent:... toWindow:) Tell
	xdnd about available types and selection owner.
	* Source/x11/XGServerEvent.m (processEvent:): Handle case
	SelectionRequest to get some simple xdnd support.
	Based on a patch by Matt Rice <ratmice@yahoo.com>.

2007-04-14  Adam Fedor  <fedor@gnu.org>

	* Version: Bump version

2007-04-04 Fred Kiefer <FredKiefer@gmx.de>

	* Headers/gsc/GSContext.h: Remove ivar gtable.
	* Source/gsc/GSContext.m: Changed to use a gtable object
	shared between all contexts.
	* Headers/cairo/CairoGState.h:
	Declare new methods for save and restore.
	* Source/cairo/CairoContext.m (-DPSgrestore, -DPSgsave): Use these methods.
	* Source/cairo/CairoGState.m (-DPSgrestore, -DPSgsave): Implement
	these methods.
	* Source/cairo/CairoGState.m (-compositeGState:...fraction:):
	Another try on conversion of the coordinates.

2007-04-14  Adam Fedor  <fedor@gnu.org>

	* Version 0.12.0 (From gnustep-stable branch)

2007-03-30 Fred Kiefer <FredKiefer@gmx.de>

	* header/xlib/XGGeometry.h: Replace calls to the now deprecated
	methods on NSAffineTransform with correct ones.

2007-03-23 Fred Kiefer <FredKiefer@gmx.de>

	* Source/art/ReadRect.m,
	* Source/art/composite.m,
	* Source/art/shfill.m,
	* Source/cairo/CairoGState.m,
	* Source/gsc/GSGState.m,
	* Source/winlib/WIN32GState.m,
	* Source/xlib/XGGState.m: Replace calls to the now deprecated
	methods on NSAffineTransform with correct ones.

2007-03-22 Fred Kiefer <FredKiefer@gmx.de>

	* Source/art/ARTGState.h: Declare internal methods.
	* Source/art/ARTGState.m: New file split out from ARTContext.m.
	* Source/art/ARTConext.m: Removed ARTContext bits.
	* Source/art/blit-main.m: New file split out from blit.m.
	* Source/art/blit.m: Removed self include stuff.
	* Source/art/GNUmakefile: Add new source files.
	* Source/art/composite.m: Adopt to GNUstep coding style.

2007-03-22 Fred Kiefer <FredKiefer@gmx.de>

	* Source/cairo/CairoGState.m (-compositeGState:...fraction:):
	Correct computation of source rectangle and add flip correction.
	The later is currently commented out.

2007-03-21 Fred Kiefer <FredKiefer@gmx.de>

	* Source/cairo/CairoGState.m: General clean-up and optimisation of
	this class.

2007-03-21 Fred Kiefer <FredKiefer@gmx.de>

	* Source/cairo/CairoGState.m (-setColor:state): Always call cairo_set_source_rgba().
	* Source/cairo/CairoGState.m (-GSReadRect:): Correct placement of rectangle.
	* Source/cairo/CairoGState.m (-compositerect:op:): Use
	cairo_paint() instead of cairo_fill().

2007-03-18 Fred Kiefer <FredKiefer@gmx.de>

	* Source/cairo/CairoGState.m: A complete rewrite, now path and
	transformation handling from the super class get used.
	* Source/cairo/CairoFontInfo.m (-setupAttributes:,
	-drawGlyphs:length:on:): Don't invert the font matrix.
	* Source/gsc/GSGState.m (-DPSrectclip::::, -DPSrectfill::::,
	-DPSrectstroke::::): Use NSBezierPath to get correct results when rotated.

2007-03-11 Fred Kiefer <FredKiefer@gmx.de>

	* Source/x11/XGDragView.m (GSActionForDragOperation,
	GSDragOperationForAction): Completed and corrected drag type
	mapping between xdnd and OpenStep. NSDragOperationAll should now
	be map back correctly when converted to xdnd and back again.

2007-03-07 Xavier Glattard <xavier.glattard@online.fr>

	* Source/win32/Event_format.sed,
	* Source/win32/GSDisplayServer_details.m,
	* Source/win32/RELEASE_NOTES,
	* Source/win32/w32_config.h,
	* Source/win32/w32_debug.m,
	* Source/win32/w32_notifications.m: Delete files.
	* Source/win32/WIN32Server.m (and other files):
	Deletion of all non-GNUstep debug stuff (printf...)
	Deletion of all Notification hooks (used for a debugging purpose)
	Deletion of the Application preference Panel that pops up the 1st
	time you run _any_ application.
	Deletion of the check of GSWINHandlesWindowDecorations and
	GSWIN32HandlesWindowDecorations options (none worked because of a
	typo and are now deprecated). Use of GSBackHandlesWindowDecorations
	option like X11 backend instead of GSUseWMStyles (marked as deprecated).
	Use of GSBackUsesNativeTaskbar option instead of GSUseWMTaskbar
	(marked as deprecated)
	All these options are read in -initWithAttribute: (no more in
	+inializeBackend) and set an instance (not class) variable.
	Add methods -handlesWindowDecorations/-setHandlesWindowDecorations
	Add methods -usesNativeTaskbar/-setUsesNativeTaskbar
	* Source/win32/w32_GLcontext.m:
	Fix a bug in OpenGL sub-window placement when handlesWindowDecorations == YES

2007-03-06 Richard Frith-Macdonald <rfm@gnu.org>

	* configure.ac: Add check for syslog
	* config.h.in: regenerate
	* configure: regenerate
	* Tools/gpbs.m: add --auto option to shut down when all connections
	from apps requiring pasteboard services are closed.

2007-03-02 Fred Kiefer <FredKiefer@gmx.de>

	* Source/cairo/CairoGState.m (-DPSinitmatrix, -GSCurrentCTM):
	Don't consider flipped state.
	* Source/cairo/CairoGState.m (-compositeGState:...fraction:):
	Simplified the code and now use cairo_paint and cairo_paint_with_alpha.

2007-03-01 Fred Kiefer <FredKiefer@gmx.de>

	* Source/cairo/CairoGState.m (-DPSinitgraphics): Set more cairo state.
	* Source/cairo/CairoGState.m (-compositeGState:...fraction:): Use
	either mask or fill, but not both.

2007-03-01 Fred Kiefer <FredKiefer@gmx.de>

	* Source/cairo/CairoGState.m (-setColor:state:): Use fillColor
	instead of parameter. Only in the former is the alpha field
	set. Bug found by using valgrind.

2007-02-28 Fred Kiefer <FredKiefer@gmx.de>

	* Source/cairo/CairoContext.m (-initWithContextInfo:): Set self
	from super call to get PS contexts working.

2007-02-28  Nicola Pero  <nicola.pero@meta-innovation.com>

	* configure.ac: Use gnustep-config to set GNUSTEP_MAKEFILES
	if not set.
	* GNUmakefile: Same change.
	* configure: Regenerated.

2007-02-28  Nicola Pero  <nicola.pero@meta-innovation.com>

	* Tools/win32pbs.m (WINVER): Define to make it compile with new
	releases where HWND_MESSAGE is not defined unless you explicitly
	request recent Microsoft Windows APIs by setting WINVER.

2007-02-27 Fred Kiefer <FredKiefer@gmx.de>

	* Source/winlib/Win32FontInfo.m (-setupAttributes:):
	Correct setting of maximumAdvancement and add xHeight.
	* Source/art/ftfont.m (-initWithFontName:matrix:screenFont:):
	Correct setting of maximumAdvancement and xHeight.
	* Source/xlib/GSXftFontInfo.m (-setupAttributes:):
	Correct setting of maximumAdvancement.
	* Source/xlib/XGFont.m(-setupAttributes:): Correct setting of
	maximumAdvancement.
	* Headers/cairo/CairoFontInfo.h: Add new ivar lineHeight.
	* Source/cairo/CairoFontInfo.m (-setupAttributes:):
	Correct setting of descender and add lineHeight and xHeight.
	* Source/cairo/CairoFontInfo.m (-drawGlyphs:length:on:): Remove adjustment.
	* Source/cairo/CairoGState.m: Better protection against _ct being null.

2007-02-27  Nicola Pero  <nicola.pero@meta-innovation.com>

	* Source/GNUmakefile.postamble (config.h): Use MKDIRS, not
	GNUSTEP_MAKEFILES/mkinstalldirs, to create local directories.

2007-02-27  Nicola Pero  <nicola.pero@meta-innovation.com>

	* Source/x11/GNUmakefile.preamble (GNUSTEP_INSTALL_LIBDIR): Do
	not set this obsolete/unused variable.
	* Source/xdps/GNUmakefile.preamble: Same change.
	* Source/xlib/GNUmakefile.preamble: Same change.
	* Source/win32/GNUmakefile.preamble: Same change.
	* Source/winlib/GNUmakefile.preamble: Same change.
	* gnustep-back-debug.spec.in: Obsolete file removed.
	* GNUmakefile (CVS_MODULE_NAME): Obsolete variable removed.

2007-02-27  Nicola Pero  <nicola.pero@meta-innovation.com>

	* configure.ac: Fixed typo: store XFT_LIBS in CAIRO_LIBS, not in
	CAIRO_CFLAGS.
	* configure: Regenerated.

2007-02-24 Graham J Lee <leeg@thaesofereode.info>

	* Source/cairo/CairoGState.m (DPSmoveto::, DPSlineto::,
	DPSnewpath): check for valid context.

2007-02-18 Fred Kiefer <FredKiefer@gmx.de>

	* Source/cairo/CairoGState.m (_set_op): Change cairo operators for
	NSCompositeHighlight and NSCompositePlusDarker.
	* Source/cairo/CairoGState.m (DPSrectstroke::::, DPSrectfill::::,
	DPSrectclip::::): Use cairo_rectangle.
	* Source/cairo/CairoGState.m (-compositeGState:...fraction:):
	Changed to work like the other backends for the Gorm palette images.

2007-02-17 Richard Frith-Macdonald <rfm@gnu.org>

	* GNUmakefile.postamble: fix typo

2007-02-15  Nicola Pero  <nicola.pero@meta-innovation.com>

	* configure.ac: Source GNUstep.sh then use GNUSTEP_SYSTEM_HEADERS
	and GNUSTEP_SYSTEM_LIBRARIES if available rather than using
	hardcoded paths.
	* configure: Regenerated.

2007-02-14  Nicola Pero  <nicola.pero@meta-innovation.com>

	* Fonts/GNUmakefile (back-resources_INSTALL_DIR): New variable.
	* Fonts/GNUmakefile.postamble (before-uninstall): Updated the
	install rules to not use GNUSTEP_INSTALLATION_DIR.

2007-02-13 Xavier Glattard <xavier.glattard@free.fr>

	configure.ac: opengl fixups for win32

2007-02-11 Fred Kiefer <FredKiefer@gmx.de>

	* Source/cairo/CairoGState.m (-DPScharpath::, -DPSshow:,
	-GSSetFont:, -GSSetFontSize:, -GSShowText::, -GSShowGlyphs::):
	Protect all font operation from _ct being NULL.
	* Source/cairo/CairoGState.m (-compositeGState:...fraction:):
	Small improvement for scrolling.

2007-02-11 Fred Kiefer <FredKiefer@gmx.de>

	* Source/cairo/CairoGState.m (-GSReadRect:): Implemented this method.

2007-02-10 Fred Kiefer <FredKiefer@gmx.de>

	* Source/gsc/GSGState.m (-bezierPath): New method.
	* Source/gsc/GSGState.m (-DPSpathbbox::::): Corrected to use new method.
	* Source/cairo/CairoGState.m (-GSSetPatterColor:,
	-pointInMatrixSpace:, -deltaPointInMatrixSpace:,
	-rectInMatrixSpace:, -DPSarct:, -GSReadRect:): New methods to
	override super implementation.
	* Source/cairo/CairoGState.m (-GSCurrentCTM, -GSConcatCTM:,
	-DPStranslate::, -DPSscale::, -DPSrotate:, -DPSinitmatrix,
	-DPSconcat:) Protect all matrix operation from _ct being NULL.
	* Source/cairo/CairoGState.m (-compositeGState:...fraction:):
	Small improvents to both unflipped case.

2007-02-08 Richard Frith-Macdonald <rfm@gnu.org>

	* Source/winlib/WIN32FontInfo.m:
	Fix error calculating advancement.

2007-01-31 Richard Frith-Macdonald <rfm@gnu.org>

	* Source\winlib\WIN32FontInfo.m:
	* Source\winlib\GNUmakefile.preamble:
	* Source\win32\GNUmakefile.preamble:
	* Headers\winlib\WIN32FontInfo.h:
	Implement number of glyphs and covered characterset.
	Set maximumAdvancement.

2007-01-31 Richard Frith-Macdonald <rfm@gnu.org>

	* Source/art/ftfont.m: Implement methods to get count of characters
	and characterset based on code by Yen-Ju Chen
	* Source/cairo/CairoFontEnumerator.m: Tidy layout
	* Source/cairo/CairoFaceInfo.m: ditto
	* Source/cairo/CairoFontInfo.m: ditto

2007-01-31 Richard Frith-Macdonald <rfm@gnu.org>

	* Source/win32/WIN32Server.m:
	* Source/win32/GNUmakefile:
	* Source/win32/w32_GLcontext.m:
	* Source/win32/w32_GLformat.m:
	* Headers/win32/WIN32OpenGL.h:
	OpenGL support patch by: Xavier Glattard <xavier.glattard@free.fr>.

2007-01-31 Richard Frith-Macdonald <rfm@gnu.org>

	* Source\winlib\WIN32FontInfo.m: Attempt to make unicode clean
	* Source\winlib\WIN32FontEnumerator.m: ditto
	* Source\win32\WIN32Server.m: Implement -windowlist method.

2007-01-15  Adam Fedor  <fedor@gnu.org>

	* Source/x11/XGServerWindow.m ([XGServer -orderwindow:::]): Set
	icon hints regardless of window manager (patch #5434 from Yen-Ju
	Chen).

2007-01-14 Richard Frith-Macdonald <rfm@gnu.org>

	* Source/x11/XGGLContext.m: Fixup coordinates of subwindow for
	bug report by Xavier Glattard.

2006-12-31 Fred Kiefer <FredKiefer@gmx.de>

	* Source/cairo/CairoGState.m (-setOffset:, -DPSinitmatrix): Use
	cairo functions to handle offset.
	* Source/cairo/CairoGState.m (-GSCurrentCTM): Changed order of
	transformations.
	* Source/cairo/CairoGState.m (-compositeGState:...fraction:):
	Corrected cases for flipped surface.

2006-12-31 Richard Frith-Macdonald <rfm@gnu.org>

	* configure.ac:  Explicitly add freetype libs and flags when building
	cairo, in case the cairo config stuff has left them out.
	Should fix bug #18508
	* configure: regenerate

2006-12-30  Mark Tracy <tracy454@concentric.net>
	* Source/art/ReadRect.m (-GSReadRect:): incorporate offset into
	coordinate transformation calculations. Fixes bug #18260

2006-12-28  Matt Rice  <ratmice@gmail.com>

	* Source/x11/XGServerWindow.m (-flushwindowrect::): Don't convert
	rect origin sent to handleExposeRect:forDriver: to int and back to
	float.

2006-12-27 Richard Frith-Macdonald <rfm@gnu.org>

	* Source/cairo/CairoContext.m: declare XWindowBuffer class
	* configure.ac: disable glitz (if it cannot be found) in such a
	way that Cairo backend still builds/runs.
	* configure: regenerate

2006-12-26 Fred Kiefer <FredKiefer@gmx.de>

	* Headers/x11/XGGeneric.h: Added XGWMNetStates.
	* Source/x11/XGServerWindow.m (-_checkWindowManager,
	-setwindowlevel::): Prevent some window types from showing up in
	the taskbar for old window managers that cannot handle window types.
	Patch by Yen-Ju Chen <yjchenx@gmail.com>.

2006-12-26 Fred Kiefer <FredKiefer@gmx.de>

	* Headers/cairo/XGCairoXImageSurface.h:
	* Source/cairo/XGCairoXImageSurface.m (-initWithDevice:):  Use
	XWindowBuffer to draw on.
	* Source/cairo/CairoContext.m (+initializeBackend): Use
	XGCairoXImageSurface as surface.
	* Source/cairo/CairoGState.m (-DPSimage:...:): Respect endianess,
	when creating a cairo image surface.
	Patch by Yen-Ju Chen <yjchenx@gmail.com>.

2006-12-19 Fred Kiefer <FredKiefer@gmx.de>

	* Source/cairo/XGCairoGlitzSurface.m (-initWithDevice:): Correct
	getting of visual ID.
	Patch by: Xavier Glattard <xavier.glattard@free.fr>.

2006-12-08 Richard Frith-Macdonald <rfm@gnu.org>

	* Source/x11/XGServerEvent.m: Fix incorrect setting for second help
	key.
	* Documentation/Back/DefaultsSummary.gsdoc: Document mappings of
	X keys to help keys.

2006-11-25  Matt Rice  <ratmice@gmail.com>

	* Source/art/ftfont.m (appendBezierPathWithGlyphs:count:toPath:):
	Uncomment code and switch to using FTC_Manager_LookupSize.

2006-11-19 Richard Frith-Macdonald <rfm@gnu.org>

	* Source/winlib/WIN32GState.m:
	* Source/art/path.m:
	* Source/art/ftfont.m:
	* Source/art/ftfont-old.m:
	* Source/art/shfill.m:
	* Source/art/image.m:
	* Source/xlib/XGGState.m:
	* Source/x11/XGServerWindow.m:
	Use accessor method (-transformStruct) to get at affine transform
	internals.  Make art code closer to coding standards in an attempt
	to improve readability.

2006-11-15  Nicola Pero  <nicola.pero@meta-innovation.com>

	Notice: you should now use 'make DESTDIR=/tmp/xxx install' if you
	want to relocate all the installation into /tmp/xxx/
	* GNUmakefile.postamble: Use DESTDIR instead of INSTALL_ROOT_DIR
	everywhere.

	* Documentation/Back/GNUmakefile: Use GNUSTEP_INSTALLATION_DOMAIN
	instead of GNUSTEP_INSTALLATION_DIR.
	* Documentation/GNUmakefile: Same change.
	* Fonts/GNUmakefile: Same change.
	* Source/GNUmakefile: Same change.
	* Source/art/GNUmakefile: Same change.
	* Source/cairo/GNUmakefile: Same change.
	* Source/gsc/GNUmakefile: Same change.
	* Source/x11/GNUmakefile: Same change.
	* Source/xdps/GNUmakefile: Same change.
	* Source/xlib/GNUmakefile: Same change.
	* Source/win32/GNUmakefile: Same change.
	* Source/winlib/GNUmakefile: Same change.
	* Tools/GNUmakefile: Same change.

2006-11-03 Richard Frith-Macdonald <rfm@gnu.org>

	* Source/xlib/XGFont.m: Assume ascii encoding as a fallback if no
	mapping can be found from the font registry to the encoding.

2006-10-31  Matt Rice  <ratmice@yahoo.com>

	* Source/x11/XGServerEvent.m (_handleTakeFocusAtom:forContext:):
	Unset ignore_take_focus for the key window.

2006-10-29 Richard Frith-Macdonald <rfm@gnu.org>

	* Source/xlib/XGFont.m: Use encodingFromCharset (undeprecated and
	handles more cases than GSEncodingForRegistry)

2006-10-28  Adam Fedor  <fedor@gnu.org>

	* back.make.in: Use correct flags;
	* Source/GNUmakefile.preamble: Add library depends for backend.
	(Partial fix for Bug #16453, see also gui).

2006-10-27 Fred Kiefer <FredKiefer@gmx.de>

	* Source/x11/XIMInputServer.m (-initWithDelegate:display:name:):
	Replace call to GetStringEncoding with [NSString
	localizedNameOfStringEncoding:]
	* Source/x11/XGServerWindow.m (-_setupMouse): Make log message on
	multiple mouse buttons a debug log message. Seems like newer X
	servers detect loads of mouse buttons which are not there.

2006-10-21  Matt Rice  <ratmice@yahoo.com>

	* Source/win32/WIN32Server.m: Update -windowlist implementation.
	* Source/x11/XGServerWindow.m (-orderwin:::): Replace
	desiredOrderedWindow with ignore_take_focus.
	(windowlist): Implement.
	(setinputfocus:): Replace desiredOrderedWindow with ignore_take_focus.
	* Headers/x11/XGGeneric.h (XGGeneric): Remove desiredOrderedWindow.
	* Headers/x11/XGServerWindow.h (gswindow_device_t):
	Add ignore_take_focus.

2006-10-15 22:48-EDT Gregory John Casamento <greg_casamento@yahoo.com>

	* Source/gsc/GSStreamContext.m: GSRectClipList() copied
	implementation from GSGState.m.

2006-10-15 11:14-EDT Mark Tracy <tracy454 at concentric dot net>

	* Source/gsc/GSStreamContext.m: GSStreamContext did not implement
	GSRectFillList fix: copied code from GSGState.m.
	Patch applied by Gregory Casamento

2006-10-12  Adam Fedor  <fedor@gnu.org>

	* Source/xlib/XGFontSetFontInfo.m (-drawGlyphs:length:onDisplay:drawable:with:at:], [-widthOfGlyphs:length:]): Fix spelling of length

2006-10-11 Nicola Pero <nicola.pero@meta-innovation.com>

	* GNUmakefile (GNUSTEP_INSTALLATION_DOMAIN): Use GNUSTEP_INSTALLATION_DOMAIN
	instead of GNUSTEP_INSTALLATION_DIR.

2006-10-04 Richard Frith-Macdonald <rfm@gnu.org>

	* Source/x11/XGServerEvent.m:
	For help key, generate key/down/up ewvent as well as flag changes.
	Use X Super_L key symbol as default backup help key, since many
	keyboards don't have a help key mapping by default, but the super
	keys are often the 'windows' keys available on PC keyboards.
	* Version: bump version number for next release

2006-10-04 Fred Kiefer <FredKiefer@gmx.de>

	* Headers/gsc/GSGState.h: Added copying protocol.
	* Headers/cairo/CairoGState.h: Removed duplicated ivars that are
	already defined in the new super class GSGState.
	* Source/cairo/CairoGState.m: Changed to use super class ivars
	where apropriate. Removed all compiler warnings. Changed colour
	setting and getting to work with super class methods.
	Reimplemented DPSinitmatrix to handle offset and use this from
	everywhere. Removed methods duplicating super class code.
	* Source/cairo/CairoContext.m (GSWSetViewIsFlipped:): Removed as
	super class implementation should be used.

2006-10-03 Richard Frith-Macdonald <rfm@gnu.org>

	* Source/x11/XWindowBuffer.m: ([_exposeRect:])
	Clip draw area to size of buffer rather than size of wiondow,
	in case the two have become out of sync somehow.
	* Source/win32/WIN32Server.m: Add help key mask
	* Source/x11/XGServerEvent.m: ditto

2006-10-02  Nicola Pero <nicola.pero@meta-innovation.com>

	* configure.ac: Check the new variable GNUSTEP_IS_FLATTENED,
	and default to yes.
	* configure: Regenerated.

2006-09-29 Hans Baier <hansfbaier@googlemail.com>

	* Source/cairo/CairoGState.m: Added hack to retrieve current rgb
	and alpha from cairos internal structures. Will be replaced by proper
	code when the cairo functions are available
	* Source/cairo/CairoGState.m:
	* Headers/cairo/CairoGState.h: refactored class as a subclass of
	GSGState. Removed all unimplemented methods implemented in the
	superclass.
	* Headers/cairo/CairoFaceInfo.h: fixed header file to include the
	needed freetype headers
	* Source/cairo/XGCairoGlitzSurface.m: fixed glitz api change
	glitz_glx_find_drawable_format ->
	glitz_glx_find_drawable_format_for_visual. Compiles now but doesnt
	work yet, because I don't know how to retrieve a proper VisualID.
	someone who knows, please fix it!

2006-09-28 Richard Frith-Macdonald <rfm@gnu.org>

	* Source/win32/WIN32Server.m: Use GSBackHandlesWindowDecorations
	* Source/x11/XGServerWindow.m:  ditto
	New user default to turn on backend handling of window decorations
	for all backends which support it.

2006-09-27 Richard Frith-Macdonald <rfm@gnu.org>

	* Source/x11/XGServerWindow.m: Add more debug for checking style
	Use _NET_FRAME_EXTENTS or _KDE_NET_WM_FRAME_STRUT to determine
	offsets if our window manager supports them.

2006-09-26 Richard Frith-Macdonald <rfm@gnu.org>

	* Source/x11/XGServerWindow.m: Add more debug for checking style
	offsets. Wait for up to a second for visibility events in case
	XSync() does not work to ensure we receive them.

2006-09-25 Richard Frith-Macdonald <rfm@gnu.org>

	* Headers/x11/XGGeneric.h: Extra fielkd to flag when style offsets
	are known.
	* Source/x11/XGServerEvent.m: Add a lot more debug logging for
	reparenting.  Ignore and log changes to 'known' style offsets.
	* Source/x11/XGServerWindow.m: On startup we now check to see if
	style offsets have been recorded in the root window, and if not
	we briefly create a test window of each style to determine style
	offsets, so we know what the offsets are for each style before
	anything attempts to use them.

2006-09-24 Richard Frith-Macdonald <rfm@gnu.org>

	* Source/x11/XGServerEvent.m: Use #if to disable old window exposure
	mechanism in favour of sending exposure events to the front end.
	Hopefully this will fix a bug where the old bypassing of the gui
	event queue could cause an attempt to copy from a region outside
	the image buffer.
	If there are no problems with this, we should remove the old, complex
	mechanism.

2006-09-13 Richard Frith-Macdonald <rfm@gnu.org>

	* Source/x11/XGServerWindow.m: use generic.wintypes.win_modal_atom
	for popup menu in gnome/ewmh window manager so that popup menus work
	in modal windows.  Reported as bug 17713 by Yen-Ju Chen.

2006-09-12 Richard Frith-Macdonald <rfm@gnu.org>

	* Source/art/ARTContext.m:
	* Source/art/path.m:
	* Source/art/composite.m:
	* Source/art/shfill.m:
	* Source/art/image.m:
	* Source/xlib/XGGState.m:
	* Source/x11/XGServerWindow.m:
	* Source/x11/XGServerEvent.m:
	Get backend to generate NSEvent objects with event location given in
	OpenStep coordinates. Fix flushwindowrect coordinate handling.
	Update art backend to try to honor the x and y window offsets
	provided in the graphics state.

2006-09-09 Richard Frith-Macdonald <rfm@gnu.org>

	* Source/x11/XGServerWindow.m: ([_XFrameToOSFrame:for:]) fix transform
	error.

2006-09-08 Adam Fedor <fedor@gnu.org>

	Tools/gpbs.1: Add documentation on options (from Dennis Leeuw).

2006-09-06 Richard Frith-Macdonald <rfm@gnu.org>

	* Headers/x11/XGGeneric.h: New ivars to hold offsets for different
	window styles.
	* Source/x11/XGServerWindow.m: Offset handling and frame management
	routines rewritten to try to get it right more often.
	Fix long-standing bug positioning windows ... so initial positions
	of titled windows should not conflict with horizontal menu.
	* Source/x11/XGServerEvent.m: Rewritten code which handles reparenting
	notification so that we calculate the offsets of our window properly.
	NB. these fixups require corresponding fixups in the gui library.

2006-08-17 Fred Kiefer <FredKiefer@gmx.de>

	* Source/xlib/GSXftFontInfo.m:
	changed method signatures to fix typos (lenght->length)
	Patch by: Hans Baier <hansfbaier@gmail.com>

2006-08-13 Christopher Armstrong <carmstrong@fastmail.com.au>

	* Source/winlib/WIN32GState.m: Fixups to last patch

2006-08-10 Christopher Armstrong (carmstrong@fastmail.com.au)
	(patch committed by Greg Casamento)
	* Source/winlib/WIN32GState.m: Better 24bit image support, Slightly
	extended composite method, Dashed-line handling (for selections)
	* Headers/winlin/WIN32FontInfo.m: Changed method
	signature draw:length:onDC:at: to correct spelling of length.

2006-08-01 Riccardo Mottola <riccardo@kaffe.org>

	* Headers/xlib/XGPrivate.h,
	Headers/xlib/GSXftFontInfo.h,
	Headers/xlib/XGFontSetFontInfo.h:
	changed method signatures to fix bug intruduced by RFM during typo fixes
2006-07-09  Fred Kiefer <FredKiefer@gmx.de>

	* Header/x11/XGGeneric.h,
	* Source/x11/XGServerWindow.m (-_setupRootWindow, -window::::),
	* Source/x11/XGServerEvent.m (-processEvent:):
	Impelemented handling for _NET_WM_PING.

2006-07-07 Richard Frith-Macdonald <rfm@gnu.org>

	* Source/x11/XGServer.m:
	Handle SIGTERM by calling ([NSApp terminate: NSApp]) to shut down
	cleanly.

2006-07-04 Richard Frith-Macdonald <rfm@gnu.org>

	* Source/art/ftfont.m:
	* Source/x11/XGServer.m:
	* Source/x11/XGDragView.m:
	* Source/GSBackend.m:
	* Source/gsc/GSGState.m:
	* Tools/gpbs.m:
	Avoid spurious warnings produced by gcc-4.1

2006-06-22 Richard Frith-Macdonald <rfm@gnu.org>

	* Tools/gpbs.m: Fix to get profiling to work for this daemon

2006-05-29  Fred Kiefer <FredKiefer@gmx.de>

	* Source/xlib/XGGState.m (-dealloc, -deepen):
	Free XFT drawing structures and don't reuse the same ones for
	copies of the gstate. Fixes bug #13705.

2006-05-29  Fred Kiefer <FredKiefer@gmx.de>

	* Source/xlib/GSXftFontInfo.m (FcFontEnumerator
	-defaultSystemFontName, -defaultBoldSystemFontName,
	-defaultFixedPitchFontName): Added this methods which return
	values similar to the art and cairo backend.
	Removed compiler warnings from this file.
	* Source/xlib/XGFontSetFontInfo.m (-dealloc): Call super dealloc.
	* Source/xlib/XGGeometry.m
	* Source/xlib/XGFont.m
	* Source/xlib/XGGState.m:
	* Tools/font_cacher.m:
	Removed compiler warnings.

2006-05-27  Fred Kiefer <FredKiefer@gmx.de>

	* Source/x11/XGServerWindow.m (-_DPSsetcursor::): Don't set cursor
	on root window. Patch by Mircea Trache <aer@shaw.ca>.

2006-05-13  Fred Kiefer <FredKiefer@gmx.de>

	* Headers/x11/XGServer.h,
	* Source/x11/XGServerWindow.m (-_XFrameToXHints:for:): New method to
	compute X hints directly from X frame. Previously the X frame
	was converted to an OS frame and from this the X hints were computed.
	* Source/x11/XGServerWindow.m, Source/x11/XGServerEvent.m:
	Replaced all usages of [_OSFrameToXHints:for:] with [_XFrameToXHints:for:].

2006-05-04  Fred Kiefer <FredKiefer@gmx.de>

	* Source/x11/XGServerWindow.m (-styleoffsets::::::): New method to
	compute window frame offset based on the _NET_FRAME_EXTENTS or
	_KDE_NET_WM_FRAME_STRUT property. This is based on a slightly
	extended patch by Yen-Ju Chen <yjchenx@hotmail.com>.
	Call this new method from [styleoffsets:::::] and [_OSFrameToXHints:].
	* Source/x11/XGServerWindow.m (-iconTileImage): Make sure the
	window pointer gets freed.

2006-05-03  Fred Kiefer <FredKiefer@gmx.de>

	* Source/x11/XGServerWindow.m (-nativeWindow:::::): Implemented to
	support using an X window for GNUstep drawing.

2006-04-30  David Ayers  <d.ayers@inode.at>

	* Source/x11/raster.c (RCreateImage): Remove unused variables.

	* Source/x11/XGServerEvent.m (gotShmCompletion:) Declare privat
	interface for shared memory handling.

2006-03-13  Adam Fedor  <fedor@gnu.org>

	* Source/x11/XGServerWindow.m (titlewindow::): Set NAME and ICON_NAME
	WM properties (Patch #5014 from Yen-Ju Chen).

2006-03-12  Fred Kiefer <FredKiefer@gmx.de>

	* Source/cairo/XGCairoGlitzSurface.m
	* Headers/cairo/XGCairoGlitzSurface.h:
	Rewrote to fit with changed glitz interface.

2006-03-13  Adam Fedor  <fedor@gnu.org>

	* Version 0.10.3

2006-03-13  Fred Kiefer <FredKiefer@gmx.de>

	* Source/x11/XGServerWindow.m (-termwindow:): Reset the window
	cache, if it points to the terminated window.

2006-03-12  Fred Kiefer <FredKiefer@gmx.de>

	* Source/cairo/NSBezierPathCairo.m
	* Source/cairo/NSBezierPathCairo.h
	* Source/cairo/CairoDevice.m
	* Source/cairo/CairoFontManager.m
	* Source/cairo/CairoFreeTypeFontInfo.m
	* Headers/cairo/CairoDevice.m
	* Headers/cairo/CairoFontManager.m
	* Headers/cairo/CairoFreeTypeFontInfo.m:
	Removed these files.
	* Source/cairo/GNUmakefile:
	Removed references to obsolete files.
	* Source/cairo/CairoFontInfo.m (-setCacheSize:):
	Fill the cache with zeros.
	* Source/cairo/CairoFontInfo.m (-setupAttributes):
	Free the font options.
	* Source/cairo/CairoGState.m (:bezierPath, -GSSendBezierPath:):
	Added NSBezierPath methods.
	* Source/cairo/XGCairoXImageSurface.m
	* Source/cairo/CairoContext.m
	* Source/cairo/XGCairoSurface.m
	* Source/cairo/CairoSurface.m
	* Source/cairo/XGCairoGlitzSurface.m
	* Headers/cairo/CairoSurface.h:
	Clean up of cairo backend code.

2006-03-07  Fred Kiefer <FredKiefer@gmx.de>

	* Source/cairo/CairoGState.m (-compositeGState:...fraction:,
	DPSimage::...:): Handle flipped views correctly.

2006-02-22 Richard Frith-Macdonald <rfm@gnu.org>

	* Source/gsc/GSStreamContext.m: Fix opening of file on mingw32
	Don't log where we are printingf to unless debugging is on.

2006-02-13  Fred Kiefer <FredKiefer@gmx.de>

	* Source/cairo/CairoGState.m (-copyWithZone:): Handle more of the
	state parameters in copy.
	* Source/cairo/CairoGState.m (-compositerect:op:): Protect
	operator setting with save/restore.

2006-02-12  Fred Kiefer <FredKiefer@gmx.de>

	* Source/cairo/CairoGState.m (-compositeGState:...fraction:): Deal
	with flipped views. Also some cleanup in the whole file and a hack
	to set alpha.

2006-02-11  Fred Kiefer <FredKiefer@gmx.de>

	* Source/cairo/CairoGState.m (-DPSImage::::::::): Handle missing
	parameters, row end padding and destroy the temporary image at the
	very end.

2006-02-06  Fred Kiefer <FredKiefer@gmx.de>

	* Source/x11/XGServer.m (_initXContext): Don't set the environment
	value for NSHOST. Patch by Tim MacIntosh <tmcintos@avalon.net>.
	See mails on dev mailing list for more explaination.

2006-02-06  Fred Kiefer <FredKiefer@gmx.de>

	* Headers/x11/xdnd.h: Declare two more functions used in xpbs.m.
	* Tools/gpbs.m: Removed compiler warnings about mismatching declarations.

2006-01-29  Fred Kiefer <FredKiefer@gmx.de>

	* Source/cairo/CairoFontInfo.m (_cairo_extents_for_NSGlyph,
	-drawGlyphs:length:on:) Corrected the conversion from NSGlyph to UTF8.
	* Source/cairo/CairoFontEnumerator.m:
	Use the same default fonts as the art backend.

2006-01-23  Fred Kiefer <FredKiefer@gmx.de>

	* Headers/cairo/CairoFaceInfo.h,
	* Source/cairo/CairoFaceInfo.m,
	* Source/cairo/CairoFontEnumerator.m,
	* Source/cairo/CairoFontInfo.m:
	Rewrite of all cairo font handling to work with exported cairo
	functions and enumerate fonts with the font config library.

2006-01-14 Richard Frith-Macdonald <rfm@gnu.org>

	* Source/gsc/GSContext.m:
	* Source/x11/XGServer.m:
	* Source/x11/XGServerWindow.m:
	* Source/x11/XWindowBuffer.m:
	* Headers/x11/XGServerWindow.h:
	Some fixes for 64bit processor support.  In particular, allow for
	bug/feature of X that 32bit data supplied in XChangeProperty must
	actually be 64bit on a 64bit machine.  The X client library discards
	the upper 32bits of each value when encoding the data to be sent to
	the server.  These changes fix WindowMaker interaction on AMD64.

2006-01-09 Richard Frith-Macdonald <rfm@gnu.org>

	* Source/win32/WIN32Server.m: Attempt to terminate gracefully when
	a quit message is received.

2005-12-22  Adam Fedor  <fedor@gnu.org>

	* Version 0.10.2

	* Source/art/ARTContext (-beep): Removed, unused.
	* Source/xdps/NSDPSContext.m (-beep): Idem.

2005-12-20  Adam Fedor  <fedor@gnu.org>

	* Source/art/ARTContext.m ([ARTContext -beep]): Respect user setting
	of bell volume.
	* Source/x11/XGServe.m: Idem.

2005-12-16  Adam Fedor  <fedor@gnu.org>

	* configure.in: Check for Xutf8LookupString
	* Source/x11/XIMInputServer.m: Use it.

2005-12-10  Fred Kiefer <FredKiefer@gmx.de>

	* Source/x11/XGServerWindow.m (-titlewindow::): Use UTF8 window
	title where possible.

2005-11-20  Adam Fedor  <fedor@gnu.org>

	* configure.ac: Check for winlib as well so we don't get invalid
	backend.

2005-11-19 21:39  Alexander Malmberg  <alexander@malmberg.org>

	* Source/art/ARTContext.m (flip_bytes, byte_order)
	(-initWithContextInfo:): Detect if the server doesn't have the same
	endianness and adjust the color bitmasks if necessary.

2005-11-18  Fred Kiefer <FredKiefer@gmx.de>

	* Source/x11/XGServerWindow.m (-window::::): Don't use the NET WM
	window icon for Window Maker.
	* Source/x11/XGServerWindow.m (_createNetIcon:::, _setNetWMIconFor:):
	Rewrote this methods to be prepared to use the mini window icon,
	when that gets available in back.

2005-11-16 Richard Frith-Macdonald <rfm@gnu.org>

	* Source/art/composite.m:
	* Source/art/ftfont-old.m:
	* Source/art/ftfont.m:
	* Source/art/shfill.m:
	* Source/cairo/CairoDevice.m:
	* Source/cairo/CairoFreeTypeFontInfo.m:
	* Source/cairo/CairoGState.m:
	* Source/gsc/GSContext.m:
	* Source/gsc/GSStreamContext.m:
	* Source/win32/GSDisplayServer_details.m:
	* Source/win32/WIN32Server.m:
	* Source/win32/w32_activate.m:
	* Source/win32/w32_debug.m:
	* Source/win32/w32_movesize.m:
	* Source/win32/w32_notifications.m:
	* Source/win32/w32_windowdisplay.m:
	* Source/winlib/WIN32GState.m:
	* Source/x11/XGGLContext.m:
	* Source/x11/XGGLFormat.m:
	* Source/x11/XGServerEvent.m:
	* Source/x11/XGServerWindow.m:
	* Source/xdps/AFMFileFontInfo.m:
	* Source/xdps/NSDPSContext.m:
	* Source/xdps/NSDPSContextOps.m:
	* Source/xlib/XGBitmap.m:
	* Source/xlib/XGCommonFont.m:
	* Source/xlib/XGFontSetFontInfo.m:
	* Source/xlib/XGGState.m:
	* Tools/font_cacher.m:
	* Tools/xpbs.m:
	Some fixups for coding style violations.  Should have no effect other
	than to render code more consistent/readable.

2005-11-07  Fred Kiefer <FredKiefer@gmx.de>

	* Source/x11/XGServerWindow.m (_createNetIcon, _setNetWMIconFor:):
	New methods to create and set NET WM icon for window.
	* Source/x11/XGServerWindow.m (-window::::): Use this methods to
	set window icon.

	* Source/cairo/CairoGState.m (-DPSImage::::::::): Try to deal with
	flipped views.
	* Source/cairo/CairoFontInfo.m: Reduced the amount of unexported cairo
	functions we use.

2005-10-30 Richard Frith-Macdonald <rfm@gnu.org>

	* Source/win32/WIN33Server.m: synchronize defaults so settings are
	not lost.  Tidy a lot of stuff to conform to coding standards.
	Update event handling code to use ET_WINMSG rather than less versatile
	deprecated API.

2005-10-23  Adam Fedor  <fedor@gnu.org>

	* configure.ac: Check for invalid backend graphics name.
	Error if no X11 libraries if using x11 server.

2005-10-20  Adam Fedor  <fedor@gnu.org>

	* Headers/win32/WIN32Server.h: uint -> unsigned int
	* Source/win32/...: Idem.
	* Source/win32/w32_notifications.m: Comment out unimplmented
	windows method.

2005-10-20 Tom MacSween <macsweent@sympatico.ca>

	* Source/win32/: Fixed a compile error when debug flags were
	activated. Removed detailed documation from MS. Read and
	write correctly from defaults.

2005-09-19  Adam Fedor  <fedor@gnu.org>

	* Version 0.10.1

	* configure.ac: Make art the default graphics module.

2005-09-14  Tom MacSween <macsweent@sympatico.ca>

	* Restructuring of the windows server to handle various
	window and toolbar issues (See Source/win32/RELEASE_NOTES for
	more info).
	* Headers/win32/WIN32Server.h: Added ivars and flags and methods.
	* Headers/winlib/WIN32GState.h: Added method to avoid confliting
	types with superclass.
	* Source/win32/GNUmakefile: Add new files.
	* w32_debug.m, w32_activate.m, w32_create.m, w32_general.m,
	w32_movesize.m, w32_text_focus.m, w32_windowdisplay.m,
	GSDisplayServer_details.m: New files.
	* Source/win32/WIN32Server.m: Large changes. Merged with
	WIN32ServerEvent. Lots of documentation.

	* Source/winlib/WIN32GState.m: Variable name changes to
	avoid shadowing.

2005-08-28  Fred Kiefer <FredKiefer@gmx.de>

	* Headers/cairo/CairoSurface.h,
	* Source/cairo/CairoSurface.m,
	* Source/cairo/XGCairoGlitzSurface.m,
	* Source/cairo/XGCairoSurface.m,
	* Source/cairo/XGCairoXImageSurface.m,
	* Source/cairo/CairoGState.m (-GSSetDevice:::):
	Rewrote the device handling to work for resized windows.
	* Headers/cairo/CairoFontInfo.h,
	* Source/cairo/CairoFontInfo.m (-drawGlyphs:length:on:, -setupAttributes),
	* Source/cairo/CairoGState.m (-GSShowGlyphs::):
	Moved adjustment of font size and positioning to CairoFontInfo.
	* Source/cairo/CairoContext.m:
	Clean up.

2005-08-20  Fred Kiefer <FredKiefer@gmx.de>

	* Source/cairo/CairoGState.m (-DPSImage::::::::):
	For the ARGB32 case sort the colour fields in the bitmap correctly.

2005-08-20  Fred Kiefer <FredKiefer@gmx.de>

	* Source/cairo/CairoFaceInfo.m (-fontFace): Use
	_cairo_toy_font_face_create, as Cairo did rename this function.
	* Source/cairo/CairoFontInfo.m (_cairo_glyph_for_NSGlyph): Use
	Cairo function _cairo_scaled_font_text_to_glyphs to convert to glyphs.

2005-08-16  Adrian Robert <arobert@cogsci.ucsd.edu>

	* Source/art/ftfont.m (-[FTFontInfo drawString:...]):
	Initialize index d for delta_data[].  (Already done in ftfont-old.)

2005-07-28  Fred Kiefer <FredKiefer@gmx.de>

	* Headers/cairo/CairoFaceInfo.h,
	* Headers/cairo/CairoFontEnumerator.h,
	* Headers/cairo/CairoFontInfo.h,
	* Headers/cairo/CairoSurface.h,
	* Headers/cairo/XGCairoSurface.h,
	* Source/cairo/CairoContext.m,
	* Source/cairo/CairoGState.m,
	* Source/cairo/CairoFaceInfo.m,
	* Source/cairo/CairoFontInfo.m,
	* Source/cairo/CairoFontEnumerator.m,
	* Source/cairo/CairoSurface.m,
	* Source/cairo/NSBezierPathCairo.m,
	* Source/cairo/XGCairoGlitzSurface.m,
	* Source/cairo/XGCairoSurface.m,
	* Source/cairo/XGCairoXImageSurface.m:

	Adopted to changes in latest release of cairo.

	* Source/cairo/GNUmakefile:
	Removed file CairoFontManager.m

2005-07-22  Adam Fedor  <fedor@gnu.org>

	* Version 0.10.0

2005-07-17  Adam Fedor  <fedor@gnu.org>

	* Version: Add interface version number
	* Source/GNUmakefile: Use it.
	* Source/GNUmakefile.postamble: Idem, add custom Info.plist.
	* Source/GNUmakefile.preamble: Update for interface version.

2005-07-14  Adam Fedor  <fedor@gnu.org>

	* Source/winlib/WIN32GState.m ([WIN32GState -compositeGState:...]):
	Fall through to default operation if alpha blend not sucessful.

2005-07-09  Fred Kiefer <FredKiefer@gmx.de>

	* Headers/gsc/GSGState.h,
	Source/gsc/GSGState.m: New methods
	[-compositeGState:fromRect:toPoint:op:fraction:] and
	[GSSetPatterColor:]. Also added ivar pattern.
	* Source/gsc/GSGState.m (-dealloc, -deepen, -setColor:state:):
	Deal with pattern ivar.
	* Source/gsc/GSContext.m,
	Source/gsc/GSStreamContext.m: New methods
	[-GScomposite:toPoint:fromRect:operation:fraction:] and
	[-GSSetPatterColor:].
	* Source/xlib/XGGState.m: New method
	[-compositeGState:fromRect:toPoint:op:fraction:] use this to
	implement [-compositeGState:fromRect:toPoint:op:] and
	[-dissolveGState:fromRect:toPoint:delta:].

2005-07-04  Adam Fedor  <fedor@gnu.org>

	* Documentation/news.texi: Update.

2005-07-01  Adam Fedor  <fedor@gnu.org>

	* Documentation/Back/Back.gsdoc,
	Documentation/Back/DefaultsSummary.gsdoc,
	Documentation/Back/WindowFocus.gsdoc,
	Headers/art/ARTContext.h,
	Headers/x11/XGDragView.h,
	Headers/xlib/XGFontSetFontInfo.h,
	Headers/xlib/XGGeometry.h,
	Source/x11/wrasterP.h,
	Source/xlib/XGFontSetFontInfo.m,
	Source/xlib/linking.m,
	Tools/GNUmakefile.postamble,
	Tools/GNUmakefile.preamble,
	Tools/gpbs.1: Add/fix copyright and licenses.

2005-06-17  Adam Fedor  <fedor@gnu.org>

	* Tools/gpbs.m ([PasteboardServer -connectionBecameInvalid:]):
	Use isKindOfClass.

2005-06-07  Fred Kiefer <FredKiefer@gmx.de>

	* Source/winlib/Win32GState.m (GSCreateBitmap): Allow
	NSCalibratedRGBColorSpace as well.
	(-_compositeGState:fromRect:toPoint:op:fraction:) Removed the
	leading underscore of the method name.

2005-05-26  Adam Fedor  <fedor@gnu.org>

	* Update FSF Address.

2005-05-20  Adrian Robert <arobert@cogsci.ucsd.edu>

	* Headers/xlib/XGGState.h, Source/xlib/XGGState.m: Changed
	HAVE_LIBXFT #ifdefs to HAVE_XFT.
	* configure.ac, config.h.in: Changed comments for HAVE_XFT to
	clarify that it is different from HAVE_LIBXFT (latter is just the
	runtime lib, while former implies a functional installation).

2005-05-14  Adrian Robert <arobert@cogsci.ucsd.edu>

	* Source/xlib/XGGState.m: Added missing #ifdefs to last patch so
	compilation on non-libxft system is unaffected.

2005-05-12  Adrian Robert <arobert@cogsci.ucsd.edu>

	* Headers/xlib/XGGState.h (xft_draw, xft_alpha_draw, xft_color,
	-xftDrawForDrawable, -xftColor): New ivars and methods for caching
	Xft (freetype) draw state.
	* Source/xlib/XGGState.m (-xftDrawForDrawable:, -xftColor): Cache
	Xft draw state.
	* Source/xlib/GSXftFontInfo.m: Use cached Xft draw state for rendering.

2005-04-20  Adam Fedor  <fedor@gnu.org>

	* Fonts/GNUmakefile.postamble: Make sure to install in
	$(GNUSTEP_INSTALLATION_DIR).
	* GNUmakefile: Add check to not install fonts if fonts=no.
	Fixes bug #12749

2005-04-19  Adam Fedor  <fedor@gnu.org>

	* Source/art/path.m ([ARTGState -_stroke:]): Change floorf->floor.
	Fixes bug #12731.

2005-04-16  Fred Kiefer <FredKiefer@gmx.de>

	* Source/xlib/XGGState.m
	(-_compositeGState:sourcefromRect:fromRecttoPoint:toPointop:opfraction:]):
	New way to compute drect. This fixes bug #12459.

2005-04-07  Fred Kiefer <FredKiefer@gmx.de>

	* Source/x11/XGServerWindow.m  (-iconSize): Use XFree to free
	xiconsize. Fixes bug #12578.

2005-04-04 Richard Frith-Macdonald <rfm@gnu.org>

	* Source/winlib/WIN32GState.m: tunr on alpha blending and swap colors
	to correct format.

2005-04-01  Adam Fedor  <fedor@gnu.org>

	* Source/win32/WIN32Server.m: Re-add 2005-02-23 change.

	* Source/xlib/GSXftFontInfo.m (-setupAttributes): Make log message
	more verbose.

2005-04-01 Richard Frith-Macdonald <rfm@gnu.org>

	* Source/x11/XGDragView.m: Complete code changes to factor out as
	much as possible into the superclass and avoid duplication.

2005-03-30  Adam Fedor  <fedor@gnu.org>

	* Version 0.9.5

	* Headers/x11/XGDragView.h, Source/x11/XGDragView.m: Tag previous
	version of file for release.
	* Source/win32/WIN32Server.m: Revert 2005-02-23 change for this release.

2005-03-29 Richard Frith-Macdonald <rfm@gnu.org>

	* Headers/x11/XGDragView.h: Make this a subclass of GSDragView
	* Source/x11/XGDragView.m: Rewrite to be a subclass of GSDragView
	so that bugfixes from it are in  XGDragView.  Remove lots of
	redundant code.  Still quite a bit to do.
	* Source/win32/WIN32Server.m: Add code to draw own window decorations
	and GSWIN32HandlesWindowDecorations user default to turn it off.
	Fixed code for detecting window at a screen point to ignore invisible
	windows (fixes crash in DnD).
	Altered window type to 'tool' for borderless windows, so that we don't
	get a button in the taskbar for every window we create.

2005-03-29  Adrian Robert <arobert@cogsci.ucsd.edu>

	* Source/art/ftfont.h, Source/art/ftfont.m, Source/art/ftfont-old.m:
	Support DPSxshow, xyshow, ashow, widthshow, and awidthshow in same
	drawString:... method that was just implementing DPSshow, and drop
	the stub that was slated to handle the former methods.
	* Source/art/ARTContext.m: Use the methods defined above.

2005-03-28 Richard Frith-Macdonald <rfm@gnu.org>

	* Source/win32/WIN32Server.m: fix for locating window at point.

2005-03-21  Adam Fedor  <fedor@gnu.org>

	* Source/art/blit.m (artcontext_setup_draw_info): Add mail address
	to log message.

2005-02-23  Luis Cabellos

	* Source/win32/WIN32Server.m: Use new run loop api under mingw32

2005-02-22  Adam Fedor  <fedor@gnu.org>

	* configure.ac: Rewrite, avoid setting vars unecessarily. Use
	pkg-config if possible. Switch back to xlib/winlib when other backends
	don't satisfy dependancies.
	* config.make, config.h: Update to match.
	* GNUmakefile (SUBPROJECTS): Add Fonts
	* Fonts: New folder with default nfont

	* Source/x11/GNUmakefile: Remove unneeded file.

2005-02-12  Fred Kiefer <FredKiefer@gmx.de>

	* Source/x11/XGServerWindow.m  (-setalpha::): Support for window
	alpha handling on X servers that implement this.

2005-02-12 13:58  Alexander Malmberg  <alexander@malmberg.org>

	* Headers/x11/XGServerWindow.h: Make the border and depth ivars
	unsigned.

2005-02-12 13:54  Alexander Malmberg  <alexander@malmberg.org>

	* Source/x11/XGServerWindow.m (setNormalHints): If the window isn't
	resizable, force the min and max sizes to be equal to the current
	size.
	(-placewindow::): Set the hints after updating xframe.

	Fixes bug #11713.

2005-02-10 00:50  Alexander Malmberg  <alexander@malmberg.org>

	* Tools/gpbs.m (init): Remove the program name from the arguments
	passed to the new task.

2005-02-08 Richard Frith-Macdonald <rfm@gnu.org>

	* Tools/gpbs.m: Use NSTask to re-execute as daemon.

2005-02-05 00:44  Alexander Malmberg  <alexander@malmberg.org>

	* Source/art/path.m (-_clip_add_svp:): Handle the case where
	no spans are generated for the path.

2005-01-31 07:30  Christian <christian@tenbyten.com>

	* Tools/gpbs.m: Correct missplaced bracket when built for windows.

2005-01-21 21:51  Alexander Malmberg  <alexander@malmberg.org>

	Various warning and whitespace cleanups.

	* Headers/x11/XGServerWindow.h,
 	* Source/art/ftfont.m,
	* Source/gsc/GSGState.m,
	* Source/win32/WIN32Server.m,
	* Source/x11/XGDragView.m,
	* Source/x11/XGServerEvent.m,
	* Source/x11/XGServerWindow.m: Change signedness of various
	variables.
	* Tools/gpbs.m: Add missing ctype.h include.
	* Source/x11/XGDrawView.m (-_setCursor): Initialize variables.

2005-01-20 22:39  Alexander Malmberg  <alexander@malmberg.org>

	* Source/art/ARTContext.m (-initWithContextInfo:): Enable stroke
	adjusting for the default gstate.

2005-01-20 17:58  Alexander Malmberg  <alexander@malmberg.org>

	* Source/xlib/XGGState.m (-DPSrectstroke::::): Don't decrease
	the width/height.

2005-01-15  Adrian Robert <arobert@cogsci.ucsd.edu>

	* Source/x11/XGServerEvent.m (-processEvent:): For XdndPosition
	event (ClientMessage), convert the point from root coordinates
	using XTranslateCoordinates() instead of relying on cached window
	position.  Update cached window position from this.

2005-01-12 00:32  Alexander Malmberg <alexander@malmberg.org>

	* Source/gsc/GSStreamContext.m (-DPSsetstrokeadjust:):
	Give 'setstrokeadjust' a boolean argument.

2005-01-11 21:57  Alexander Malmberg <alexander@malmberg.org>

	* Headers/x11/XWindowBuffer.h: Make the pending_rect ivar a struct
	of int:s.
	* Source/x11/XWindowBuffer.m: Add casts to remove pointer sign
	warnings.
	(-_exposeRect:, -_gotShmCompletion): Update uses of pending_rect.

2005-01-11 20:27  Alexander Malmberg <alexander@malmberg.org>

	* Source/art/ARTGState.h: Add strokeadjust ivar.
	* Source/art/ARTContext.m (-DPScurrentstrokeadjust)
	(-DPSsetstrokeadjust): Use the strokeadjust ivar.
	* Source/art/path.m (-DPSrectclip::::): Don't use the optimized
	path if the clipping path is complex.
	(-_stroke::): Remove second argument, rename to ...
	(-_stroke:): ... this. If strokeadjust is active, adjust the path
	to make it clearer.
	(-DPSrectstroke::::): Update _stroke::: call. Remove dash adjustment
	code.
	(-DPSstroke): Update _stroke:: call.
	* Source/art/composite.m: Fix comment typo. Remove some old
	debugging code.

2005-01-11 16:15  Alexander Malmberg <alexander@malmberg.org>

	* Source/art/blit.m: Remove #warning:s.
	* Source/art/blit_scrapheap.m: Add mmx implementation of 15/16bpp
	blit_alpha_opaque.

2005-01-11 16:01  Alexander Malmberg <alexander@malmberg.org>

	* Source/art/ftfont.m: Copy old contents to ftfont-old.m and
	include that file if the freetype version is <2.1.8. Rewrite
	this file to work with freetype >=2.1.8.
	* Source/art/ftfont-old.m: New file.

2004-12-30 18:38 Gregory John Casamento <greg_casamento@yahoo.com>

	* Source/x11/XGDragView.m: _handleDrag: method correction for
	bug#11352 and for fixes to allow compilation with gcc < 3.0.

2004-12-09  Fred Kiefer <FredKiefer@gmx.de>

	* Source/win32/WIN32Server.m  (-standardcursor:): Don't set
	default cursor, when no standard cursor is available.
	* Source/x11/XGServerWindow.m  (-standardcursor:): Don't set
	default cursor, when no standard cursor is available.
	Replaced the usage of the type xgps_cursor_id_t with Cursor
	throughout this file.

2004-12-06  Fred Kiefer <FredKiefer@gmx.de>

	* Source/x11/XGServerWindow.m  (-setwindowlevel::): Stop using
	the KDE override atom for window levels. The old behaviour may be
	reactivated via the define USE_KDE_OVERRIDE.

2004-11-28  Matt Rice <ratmice@yahoo.com>

	* Source/x11/XGGLFormat.m (-initWithAttributes:,append,append1): Add
	missing curly brackets, fix append and append1 macros so they can safely
	be used without curly brackets.

2004-11-28 Richard Frith-Macdonald <rfm@gnu.org>

	* Tools/gpbs.m: When run as daemon, re-execute with --no-fork flag
	so that we can work with threading using pth library (default on
	some BSD versions).

2004-11-10 18:41  Alexander Malmberg <alexander@malmberg.org>

	* Source/x11/XWindowBuffer.m (test_xshm): New function.
	(test_xshm_error_handler): New function.
	(+windowBufferForWindow:depthInfo:): Move XShm detection code
	to test_xshm and use it to decide whether to use XShm or not.
	(+initialize): Move use_xshm setting code to test_xshm.
	(+_gotShmCompletion:): Don't warn if we can't find an XWindowBuffer
	for the event.

2004-11-10  Matt Rice <ratmice@yahoo.com>

	* Source/x11/XGServerWindow.m (-iconSize): Implement new method.
	(-iconTileImage:): ditto.

2004-11-09 22:42  Alexander Malmberg <alexander@malmberg.org>

	* Source/x11/XGBitmapImageRep.m: Remove dead file.
	* Source/x11/GNUmakefile: Remove reference.

2004-11-09 22:15  Alexander Malmberg <alexander@malmberg.org>

	* Source/art/ftfont.m (fix_path): Don't prepend the path to absolute
	file names.
	(-initWithFontName:matrix:screenFont:): Initialize cachedGlyph.
	(-advancementForGlyph:): Handle NSNullGlyph.
	(-glyphForCharacter:): Return NSNullGlyph if there's no glyph for
	the character.

2004-11-09 19:00  Alexander Malmberg <alexander@malmberg.org>

	* Tools/gpbs.m (main): If we get a -GSStartupNotification argument,
	post the notification after initializing. Fixes bug #10876.

2004-11-04  Adrian Robert <arobert@cogsci.ucsd.edu>

	* Source/x11/XGServerEvent.m (process_key_event): Modifier detection:
	If default "GSModifiersAreKeys" is YES, ignore 'shift' and/or other
	state and just map keypress to first modifier for they key.
	* Documentation/Back/DefaultsSummary.gsdoc: Document new default
	"GSModifiersAreKeys".
	* Source/xlib/XGBitmap.m (_bitmap_combine_alpha()): corrected typo
	in error message.

2004-10-30  Fred Kiefer <FredKiefer@gmx.de>

	* Source/xlib/XGContext.m  (+initializeBackend): Use anti-aliaesd
	fonts when available and not specified otherwise.
	* Documentation/Back/DefaultsSummary.gsdoc: Document that AA fonts
	are now the default for xlib.

2004-09-28  Fred Kiefer <FredKiefer@gmx.de>

	* Source/x11/XGServerEvent.m (initialize_keyboard): Corrected typo
	reported by Benhur Stein <benhur.stein@gmail.com>.

2004-09-24  Adrian Robert <arobert@cogsci.ucsd.edu>

	* Source/x11/XGServerEvent.m: Improvement of earlier update to
	determine modifiers from KeySyms rather than KeyCodes: in
	process_key_event, KeySym is now looked up taking shift/compose
	modifier state into account, while in handling of KeyMapNotify in
	processEvent: this state is also considered in the majority of cases.
	Base on suggestions by Kazunobu Kuriyama (kazunobu.kuriyama@nifty.com).

2004-09-23  Adam Fedor  <fedor@gnu.org>

	* Version 0.9.4

	* Documentation/news.texi: Update

2004-09-21 19:19  Alexander Malmberg <alexander@malmberg.org>

	* Source/art/ftfont.m: Add lineHeight ivar to FTFontInfo.
 	(+defaultLineHeightForFont): Implement.
	(-initWithFontName:matrix:screenFont:): Set lineHeight.

2004-09-19  Fred Kiefer <FredKiefer@gmx.de>

	* Source/win32/WIN32Server.m: Added missing include for new Cygwin
	event pooling.

2004-09-17  Fred Kiefer <FredKiefer@gmx.de>

	* Source/winlib/Win32GState.m (-_compositeGState:...fraction:):
	Made the use of AlphaBlend depend on a define, which by default is missing.

2004-09-09  Fred Kiefer <FredKiefer@gmx.de>

	* Tools/xpbs.m (-[XPbOwner getSelectionData:type:], -[XPbOwner
	xProvideSelection:]): Removed some compiler warnings.
	* Source/cairo/CairoGState.m (-DPSimage:...:): Slightly improved.
	(-compositeGState:fromRect:toPoint:op:fraction:) New method
	(-compositeGState:fromRect:toPoint:op:,
	-dissolveGState:fromRect:toPoint:delta:) Implemented via new method.
	Added all missing colour conversions.
	(GSShowGlyphs::) Use new method on CairoFontInfo.
	* Header/cairo/CairoFontInfo.h (-drawGlyphs:length:on:atX:y:) New method.
	* Source/cairo/CairoFontInfo.m (-drawGlyphs:length:on:atX:y:) New method.
	Moved some includes from header to here, extracted method
	[setupAttributes] and other cleanup.

2004-09-08  Adam Fedor  <fedor@gnu.org>

	* Headers/x11/XGServer.h: Add 8bit fast drawing.
	* Source/x11/XGServer.m ([XGScreenContext
	-initForDisplay:screen:]): For 8bit, test for RGB_BEST_MAP.
	* Source/xlib/XGBitmap.m (_pixmap_combine_alpha,
	_bitmap_combine_alpha, _pixmap_read_alpha): Add 8 bit case.
	(patch from Paul Secchia <paul@worldnet.att.net>).

	* Documentation/Back/DefaultsSummary.gsdoc: Document it.

	* Documentation/news.texi: Update for new release.

2004-09-05 00:05  Alexander Malmberg <alexander@malmberg.org>

	* Tools/GNUmakefile.preamble: Compile with -Wall.
	* Tools/xpbs.m: Rename to +initializePasteboard. Return NO iff
	XOpenDisplay fails.
	* Tools/win32pbs.m (+initialize): Rename to +initializePasteboard.
	Return YES.
	* Tools/gpbs.m ([PasteboardServer -init]): Call	+initializePasteboard
	instead of +class. Set xPbClass to nil if the call fails.

2004-09-01  Adam Fedor  <fedor@gnu.org>

	* configure.ac: Prepend don't overwrite CFLAGS and LDFLAGS given
	in environment.

2004-08-31  Adrian Robert <arobert@cogsci.ucsd.edu>

	* Source/x11/XGServerEvent.m: Changed mapping of GNUstep modifier
	keys to X11 KeySyms instead of KeyCodes.  (Added check_key(); updated
	check_modifier(), -processEvent: (KeyMapNotify), changed
	default_key_code() to key_sym_from_defaults(), updated
	initialize_keyboard().)

2004-08-30  Fred Kiefer <FredKiefer@gmx.de>

	* Source/xlib/GSXftFontInfo.m: Changed usage of CString for font
	name and family into UTF8String for XFT. Patch by Yen-Ju Chen
	<yjchenx@hotmail.com>.

2004-08-24  Fred Kiefer <FredKiefer@gmx.de>

	* Source/win32/WIN32Server.m (-windowbounds:): Corrected variable
	name, so the fiel compiles again.
	(-setupRunLoopInputSourcesForMode:): Added new event polling code
	for Cygwin.
	* Source/cairo/CairoContext.m (-NSReadPixel:, beep): Removed methods.

2004-08-23  Fred Kiefer <FredKiefer@gmx.de>

	* Source/cairo/CairoContext.m (-DPScurrentalpha:,
	-DPSsetoffset::): Removed methods.
	* Source/cairo/CairoGState.m (-offset, -setoffset:): Added methods.
	(-forwardInvocation:): Improved output.
	(-GSSetDevice:::) Commented out NSLog calls.
	* Source/gsc/GSGState.m (-_showString:lenght:): Removed this
	method which was a left over from last patch.

2004-08-09 14:38  Alexander Malmberg <alexander@malmberg.org>

	* Source/win32/WIN32Server.m, Source/win32/WIN32ServerEvent.m,
	Headers/win32/WIN32Geometry.h (MSScreenRectToGS, GSScreenRectToMS):
	The 'GS' rect is, in the terminology of NSWindow.h, the window frame,
	not the screen frame. make the conversions match this and update
	the callers.
	* Source/x11/XGServerWindow.m (-_OSFrameToXFrame:for:,
	-_OSFrameToXHints:for:, -_XFrameToOSFrame:for:): Update conversions.
	(-windowdevice:): Remove artificial delays and geometry querying.
	Update based on the frame from the last ConfigureNotify.
	(-placewindow::): Remove event coordinate adjustments. Always send
	move/resize events to -gui right away.

2004-08-03  Fred Kiefer <FredKiefer@gmx.de>

	* Header/cairo/*:
	* Source/cairo/*:
	* Source/GSBackend.m:
	* configure.ac:
	* configure:
	Added cairo backend from Banlu Kemiyatorn <object@gmail.com>.

2004-07-30 15:52  Alexander Malmberg <alexander@malmberg.org>

	* Headers/gsc/GSCStateOps.h, Source/gsc/GSContext.m,
	Source/gsc/GSGState.m (-GSReadRect:): New method.

	* Source/art/GNUmakefile: Add ReadRect.m.
	* Source/art/ReadRect.m: New file.
	* Source/art/blit.m, Source/art/blit.h: Add read_pixels_a and
	read_pixels_o. Fix spurious low bits in BLEAN_READ for 16bpp and
	15bpp modes.

	* Source/xlib/XGContext.m (-GSReadRect:): Remove.
	* Source/xlib/XGGState.m (-GSReadRect:): Update key names and set all
	keys even if the rectangle is degenerate. Return nil if the image
	can't be read. Set the Matrix key.

2004-07-26 15:37  Matt Rice <ratmice@yahoo.com>
		  Alexander Malmberg <alexander@malmberg.org>

	* Source/x11/XGServerWindow.m (-_createAppIconPixmaps): New method.
	(-orderwindow:::): Use -_createAppIconPixmaps to set IconPixmapHint
	if we're using windowmaker.

2004-07-14  Adam Fedor  <fedor@gnu.org>

	* Documentation/Back/Standards.txt: update.

2004-07-13 03:11  Alexander Malmberg <alexander@malmberg.org>

	* Source/art/shfill.m (function_setup, -DPSshfill:): NSDebugLLog
	helpful error messages if something was wrong in the shader
	dictionary.

2004-07-09  Adam Fedor  <fedor@gnu.org>

	* Documentation/Back/Standards.txt: New EWMH file.

2004-07-06  Fred Kiefer <FredKiefer@gmx.de>

	* Source/winlib/Win32GState.m (-_compositeGState:...fraction:):
	Applied alpha blending patch by MA Garcias <lists@tragnarion.com>.
	Disabled GDI_WIDELINE_BEZIERPATH_BUG.
	* configure.ac: Added test for msimg32, needed for AlphaBlend.
	* configure: Regenerated.
	* Source/xlib/XGGState.m: Moved additional show methods to super class.
	* Source/gsc/GSGState.m: Implemented additional show methods based
	on (-showGlyphs::) and simple glyph conversion.

2004-06-19  Fred Kiefer <FredKiefer@gmx.de>

	* Source/x11/XGServerWindow.m (-standardcursor::): Added more
	standard cursors.
	* Source/win32/WIN32Server.m (-standardcursor::): Added more
	standard cursors.

2004-06-28 00:45  Alexander Malmberg <alexander@malmberg.org>

	* Headers/x11/XGServerWindow.h: Add buffer_width and buffer_height
	ivars.
	* Source/x11/XGServerWindow.m (-windowdevice:): Use buffer_width and
	buffer_height instead of xframe to keep track of the size of the
	buffer and alpha_buffer.

2004-06-28 00:41  Alexander Malmberg <alexander@malmberg.org>

	* Source/xlib/XGGState.m (-setWindowDevice:): Remove use of
	cast-as-lvalue.

2004-06-26 13:04  Alexander Malmberg <alexander@malmberg.org>

	* Source/x11/XGServerEvent.m (-processEvent: ConfigureNotify):
	Don't ignore the event for unmapped windows. Use XTranslateCoordinates
	to get the size and position right for both real and artificial
	events. Only update the position hints if we're mapped.

	* Source/x11/XGServerWindow.m: Add handlesWindowDecorations variable.
	(-handlesWindowDecorations): New method.
	(setWindowHintsForStyle, -styleoffsets:::::): If we aren't handling
	window decorations, treat all windows as borderless.
	(-stylewindow::, -setinputstate::): Assert that we're handling window
	decorations.
	(-window::::): Create the window structure earlier so it can be used
	to convert frames.
	(-_setupRootWindow): Set handlesWindowDecorations based on the
	GSX11HandlesWindowDecorations defaults value.

	* Documentation/Back/DefaultsSummary.gsdoc: Document
	GSX11HandlesWindowDecorations.

2004-06-19  Fred Kiefer <FredKiefer@gmx.de>

	* Source/win32/WIN32Server.m (-findWindowAt:windowRef:excluding:)
	New method for D&D. (-dragInfo), (-slideImage:from:to:) Removed.

2004-06-11  Adam Fedor  <fedor@gnu.org>

	* Version 0.9.3
	* Documentation/news.texi: Update.

	* configure.ac: Remove WindowMaker/libwraster check

2004-05-27  Fred Kiefer <FredKiefer@gmx.de>

	* Source/win32/WIN32ServerEvent.m (-windowEventProc:::) Added
	handling of size and move events and extracted end of resize event
	handling into the same new method. PAINT now always validates the
	whole window.
	Patch by MA Garcias <lists@tragnarion.com>.
	New method [-resizeBackingStoreFor:] used for end of resize events.

2004-05-13 17:11  Alexander Malmberg <alexander@malmberg.org>

	* Source/art/ftfont.m (-advancementForGlyph:): Return a zero size for
	control glyphs.

	(-positionOfGlyph:precededByGlyph:isNominal:): Check if either glyph
	is a control glyph before converting to freetype glyph indices.

2004-05-12  Fred Kiefer <FredKiefer@gmx.de>

	* Headers/win32/WIN32Geometry.h: (GSWindowOriginToMS) corrected computation.
	* Source/win32/WIN32Server.m (-orderwindow:::) Removed obsolte
	"return" in non-NSWindowOut case and use flag SWP_NOACTIVATE.
	(-placewindow::, -movewindow::) Don't use flag SWP_NOREDRAW.
	Patch by MA Garcias <lists@tragnarion.com>.
	* Source/win32/WIN32ServerEvent.m Corrected definition of the
	GET_X_LPARAM and GET_Y_LPARAM macros.

2004-03-30 01:49  Alexander Malmberg <alexander@malmberg.org>

	* Source/x11/XGGLFormat.m (-initWithAttributes:): Fix handling of
	15bpp and 16bpp modes (NSOpenGLPFAAccumSize).

2004-02-29 21:42  Alexander Malmberg <alexander@malmberg.org>

	* Source/art/ftfont.h, Source/art/ftfont.m: Add
	-drawGlyphs::at::to::::::alpha::color::::transform:drawinfo: method.

	* Source/art/ARTContext.m (-GSShowGlyphs::): Use it if the
	destination window has an alpha buffer.

	(-initWithContextInfo:): Try to find a DirectColor or TrueColor
	visual before falling back on the default visual.

2004-02-28  Adam Fedor  <fedor@gnu.org>

	* Version 0.9.2

2004-02-28  Fred Kiefer <FredKiefer@gmx.de>

	* Source/win32/WIN32Server.m (-setupRunLoopInputSourcesForMode:):
	Use a shorte timer interval.

2004-02-24 15:45  Alexander Malmberg <alexander@malmberg.org>

	* Source/art/image.m: Add support for grayscale, one-is-black
	color spaces.
	(_image_get_color_rgb_cmyk_gray): Invert gray value if one is black.
	(-DPSimage:::::::::::): If the color space is NSDeviceBlackColorSpace
	or NSCalibratedColorSpace, treat one as black.

2004-02-17  Adam Fedor  <fedor@gnu.org>

	* Source/x11/XGServerWindow.m ([XGServer -orderwindow:::]): Don't
	try to raise the root window.

2004-02-08 23:20  Gregory John Casamento <greg_casamento@yahoo.com>

	* Source/xlib/XGGState.m: Added necessary calibrated
	colorspaces to the DPSimage: method.

2004-02-04 01:48  Alexander Malmberg <alexander@malmberg.org>

	* Source/x11/XGServerEvent.m: Remove uses of the now deprecated
	"casts as lvalues" gcc extension.

2004-01-27  Adam Fedor  <fedor@gnu.org>

	* Documentation/Back/DefaultsSummary.gsdoc: Fix doc markup
	* Documentation/Back/GNUmakefile: Change install location.

2004-01-25  Fred Kiefer <FredKiefer@gmx.de>

	* Source/art/shfill.m (-DPSshfill:):
	* Source/winlib/Win32GState.m (-DPSimage::::):
	* Source/xlib/XGGState.m (-DPSimage::::): Replaced
	appendTransform: with prependTransform:.
	* Source/art/image.m (-DPSimage:): Replaced prependTransform: with
	appendTransform:.

2004-01-25 13:52  Alexander Malmberg <alexander@malmberg.org>

	* Source/art/image.m (-_image_do_rgb_transform:::): Fix off-by-one
	error in horizontal clipping.

2004-01-10  Adam Fedor  <fedor@gnu.org>

	* configure.ac: Check if XShm is really implemented (it isn't on
	Cygwin even though the headers are there).
	* Source/x11/XGServerEvent.m ([XGServer -processEvent:event]):
	ifdef around XShm call.

2004-01-10  Adam Fedor  <fedor@gnu.org>

	* Prevent orderwindow:relativeTo: from making a window key.
	* Headers/x11/XGGeneric.h: Add Ivar.
	* Source/x11/XGServerEvent.m (-_handleTakeFocusAtom:forContext:):
	Don't take focus if we ordered this window previously.

	* Source/x11/XGServerWindow.m ([XGServer -orderwindow:::]):
	Set desiredOrderWindow.
	([XGServer -setinputfocus:]): Reset it.

2004-01-10  Adam Fedor  <fedor@gnu.org>

	* Source/x11/XGServerWindow.m ([XGServer -orderwindow:::]):
	When otherWin == 0, make sure the window does not go in front
	of the current key window.

	* Source/win32/WIN32Server.m ([WIN -orderwindow:op:otherWin:winNum]):
	Allow otherWin < 0.

2004-01-10 16:25  Alexander Malmberg <alexander@malmberg.org>

	* Source/art/blit.m: Replace uses DI_16_B5G5R5A1 and DI_16_B5G6R5
	with uses of DI_16_B5_G5_R5_A1 and DI_16_B5_G6_R5.
	(sover_ao): Add an optimized version for the 16/15 bpp modes.
	(satop_aa): Simplify calculation of da'.
	(datop_aa): Simplify calculation of da'. Fix the rounding.
	(xor_aa): Fix the rounding.
	(DI_16_B5_G5_R5_A1, DI_16_B5_G6_R5): Unpack pixels in a more
	efficient way.

	* Source/art/blit_scrapheap.m: New file.

2004-01-07 14:51  Alexander Malmberg <alexander@malmberg.org>

	* Source/art/composite.m (-_composite_func::::::): If the source has
	alpha, the destination is opaque, and the operator is NSCompositeCopy,
	set dst_needs_alpha to YES.

	(-compositerect:op:): If alpha is needed, make sure alpha is always
	created _before_ setting up the alpha destination pointers. Only
	write alpha for NSCompositeCopy if the current color isn't opaque.

2004-01-07  Fred Kiefer <FredKiefer@gmx.de>

	Added missing .cvsignore files and extended the existing ones.

2003-12-31  Fred Kiefer <FredKiefer@gmx.de>

	* Tools/win32pbs.m New file to handle windows clipboard
	interaction.
	* Tools/GNUmakefile
	Compile new file for windows backend.
	* Tools/gpbs.m (PasteboardServer -init) for windows backends use
	Win32PbOwner as the pasteboard owner class.

2003-12-30  Fred Kiefer <FredKiefer@gmx.de>

	* Source/gsc/path.m (-GSSendBezierPath:) preset the count
	variable, as this is expected by the method [NSBezierPath
	getLineDash:count:phase:].
	* Source/xlib/XGGState.m (-_doPath::draw:) allways set fill rule
	for path_fill.

2003-12-30  Fred Kiefer <FredKiefer@gmx.de>

	* Source/art/path.m (-DPSrectstroke::::,
	-_axis_rectangle::::vpath:axis::::pixel:): Adopted to change in
	NSAffineTransform.h.

2003-12-28  Fred Kiefer <FredKiefer@gmx.de>

	* Source/win32/WIN32Server.m (initWithAttributes:): Adjusted
	spelling of useWMTaskBar to header, to get it compile.

2003-12-26  Adam Fedor  <fedor@gnu.org>

	* Focus fixes.
	* Headers/win32/WIN32Server.h: Add flags ivar
	* Source/win32/WIN32Server.m (orderwindow:::): If useWMTaskBar
	flag set, don't show app icon and don't order out menu window.
	* Source/win32/WIN32ServerEvent.m (windowEventProc:::):
	On activation message, activate app, on deactivation message,
	deactivate app (if message comes from menu window).

2003-12-25  Fred Kiefer <FredKiefer@gmx.de>

	* Source/win32/WIN32Server.m (-_initWin32Context) set a default
	cursor, which is used each time the window is entered.

2003-12-23  Fred Kiefer <FredKiefer@gmx.de>

	* Source/winlib/WIN32GState.m (-copyBits:fromRect:toPoint:): Made
	save against self and source being the same object and corrected
	computation for flipped views. This code is copied over from xlib.
	* Source/winlib/WIN32FontEnumerator.m Reimplemented the whole file.
	* Source/winlib/WIN32FontInfo.m (-setupAttributes) assign font
	family ivar and use common functions with font enumerator.
	* Source/win32/WIN32ServerEvent.m (WIN32Server
	-windowEventProc::::) flag that we handle erasing of the
	background ourselves. (invalidateWindow) copy from backing store
	if possible.

2003-12-03  Adam Fedor  <fedor@gnu.org>

	* Headers/win32/WIN32Server.h: Add ivars currentFocus, desiredFocus.
	* Source/win32/WIN32Server.m (setinputfocus:): Don't set if window
	already has focus
	* Source/win32/WIN32ServerEvent.m (-windowEventProc::::): Main
	event handler.
	(mainWindowProc): Call -windowEventProc::::.
	(-handleGotFocus:): Handle main/key directly without sending event
	to frontend.

2003-12-02  Adam Fedor  <fedor@gnu.org>

	* Source/win32/WIN32Server.m: Add a bunch of DebugLLog
	statements (WTrace, NSEvent, Focus).  Move event functions to...
	* Source/win32/WIN32ServerEvent.m: here.

2003-12-02 Leigh Smith   <leigh@bogus.example.com>

	* Source/winlib/WIN32GState.m ([WIN -_paintPath:drawType]):
	Corrected bug in Bezier curves, a bug in line widths and adds a
	workaround for a Windows GDI drawing bug when drawing curved wide
	lines.

2003-11-25 20:12  Alexander Malmberg <alexander@malmberg.org>

	* Source/x11/XGServerEvent.m (initialize_keyboard): Make sure that
	no _*_keycodes contains the same keycode twice.

2003-11-25 12:09  Alexander Malmberg <alexander@malmberg.org>

	* Source/art/ftfont.m ([FTFontInfo_subpixel
	-drawGlyphs::at::to::::::color::::transform:drawinfo:): If freetype
	is sufficiently new, use its LCD subpixel support instead of scaling
	manually.

2003-11-23  Adam Fedor  <fedor@gnu.org>

	* Version 0.9.1

2003-11-23  Fred Kiefer <FredKiefer@gmx.de>

	* Source/x11/XGServerEvent.m (process_modifier_flags()) treat caps
	lock as alpha shift and not as shift modifier.

2003-11-20  Adam Fedor  <fedor@gnu.org>

	* Source/xlib/XGBitmap.m (_pixmap_combine_alpha): Use RGetClosestXColor
	to get colors on 8bit displays.
	(_bitmap_combine_alpha): Likewise. Fixes PR #6341

2003-11-19  Benhur Stein <benhur@inf.ufsm.br>

	* Source/x11/XGServerEvent.m ([XGServer -processEvent:event]): Correct
	off-by-one error.

2003-11-19  Adam Fedor  <fedor@gnu.org>

	* Source/x11/XGServer.m: Add some docs.

	* Window focus fixes.
	* Source/x11/XGServerEvent.m ([XGServer -processEvent:event]): Move
	take focus code...
	([XGServer -_handleTakeFocusAtom:forContext:]):  ...to here. Check for
	common problems before passing event to frontend.
	([XGServer -processEvent:event])(FocusOut): Invalidate current
	focus window and focus request.

2003-11-18 16:57  Alexander Malmberg <alexander@malmberg.org>

	* Source/art/ftfont.m: Remove fallback ivar. Add advancementImgd
	and a simple glyph size cache for use in -advancementForGlyph:.

	(-initWithFontName:matrix:screenFont:): Set up advancementImgd.
	(-advancementForGlyph:): Use advancementImgd instead of setting up
	a FTC_ImageTypeRec on each call. Cache glyph sizes to avoid expensive
	freetype calls.

2003-11-05  Adam Fedor  <fedor@gnu.org>

	* Source/x11/XGServerEvent.m ([XGServer -processEvent:]): New
	method broken off from -receivedEvent:type:extra:forMode:.

2003-11-05 03:29  Alexander Malmberg <alexander@malmberg.org>

	* Source/x11/XGServerEvent.m (-receivedEvent:type:extra:forMode:):
	Casts as lvalues will be deprecated in gcc 3.4. Thus, don't assign
	to the cWin macro. Reported by Lyndon Tremblay.

2003-11-02 02:58  Alexander Malmberg <alexander@malmberg.org>

	* Source/gsc/GSStreamContext.m Whitespace cleanups.

	(writeHex): Use index properly; don't always write the first byte.
	Use fputc() instead of fprintf() (was doing the hex conversion
	manually anyway, might as well make it efficient).

2003-11-02 02:27  Alexander Malmberg <alexander@malmberg.org>

	* Source/gsc/GSStreamContext.m (fpfloat, writeHex): Make static.

2003-10-29  Yen-Ju Chen <yjchenx@hotmail.com>

	* Source/x11/XGServerWindow.m ([XGServer -_setupRootWindow]): Always
	set WindowMaker app icon property
	([XGServer -window::::]): Idem for GNUstep window styles.
	([XGServer -stylewindow::win]): Idem.
	([XGServer -docedited::win]): Idem.
	([XGServer -setwindowlevel::]): Idem.

2003-10-22  Adam Fedor  <fedor@gnu.org>

	* configure.ac: Check for X11 function prototypes (Fixes problems
	on Solaris 2.6).

2003-10-20 20:09  Alexander Malmberg <alexander@malmberg.org>

	* Tools/xpbs.m (-xProvideSelection:): Copy all characters and the
	terminating nul in XG_COMPOUND_TEXT handling.

2003-10-20 16:20  Alexander Malmberg <alexander@malmberg.org>

	* Tools/xpbs.m (+xSelectionNotify:): Don't call XGetAtomName()
	if the property is None.

2003-10-19  Adam Fedor  <fedor@gnu.org>

	* Source/xlib/XGBitmap.m: Cache color lookup to reduce use
	of XQueryColor (based on code from Marko Riedel).

	* configure.ac: Add 2.57 prereq

2003-10-15  Adam Fedor  <fedor@gnu.org>

	* configure.ac: Don't look for jpeg/tiff (already linked in by gui).

2003-10-08 15:58  Alexander Malmberg <alexander@malmberg.org>

	* Source/xlib/XGContext.m (+initializeBackend): Give NSLog an
	objective-c string (@""), not a c string (""). Reported by Matt
	Rice.

2003-10-05  Adam Fedor  <fedor@gnu.org>

	* Documentation/GNUmakefile: Make Back documentation
	* Documentation/Back/GNUmakefile: Set DocumentationDirectory.

	* Source/x11/raster.c (RMakeCenteredImage): Remove (unused).

2003-10-04 14:27  Alexander Malmberg <alexander@malmberg.org>

	* Source/art/path.m (-DPSrectclip::::): Move the call to -DPSnewpath
	so it gets called on all paths through the method.

2003-10-03  Adam Fedor  <fedor@gnu.org>

	* configure.ac: Use -Wl for netbsd linker options.

2003-10-02  Adam Fedor  <fedor@gnu.org>

	* Source/xlib/XGGState.m (-DPSrectclip::::): Clear path.
	* Source/winlib/WIN32GState.m (-DPSrectclip::::): Idem.
	* Source/art/path.m (-DPSrectclip::::): Idem.

2003-09-30  Adam Fedor  <fedor@gnu.org>

	* Source/gsc/GSGState.m ([GSGState -DPSrectclip::::]): Clear
	the current path after clipping.

2003-09-29  Adam Fedor  <fedor@gnu.org>

	* Version 0.9.0

2003-09-22 13:03  Alexander Malmberg <alexander@malmberg.org>

	* Source/art/image.m (-_image_do_rgb_transform:::): Check if the
	coordinates involved are too large to handle normally. If they
	are, scale down the numbers a bit (gives less accuracy, but no
	overflow).

2003-09-20  Adam Fedor  <fedor@gnu.org>

	* Headers/xlib/XGGState.h: Add GSReadRect def.
	* Headers/xlib/XGPrivate.h: Add _pixmap_read_alpha def.
	* Source/xlib/XGBitmap.m (_pixmap_read_alpha): Implement.
	* Source/xlib/XGGstate.m (-GSReadRect:): Idem.

2003-09-15  Adam Fedor  <fedor@gnu.org>

	* Source/gsc/GSGState.m ([GSGState -deepen]): Typo fix - copy
	textCtm (reported by Banlu Kemiyatorn <id@project-ile.net>).

2003-09-09  Adam Fedor  <fedor@gnu.org>

	* Source/gsc/GSContext.m (-DPSsetgstate:): Copy gstate so we
	don't modify original.

2003-09-08 01:39  Alexander Malmberg <alexander@malmberg.org>

	* Source/art/blit.m (artcontext_setup_draw_info): Add some debug
	logging.

2003-09-03  Adam Fedor  <fedor@gnu.org>

	* Source/xdps/GNUmakefile: include config.make (patch from
	Aredridel <aredridel@nbtsc.org>).

2003-09-02  Adam Fedor  <fedor@gnu.org>

	* Tools/gpbs.m (init): Don't mess with file descriptors on MinGW.

2003-09-02  Fred Kiefer <FredKiefer@gmx.de>

	* Tools/xpbs.m
	Made all calls to XGetAtomName() free their memory later on.
	Removed function osTypeToX(). Extracted method
	[getSelectionData:type:] from [xSelectionNotify:].
	[xSelectionNotify:] now supports incremental data transfer and is
	save against failing string conversions. Complete rewrite of
	[xProvideSelection:] to better follow the ICCCM
	specification. This now implements TIMESTAMP, MULTIPLE and
	COMPOUND_TEXT (all untested!)

2003-08-31  Adam Fedor  <fedor@gnu.org>

	* Tools/gpbs.m (init): Close file descriptors so gpbs can be a proper
	daemon.

2003-08-26  Adam Fedor  <fedor@gnu.org>

	* Version 0.8.9

2003-08-19  Fred Kiefer <FredKiefer@gmx.de>

	* Tools/xpbs.m
	Made some of the NSLog messages	more explicit on what did go wrong.

2003-08-17  Fred Kiefer <FredKiefer@gmx.de>

	* Tools/gpbs.m
	[PasteboardServer init] made sure that class XPbOwner gets
	initialized, by adding a dummy call to class.
	* Tools/xpbs.m
	[XPbOwner requestData:] added loop to get data of size bigger that 32K
	bytes. [XPbOwner pasteboard:provideDataForType:] and
	[XPbOwner pasteboardChangedOwner:] removed the remaining ifdef tests for
	X_HAVE_UTF8_STRING. Removed function xTypeToOs() as this was not used.

2003-08-16  Fred Kiefer <FredKiefer@gmx.de>

	* Source/xlib/XGFontManager.m
	In load_cache() enclosed loading of archive in exception handling and
	removed the writing of the archive previously done to update the format.

2003-08-05  Martin Brecher <martin@mb-itconsulting.com>

	* Tools/gpbs.1: Updated, fixed typos, added BUGS and HISTORY
	section, file is now unprocessed as it should be.

2003-08-10 23:26  Alexander Malmberg <alexander@malmberg.org>

	* Source/art/ftfont.m: Override the new default font name methods.
	Log the glyph when logging FTC_SBitCache_Lookup errors.

2003-08-09  Fred Kiefer <FredKiefer@gmx.de>

	* Tools/xpbs.m
	Reworked the X interaction so that both STRING and UTF8_STRING are
	supported both ways.

2003-08-08  Fred Kiefer <FredKiefer@gmx.de>

	* Tools/xpbs.m
	[XPbOwner initialize] switched the usage of PRIMARY and CLIPBOARD.
	* Documentation/Back/DefaultsSummary.gsdoc
	Add new GSOldClipboard deafult.

2003-08-02  Kazunobu Kuriyama  <kazunobu.kuriyama@nifty.com>

	* Tools/xpbs.m: Multi-lingual cut & paste support

2003-08-02 13:29  Alexander Malmberg <alexander@malmberg.org>

	* Source/x11/XGServer.m (-dealloc): Only use the rcontext freeing
	hack when using our own wraster.

2003-08-01  Adam Fedor  <fedor@gnu.org>

	* configure.ac: Move freetype check before Xft check and
	fix up flags.

2003-07-30  David Ayers  <d.ayers@inode.at>

	* Created tag 'pre-header-reorg-20030731'.

	* Source/art/GNUmakefile: Do not make headers publilc.
	* Source/gsc/GNUmakefile: Ditto.
	* Source/x11/GNUmakefile: Ditto.
	* Source/xdps/GNUmakefile: Ditto.
	* Source/xlib/GNUmakefile: Ditto.

	* Headers/win32/*.h: Update includes for new header structure.
	* Headers/winlib/*.h: Ditto.
	* Headers/x11/XGServer.h: Ditto.
	* Headers/xlib/*.h: Ditto.

	* Source/art/ftfont.m: Ditto.
	* Source/gsc/*.m: Ditto.
	* Source/x11/*.m: Ditto.
	* Source/xdps/*.m: Ditto.
	* Source/xlib/*.m: Ditto.

	* Tools/gpbs.m: Ditto.

2003-07-26  Fred Kiefer <FredKiefer@gmx.de>

	* Source/x11/XGServer.m
	In [XGScreenContext dealloc] free hermes_data of RContext.

2003-07-26  Fred Kiefer <FredKiefer@gmx.de>

	* Source/gsc/GSGState.m
	In [GSCurrentCTM] autorelease the returned value.

2003-07-23  Adam Fedor  <fedor@gnu.org>

	* Version 0.8.8

2003-07-22  Kazunobu Kuriyama <kazunobu.kuriyama@nifty.com>

	* Headers/xlib/XGFontSetFontInfo.h: New file.
	* Source/xlib/XGFontSetFontInfo.m: New file.
	* Source/xlib/XGContext.m:
	([XGContext +initializeBackend]): Modified to use XGFontSetFontInfo.
	* Source/xlib/GNUmakefile: Modified to include XGFontSetFontInfo.m.

2003-07-22  Adam Fedor  <fedor@gnu.org>

	* Headers/x11/XGOpenGL.h (GSglxMinorVersion): New

	* Source/x11/XGGLContext.m (+clearCurrentContext): Use it to call
	correct function.
	(-initWithFormat:shareContext:, makeCurrentContext): Idem.
	* Source/x11/XGGLFormat.m ([ XGGLPixelFormat -getValues:
        forAttribute:forVirtualScreen:]): Idem.
	(initWithAttributes:): Idem.
	(Patch from Damien Genet with some changes).

2003-07-21  Adam Fedor  <fedor@gnu.org>

	* Documentation/Back/DefaultsSummary.gsdoc: Add new
	GSXIMInputMethodStyle deafult (Adam Fedor).

	* Source/x11/context.c, StdCmp.c, convert.c, raster.c, scale.c:
	Updated to 0.80.2 version

2003-07-13  Kazunobu Kuriyama <kazunobu.kuriyama@nifty.com>

	* Header/x11/XGInputServer.h: Add the new category InputMethod.
	* Header/x11/XGServer.h: Add the new category InputMethod.
	* Source/x11/XIMInputServer.m:
	([XIMInputServer (XIMPrivate) -ximStyleInit]): Cover the input
	method styles RootWindow, OffTheSpot, OverTheSpot, and OnTheSpot.
	([XIMInputServer (XIMPrivate) -ximCreateIC:]): Implement OffTheSpot
	and OverTheSpot.  Implement the category InputMethod.
	* Source/x11/XGServer.m: Implement the category InputMethod.  Add
	overriding methods to NSTextView (NSView (InputMethod)).

2003-07-27 Richard Frith-Macdonald <rfm@gnu.org>

	* Tools/gpbs.m: Use protocols
	* Source/x11/XGServerWindow.m: Use UTF8String rather than cString
	to avoid crashes using non-ascii strings ... is this right?

2003-07-16  Fred Kiefer <FredKiefer@gmx.de>

	* Source/x11/XGServer.m
	Added [XGScreenContext dealloc] to clean up RContext.
	* Source/x11/XGServerWindow.m
	[_checkWindowManager] better clean up of memory.
	[_setupRootWindow] and [titlewindow::] free the value of the
	XTextProperty.

2003-07-16  Fred Kiefer <FredKiefer@gmx.de>

	* Tools/xpbs.m
	[XPbOwner xSelectionNotify:] and [XPbOwner xProvideSelection:]
	explicit conversion of transferd strings from/to
	NSISOLatin1StringEncoding.

2003-07-05  Adam Fedor  <fedor@gnu.org>

	* Documentation/Back/DefaultsSummary.gsdoc: New file.

	* Tools/gpbs.1: Unziped
	* Tools/GNUmakefile.postamble: gzip man files.

	* configure.ac: Add openbsd flags like freebsd.

2003-07-06  Fred Kiefer <FredKiefer@gmx.de>

	* Header/x11/XGGeneric.m
	Added some new Atoms to structure XGWMWinTypes.
	* Source/x11/XGServerWindow.m
	[_checkWindowManager] initializes the new atoms. In
	[setwindowlevel::] changed the EWMH case, so that it works
	correctly with KDE 3.1. There we used to have borders on menu windows.

2003-07-05 14:05  Alexander Malmberg <alexander@malmberg.org>

	* Source/art/ftfont.m: Handle freetype <=2.1.2 in the error
	reporting.

2003-07-03 22:03  Alexander Malmberg <alexander@malmberg.org>

	* Source/art/ftfont.m: Give more information when reporting
	FTC_SBitCache_Lookup() errors.

2003-07-02 17:28  Alexander Malmberg <alexander@malmberg.org>

	* Source/art/ftfont.m (-initWithFontName:matrix:screenFont:):
	Return nil if it's not a valid font.

2003-07-01 16:37  Alexander Malmberg <alexander@malmberg.org>

	* Source/art/ftfont.m: Use the correct set of flags when loading
	glyphs for freetype >=2.1.3. Anti-alias by default if there is no
	defaults value for GSFontAntiAlias.

2003-06-30 18:11  Alexander Malmberg <alexander@malmberg.org>

	* Source/xlib/XGFont.m (-xCharStructForGlyph:):	Don't try to treat
	NSGlyph pointers as unichar pointers; break on non-little-endian
	systems.

2003-06-29 17:34  Alexander Malmberg <alexander@malmberg.org>

	* Source/art/ftfont.m (-initWithFontName:matrix:screenFont:): Round
	the matrix entries for screen fonts to integers to get consistent
	handling of non-integer sized screen fonts.

2003-06-28 15:27  Alexander Malmberg <alexander@malmberg.org>

	* Source/art/ftfont.m: Use a specific table when translating
	face names. Add a list of standard face names so make_strings can
	generate .strings files.

	* Source/GNUmakefile: Add nfontFaceNames.strings to the list of
	localized resources. Set the language list to English and Swedish.

	* Source/GNUmakefile.preamble: Add a quick hack to make make_strings
	pick up the .m files in all subprojects.

	* Source/English.lproj/nfontFaceNames.strings,
	Source/Swedish.lproj/nfontFaceNames.strings: Add English (dummy) and
	Swedish translations of the nfont face names.

2003-06-27 Richard Frith-Macdonald <rfm@gnu.org>

	* Tools/gpbs.m: Removed unused methods no longer in protocol.

2003-06-25  Adam Fedor  <fedor@gnu.org>

	* Tools/gpbs.1.gz: New file (from Martin Brecher).
	* Tools/GNUmakefile.postamble (after-install): Install it.

2003-06-26 00:33  Alexander Malmberg <alexander@malmberg.org>

	* Source/ftfont.m (-_generateGlyphsForRun:at:): Add (experimental)
	handling of utf16 to glyph generation so planes beyond the BMP can
	be used.

2003-06-20  Adam Fedor  <fedor@gnu.org>

	* Version 0.8.7

2003-06-17 20:07  Alexander Malmberg <alexander@malmberg.org>

	* Source/art/composite.m, Source/art/ftfont.m, Source/art/path.m:
	Minor cleanups.

2003-06-17  Fred Kiefer <FredKiefer@gmx.de>

	* Source/gsc/GSStreamContext.m (GSShowGlyphs::, output:length:)
	Removed compiler warnings about signed/unsigned comparision.
	Declared the extension method [GSFontInfo nameOfGlyph:].
	In [NSDrawBitmap:::::::::::] initiliale variable alpha to stop the
	compiler from complaining.
	* Source/x11/xdnd.c (xdnd_is_dnd_aware(), xdnd_get_type_list)
	Removed compiler warnings about signed/unsigned comparision.
	* Header/x11/XGGeneric.h
	Made ivar focusRequestNumber unsigned.
	* Source/x11/XGServerEvent.m (receivedEvent:type:extra:forMode:)
	Removed compiler warnings about signed/unsigned comparision.
	[receivedEvent:type:extra:forMode:] initialiase deltaY in all
	cases.
	* Source/x11/XGServerWindow.m (PropGetCheckProperty(),
	_setupRootWindow, windowdevice:, setwindowlevel::, imagecursor::::::)
	Removed compiler warnings about signed/unsigned comparision.
	Adopted to changes in GSDisplayServer.h.
	* Source/x11/XGDragView.m (_handleEventDuringDragging:,
	_updateAndMoveImageToCorrectPosition, _xWindowAcceptingDnDunderX:Y:,
	_xWindowAcceptingDnDDescendentOf:underX:Y:)
	Removed compiler warnings about signed/unsigned comparision.
	* Source/xlib/XGGState.m (_doComplexPath:::)
	Removed compiler warnings about signed/unsigned comparision.
	* Source/xlib/GSXftFontInfo.m (setupAttributes)
	Removed compiler warnings about unused variable.
	* Source/win32/WIN32Server.m
	Adopted to changes in GSDisplayServer.h.
	windowStyleForGSStyle() changed parameter style to unsigned.
	* Tools/xpbs.m
	Removed include for file GSPasteboardServer.h to remove some
	compiler warnings.

2003-06-12 21:44  Alexander Malmberg <alexander@malmberg.org>

	* Source/art/ftfont.m: Handle 2.0.* correctly in the freetype
	version check.

2003-06-12 19:22  Alexander Malmberg <alexander@malmberg.org>

	* Source/x11/XWindowBuffer.m: Add XWindowBufferUseXShm defaults
	variable.

2003-06-11 15:32  Alexander Malmberg <alexander@malmberg.org>

	* Source/art/ftfont.m: Implement -glyphWithName: and
	-appendBezierPathWithGlyphs:count:toBezierPath:.

2003-06-07 23:05  Alexander Malmberg <alexander@malmberg.org>

	* Source/art/ftfont.m: Add some ifdef:s to get it to compile with
	both freetype <=2.1.2 and >=2.1.3.

2003-06-06  Adam Fedor  <fedor@gnu.org>

	* Source/x11/XGServerWindow.m (setWindowHintsForStyle): Specifically
	check for success of XGetWindowProperty call.

2003-05-25  Adam Fedor  <fedor@gnu.org>

	* Version 0.8.6

2003-05-19 15:56  Alexander Malmberg <alexander@malmberg.org>

	* Source/art/shfill.m (function_getsample): Clamp to range.
	(function_setup): Use -doubleValue, not -intValue, for values that
	are allowed to be real numbers.

2003-05-18  Benhur Stein

	* Source/xlib/XGGState.m (-copyBits:fromRect:toPoint:): Draw
	correctly when source and dest have different flip'ness.
	(-_compositeGState:sourcefromRect:fromRecttoPoint:toPointop:opfraction:]):
	Draw correctly when source is flipped.

2003-05-18 00:03  Alexander Malmberg <alexander@malmberg.org>

	* Source/art/GNUmakefile, Source/art/shfill.m: Implement basic
	version of shfill operator.

2003-05-17 14:49  Alexander Malmberg <alexander@malmberg.org>

	* configure.ac: Make sure to add -lm when adding -ltiff (wasn't done
	in one case).

	* configure: Regenerate.

2003-05-11 19:21  Alexander Malmberg <alexander@malmberg.org>

	* Source/art/ftfont.m: Report errors in more cases.

2003-05-07  Adam Fedor  <fedor@gnu.org>

	* configure.ac: Check for freetype separetely and add to xlib flags
	if present.

2003-05-02  Adam Fedor  <fedor@gnu.org>

	* Documentation/Back/GNUmakefile: Remove GNUSTEP_MAKEFILES

2003-04-27  Adam Fedor  <fedor@gnu.org>

	* Updates for filesystem change.
	* GNUmakefile (GNUSTEP_MAKEFILES): Remove
	* Documentation/GNUmakefile, Source/GNUmakefile,
	Source/*/GNUmakefile, Tools/GNUmakefile: Idem
	* configure.ac: Replace $GNUSTEP_SYSTEM_ROOT/Makefiles with
	$GNUSTEP_MAKEFILES.  Replace Libraries with Library/Libraries.
	Replace Headers with Library/Headers.

2003-03-01  Fred Kiefer <FredKiefer@gmx.de>

	* Source/winlib/Win32FontInfo.m
	* Source/xlib/GSXftFontInfo.m
	* Source/xlib/XGFont.m
	In [setupAttributes] removed setting of fontDictionary values.
	* Source/xdps/AFMFileFontInfo.m
	Create the fontDictionary in [_setFontInfo].

2003-04-27 Richard Frith-Macdonald <rfm@gnu.org>

	* Tools/xpbs.m: ([xSendData:format:items:type:to:]) Fix bug
	calculating offset into data buffer.  Prevent crashing and
	provision of garbage data.

2003-04-10 12:12  Alexander Malmberg <alexander@malmberg.org>

	* Source/x11/XWindowBuffer.m (-dealloc): Don't explicitly set the
	X window's background pixmap back to None.

2003-04-02 14:04  Alexander Malmberg <alexander@malmberg.org>

	* Source/art/ARTContext.m, Source/art/blit.h: Clean up includes.

	* Source/art/blit.m (plusd_aa): Fix calculation of alpha.

2003-03-29 19:13  Alexander Malmberg <alexander@malmberg.org>

	* Source/art/ARTContext.m, Source/art/blit.h, Source/art/blit.m,
	Source/art/ftfont.h, Source/art/ftfont.m: Implement rendering of
	text to buffers with destination alpha. Change the subpixel
	font rendering to override the glyph operator since it's the one
	actually being used.

2003-03-25  Adam Fedor  <fedor@gnu.org>

	* Source/xlib/GSXftFontInfo.m: Protect 'id' when including
	fontconfig/fontconfig.h (suggestion from Pete French).

2003-03-26 00:24  Alexander Malmberg <alexander@malmberg.org>

	* Source/x11/XWindowBuffer.m (-dealloc): Free the shared memory
	pixmap (if one was allocated).

	* Source/art/composite.m: When checking whether the overlap handling
	should be used, compare windows, not gstates.

2003-03-22  Willem Rein Oudshoorn  <woudshoo@xs4all.nl>

	* Source/x11/XGServerWindow.m ([XGServer -orderwindow:::]):
	Use XWithDrawWindow instead of XUnmapWindow as suggested by
	Xlib programming manuals.

2003-03-03 20:05  Alexander Malmberg <alexander@malmberg.org>

	* Source/art/ftfont.m: Remap glyph numbers from freetype so
	NSNullGlyph is never used.

2003-03-01  Fred Kiefer <FredKiefer@gmx.de>

	* Source/xlib/GSXftFontInfo.m
	In [setupAttributes] moved the call to open the XFT font further
	to the back as Derek Zhou claims that this takes over the
	ownership of the pattern, which then results in strange behaviour.

2003-02-27  Fred Kiefer <FredKiefer@gmx.de>

	* configure.ac
	Check for FreeType 2 fontconfig.
	* configure
	* config.h.in
	Regenerated
	* Header/xlib/GSXftFontInfo.h
	Define font enumerator for fontconfig.
	* Source/xlib/XGContext.m
	Use new enumerator in anti-alias mode if available.
	* Source/xlib/GSXftFontInfo.m
	Added fontconfig specific code.
	Patch from Derek Zhou dzhou@chrontel.com with some adaption

2003-03-24  Adam Fedor  <fedor@gnu.org>

	* Version: 0.8.5

2003-03-11  Adam Fedor  <fedor@gnu.org>

	* configure.ac: Only add libgdi32 for winlib

2003-03-08  Adam Fedor  <fedor@gnu.org>

	* Headers/x11/XGOpenGL.h: Standardize BOOL redefine to XWINDOWSBOOL.

2003-02-24  Adam Fedor  <fedor@gnu.org>

	* Version: 0.8.4

2003-02-20  Willem Rein Oudshoorn  <woudshoo@xs4all.nl>

	* Source/xlib/XGFont.m ([XGFontInfo -setupAttributes]): Use
	ascender and descender informaton of the X11 font instead of using
	maximum bounding box.

2003-02-19  Adam Fedor  <fedor@gnu.org>

	* Source/gsc/GSStreamContext.m (fpfloat): New function. Used everywhere
	to print a float regardless of current locale.

2003-02-17  Willem Rein Oudshoorn  <woudshoo@xs4all.nl>

	* Source/x11/XGDragView.m ([XGDragView -drawRect:]): use [self
	frame] instead of `rect'.  Fixes #101846.
	([XGDragView -_handleDrag:]): Fixed typo in comment
	([XGDragView -_handleEventDuringDragging:theEvent]): Removed old
	comment.

2003-02-16 Richard Frith-Macdonald <rfm@gnu.org>

	* Source/x11/XGDragView.m: Set drag window at NSPopUpMenuWindowLevel
	so that it lies above pretty much anything apart from screensaver.

2003-02-09  Fred Kiefer <FredKiefer@gmx.de>

	* Source/x11/XGServerWindow.m
	Removed implementation of image sliding. Corrected
	xgps_cursor_image compiler warning.
	* Header/x11/XGSlideView.h
	* Source/x11/XGSlideView.m
	Removed files as they are now in the front end.
	* Source/x11/GNUmakefile
	Removed XGSlideView.m

2003-02-10 18:44  Alexander Malmberg <alexander@malmberg.org>

	* Source/art/ftfont.m: Implement -glyphIsEncoded:.
	(add_face): Avoid calling malloc(0).

2003-02-09  Adam Fedor  <fedor@gnu.org>

	* Source/gsc/GSStreamContext.m (-GSShowGlyphs::): Implement to use
	glyphshow if font gives back glyph names, otherwise use previous
	hack.

2003-02-09  Fred Kiefer <FredKiefer@gmx.de>

	* Source/gsc/GSStreamContext.m
	[DPSconcat:] simplify the output for common cases.
	[GSShowGlyphs::] added hack implementation, so that some usefull
	output is still provided.

2003-02-08 21:10  Alexander Malmberg <alexander@malmberg.org>

	* Source/art/ftfont.m: Add somewhat experimental -nameOfGlyph:
	method to try to get printing to work.

2003-02-06 Richard Frith-Macdonald <rfm@gnu.org>

	* Tools/gpbs.m (ihandler): Fix for mingw, which doesn't have kill()
	* Headers/winlib/WIN32FontInfo.h: New method to draw glyphs
	* Source/winlib/WIN32FontInfo.m: New method to draw glyphs
	* Source/winlib/WIN32GState.m: New method to draw glyphs

2003-02-02 22:00  Alexander Malmberg <alexander@malmberg.org>

	* Source/art/ftfont.m (-initWithFontName:matrix:screenFont:): Use
	better guess for x-height value.

	* Source/x11/XGServerWindow.m: Use safer order of includes.

	* Source/xlib/GSXftFontInfo.m (-widthOfGlyphs:lenght:,
	-drawGlyphs:lenght:onDisplay:drawable:with:at:): Convert glyph
	buffers to 16-bit buffers that the Xft functions can handle.

	* Source/xlib/XGFont.m: Whitespace cleanups.

2003-01-31  Chris B. Vetter <chrisv@web4inc.com>

	* Tools/gpbs.m (-dealloc): Remove observer.
	(ihandler): Reset all signals and try to reraise original signal.
	(init): Set NSIG signals.
	(main): release server before exiting.

2003-02-02  Fred Kiefer <FredKiefer@gmx.de>

	* Source/xlib/GSXftFontInfo.m
	Added glyph methods needed for new text system.

2003-01-31  Fred Kiefer <FredKiefer@gmx.de>

	* Source/x11/XGServerWindow.m
	Implemented [movewindow::] and [restrictWindow:toImage:].
	* Source/x11/XGBitmapImageRep.m
	Removed the xPixmap methods.
	* Source/x11/XGSlideView.m
	Use new display server methods to implement without X calls. This
	class can now be moved to frontend.
	* Source/x11/XGDragView.m
	Use new display server methods.

2003-01-31 22:33  Alexander Malmberg <alexander@malmberg.org>

	* Source/art/ftfont.m (-_generateGlyphsForRun:at:): Implement
	handling of text attachments.

2003-01-27 18:10  Alexander Malmberg <alexander@malmberg.org>

	* Source/art/ftfont.m: Clean up includes.
	(-initWithFontName:matrix:screenFont:):	Use absolute values of the
	matrix entries when checking if a screen font entry should be used.

2003-01-26 21:24  Alexander Malmberg <alexander@malmberg.org>

	* Source/xlib/GSXftFontInfo.m: Update with screen font changes in
	backend/gui interface.

2003-01-26 20:07  Alexander Malmberg <alexander@malmberg.org>

	* Source/x11/XWindowBuffer.m (-_exposeRect:): Round rectangle to
	expose outwards so all pixels intersected by the expose rectangle
	are actually exposed.

2003-01-26 20:04  Alexander Malmberg <alexander@malmberg.org>

	* Headers/xlib/XGPrivate.h, Source/art/ARTContext.m,
	Source/art/ARTGState.h, Source/art/composite.m, Source/art/ftfont.h,
	Source/art/ftfont.m, Source/art/image.m, Source/art/path.m,
	Source/winlib/WIN32FontInfo.m, Source/xdps/AFMFileFontInfo.m,
	Source/xlib/XGFont.m, Source/xlib/XGGState.m: Merge in
	text-system-branch.

2003-01-26 18:17  Alexander Malmberg <alexander@malmberg.org>

	* Source/xlib/XGFont.m: Make -GSShowGlyphs::'s helpers actually
	work.

2003-01-26 17:22  Alexander Malmberg <alexander@malmberg.org>

	* Headers/xlib/XGPrivate.h, Source/xlib/XGFont.m,
	Source/xlib/XGState.m: Implement basic version of -GSShowGlyphs::
	with a few helpers.

2003-01-26 17:15  Alexander Malmberg <alexander@malmberg.org>

	* Source/art/ftfont.m (-advancementForGlyph:): Return correct
	metrics for both screen and printer fonts.

2002-11-26 12:58  Alexander Malmberg <alexander@malmberg.org>

	* Source/winlib/WIN32FontInfo.m, Source/xdps/AFMFileFontInfo.m,
	Source/xlib/XGFont.m, Source/xlib/XftFontInfo.m: Update with new
	screen font changes in backend/gui interface.

	Source/art/ftfont.m: Update with new interface. Add basic support
	of screen fonts.

2002-11-24 00:40  Alexander Malmberg <alexander@malmberg.org>

	* Source/x11/XWindowBuffer (-_exposeRect:): Round coordinates
	explicitly to avoid truncating problems.

2002-11-24 00:35  Alexander Malmberg <alexander@malmberg.org>

	* Source/art/ARTContext.m, Source/art/ftfont.h, Source/art/ftfont.m:
	Implement the glyph generation backend methods. Implement the
	GSShowGlyphs operator. Handle glyphs properly in FTFontInfo.

2003-01-23  Adam Fedor  <fedor@gnu.org>

	* Headers/xlib/GSXftFontInfo.h: Renamed from XftFontInfo
	* Source/xlib/GSXftFontInfo.m: Idem.
	* Source/xlib/GNUmakefile: Update for change.
	* Source/xlib/XGContext.m: Idem.

2003-01-23  Adam Fedor  <fedor@gnu.org>

	* Documentation/Back: Some documentation.

2003-01-20  Adam Fedor  <fedor@gnu.org>

	* Source/gsc/GSStreamContext.m (-GSSetCTM:): Implement.
	(-GSConcatCTM:): Idem.
	(-NSDrawBitmap:::::::::::): Don't flip images in a flipped view.
	Correct scaling of images.

Tue Jan 21 02:08:05 2003  Alexander Malmberg <alexander@malmberg.org>

	* Source/xlib/XGFont.m ([XGFontInfo -dealloc]): Fixed memory leak:
	use XFreeFont(), not XUnloadFont().

2003-01-14  Adam Fedor  <fedor@gnu.org>

	* configure.ac: Check for GLX_RGBA_TYPE in glx.h

2003-01-14  Fred Kiefer <FredKiefer@gmx.de>

	* Source/xdps/NSDPSContext.m
	Removed unneeded method [xrContext]. Moved context access into
	[createDPSContext] and call [XGServer xrContextForScreen:] instead
	of [XGServer xrContext].

2002-12-31  Adam Fedor  <fedor@gnu.org>

	* Headers/x11/XGOpenGL.h: Redefine BOOL to avoid name collision

2002-11-27  Frederic De Jaeger <dejaeger@free.fr>

	* configure.ac: add the flag --disable-glx.
	* configure: regenerated

2002-11-24  Fred Kiefer <FredKiefer@gmx.de>

	* Source/x11/XIMInputServer.m
	In [lookupStringForEvent:window:keysym:] autorelease the string,
	so it gets freed late on.

2002-11-21  Adam Fedor  <fedor@gnu.org>

	* Version: 0.8.3

	* Source/gsc/GSStreamContext.m (-GSSendBezierPath:): Add back and
	implement.

	* Source/x11/XGServerEvent.m ([XGServer
	-receivedEvent:type:extra:forMode:] (ClientMessage:TAKE_FOCUS)):
	minor correction.

2002-11-21  Fred Kiefer <FredKiefer@gmx.de>

	* Source/gsc/GSGState.m
	Implemented [GSSendBezierPath:].
	* Source/gsc/GSStreamContext.m
	Removed (empty) implementation of [GSSendBezierPath:].
	* Source/x11/XGServer.m
	Added #ifdef around include of XGOpenGL.h.

2002-11-16  Adam Fedor  <fedor@gnu.org>

	* Source/x11/XGGLContext.m (-initWithFormat:shareContext:): Remove
	assert.

	* Source/x11/XGServerWindow.m ([XGServer -setinputstate::]): Return
	if window is NULL.

2002-11-16  Gregory John Casamento <greg_casamento@yahoo.com>

	* Headers/x11/XGOpenGL.h: Added define to avoid collision of
	parameters named "id" in some versions of the OpenGL headers
	with the Objective-C type "id".   This was causing build of
	back to fail.

2002-11-15  Frederic De Jaeger <dejaeger@free.fr>

	* Source/x11/XGGLFormat.m, Source/x11/XGGLContext.m
	  Headers/x11/XGOpenGL.h: New files.
	* Source/x11/Makefile: Updated.
	* configure.ac: add a test for GLX
	* Source/x11/XGServer.m (glContextClass,
          glPixelFormatClass): Implement.

2002-11-08  Adam Fedor  <fedor@gnu.org>

	* Source/x11/XGServerEvent.m ([XGServer
	-receivedEvent:type:extra:forMode:] (ClientMessage:TAKE_FOCUS)):
	Reassert focus and/or send FocusIn event in all cases.

2002-10-29  Adam Fedor  <fedor@gnu.org>

	* Source/x11/XGServerWindow.m ([XGServer -_checkWindowManager]):
	Make sure not to dereference possible NULL pointer.

2002-10-28  Adam Fedor  <fedor@gnu.org>

	* Source/gsc/GSStreamContext.m (-DPSsetalpha:): Use GSsetalpha
	as defined in frontend, for printers that don't support setalpha.

2002-10-27  Adam Fedor  <fedor@gnu.org>

	* Tools/font_cacher.m: Add @end (Reported by Caba Conti
	<520040438669-0001@t-online.de>).

2002-10-21  Adam Fedor  <fedor@gnu.org>

	* Source/x11/XIMInputServer.m
	([XIMInputServer -initWithDelegate:display:name:]): Use
	GSEncodingFromLocale.
	* Source/xlib/XGFont.m ([XGFontInfo -setupAttributes]): Idem.
	* Source/xlib/XftFontInfo.m ([XftFontInfo -setupAttributes]): Idem.

2002-10-19  Adam Fedor  <fedor@gnu.org>

	* Source/x11/XGServerEvent.m ([XGServer
	-receivedEvent:type:extra:forMode:] (ClientMessage:TAKE_FOCUS)):
	Don't set desiredFocusWindow to 0.
	([XGServer
	-receivedEvent:type:extra:forMode:] (FocusOut): Hack: if focus
	went nowhere, don't deactivate app.

2002-10-18  Adam Fedor  <fedor@gnu.org>

	* Source/x11/XGServerEvent.m ([XGServer
	-receivedEvent:type:extra:forMode:] (ClientMessage:TAKE_FOCUS)):
	Only send event if we don't have a key window.

2002-10-15 01:37  Alexander Malmberg  <alexander@malmberg.org>

	* Tools/GNUmakefile: Use BUILD_SERVER to decide whether to build
	X specific parts of gpbs or not.

2002-10-13  Adam Fedor  <fedor@gnu.org>

	* Version: 0.8.2.
	* Documentation/news.texi: Update.

Fri Oct 11 00:47:04 2002  Nicola Pero  <n.pero@mi.flashnet.it>

	* Source/xlib/XGFont.m ([XGFontInfo -setupAttributes]): Return NO
	if the font can't be loaded.  (Patch by Georg Fleischmann
	<georg@vhf.de>).

2002-10-10  Adam Fedor  <fedor@gnu.org>

	* GNUmakefile.postamble: Only install back.make if building
	as a library.

2002-10-10  Fred Kiefer <FredKiefer@gmx.de>

	* Source/xlib/XGGState.m
	DPSsetdash::: now accepts an empty dash pattern, signaling a reset
	to a solid line.

2002-10-08  Adam Fedor  <fedor@gnu.org>

	* Update for front-end passing colorspaces and fonts
	in overridable way.
	* Headers/gsc/GSGStateOps.h: Update changed methods.
	* Source/art/ARTContext.m: Font ivar is now a GSFontInfo
	class, so use 'font' instead of '[font fontInfo]'.
	* Source/gsc/GSContext.m (-GSSetFont): Idem.
	(-GSSetFillColorspace:): Implement.
	(-GSSetStrokeColorspace:): Idem.
	(-GSSetFillColor:): Idem.
	(-GSSetStrokeColor:): Idem.
	* Source/gsc/GSGState.m: Update font ivar handling.
	* Source/gsc/GSStreamContext.m: Idem.
	* Source/winlib/WIN32GState.m: Idem.
	* Source/xlib/XGGState.m: Idem.

	* Window focus fixes
	* Source/x11/XGServerEvent.m ([XGServer
	-receivedEvent:type:extra:forMode:](ClientMessage/TAKE_FOCUS)):
	Use given window as focus window, not one under mouse.
	* Source/x11/XGServerWindow.m ([XGServer -setinputfocus:]): Don't
	reset focus if we already requested it on this window.

2002-09-28 22:04  Alexander Malmberg  <alexander@malmberg.org>

	* Source/art/ftfont.m: Add .font package handling again.

2002-09-28 17:30  Alexander Malmberg  <alexander@malmberg.org>

	* Source/art/ftfont.m (load_font_configuration): Handle the
	'Family' key.

2002-09-26 16:08  Alexander Malmberg  <alexander@malmberg.org>

	* Source/art/ftfont.m: Implement handling of the 'ScreenFonts' key
	in .nfont packages.

2002-09-25 22:39  Alexander Malmberg  <alexander@malmberg.org>

	* Source/art/ftfont.m: Rework font configuration code to handle
	the updated (and rather different) .nfont package format.

2002-09-24 14:38  Alexander Malmberg  <alexander@malmberg.org>

	* Source/art/ftfont.m: Use GSFontAntiAlias defaults value to decide
	whether	antialiasing should be enabled in the default rendering
	hints.

2002-09-24 13:22  Alexander Malmberg  <alexander@malmberg.org>

	* Source/x11/XWindowBuffer.m (+windowBufferForWindow:depthInfo:):
	Detect and handle errors properly. Only use shared memory for
	reasonably large windows.

	(-needsAlpha): Make data isn't NULL before trying to do anything.

2002-09-23 19:30  Alexander Malmberg  <alexander@malmberg.org>

	* Source/art/ftfont.m (-initWithFontName:matrix:): Retain
	familyName correctly.

2002-09-21 12:14  Alexander Malmberg  <alexander@malmberg.org>

	* Headers/x11/XWindowBuffer.h, Source/x11/XWindowBuffer.m
	(+windowBufferForWindow:depthInfo:): If possible, create a shared
	pixmap from the image data and set it as the background of the
	window.

2002-09-20 18:36  Alexander Malmberg  <alexander@malmberg.org>

	* Source/art/path.m (clip_svp_callback): Use correct x coordinate
	for final span.

	(-_clip_add_svp:): Place the last entry at the correct place
	in clip_index.

2002-09-20 18:05  Alexander Malmberg  <alexander@malmberg.org>

	* Source/art/path.m (clip_svp_callback, -_clip_add_svp:): Update
	the clipping bounding box.

2002-09-19  Adam Fedor  <fedor@gnu.org>

	* Source/win32/WIN32Server.m ([WIN -setbackgroundcolor::]): New.
	* Source/x11/XGServerWindow.m ([XGServer -_createBuffer:]): Remove
	setting background pixmap.
	([XGServer -setbackgroundcolor::]): New

	* Source/xlib/XGGState.m
	(-_compositeGState:sourcefromRect:fromRecttoPoint:toPointop:opfraction):
	Convert destination point not rect.
	(-DPSimage:matrix:pixelsWide:pixelsHigh:bitsPerSample:samplesPerPixel:bitsPerPixel:bytesPerRow:isPlanar:hasAlpha:colorSpaceName:data):
	Remove flipping.

2002-09-19 00:33  Alexander Malmberg  <alexander@malmberg.org>

	* Header/x11/XGInputServer.h, Source/x11/XIMInputServer.m: Track
	all created XIC:s and destroy them explicitly.

2002-09-18 19:59  Alexander Malmberg  <alexander@malmberg.org>

	* Source/art/blit.h, Source/art/blit.m, Source/art/composite.m:
	Implement -dissolveGState:fromRect:toPoint:delta:.

2002-09-18 00:36  Alexander Malmberg  <alexander@malmberg.org>

	* Source/art/image.m (-DPSimage:::::::::::): Treat input as
	pre-multiplied in the common case to (really) match xlib/.

2002-09-16 16:43  Alexander Malmberg  <alexander@malmberg.org>

	* Source/art/ftfont.m (add_face): Change default rendering hints.

2002-09-16 16:36  Alexander Malmberg  <alexander@malmberg.org>

	* Source/art/ARTGState.h, Source/art/ARTContext.m,
	Source/art/image.m, Source/art/composite.m, Source/art/path.m:
	Handle NSBackingStoreNonretained.

2002-09-14 13:39  Alexander Malmberg  <alexander@malmberg.org>

	* Source/art/ftfont.m: Keep track of the family name in FTFaceInfo
	so FTFontInfo can set it correctly.

2002-09-14 13:03  Alexander Malmberg  <alexander@malmberg.org>

	* Source/art/ftfont.m: Add support for some simple rendering hints
	in .nfont packages.

2002-09-12 02:29  Alexander Malmberg  <alexander@malmberg.org>

	* Source/art/image.m (_image_get_color_rgb_8,
	_image_get_color_rgb_cmyk_gray): Fix clamping of y.

2002-09-10 22:11  Alexander Malmberg  <alexander@malmberg.org>

	* Headers/x11/XWindowBuffer.h: Add more documentation.

2002-09-10 21:36  Alexander Malmberg  <alexander@malmberg.org>

	* Source/art/ARTWindowBuffer.h, Source/art/ARTWindowBuffer.m,
	Source/x11/XWindowBuffer.m, Headers/x11/XWindowBuffer.h: Rename
	ARTWindowBuffer to XWindowBuffer and move it to x11/ so other
	backends can use it. Update many files in Source/art/.

2002-09-10 17:35  Alexander Malmberg  <alexander@malmberg.org>

	* Source/art/composite.m: Implement handling of tranformations and
	clipping.

2002-09-08  Adam Fedor  <fedor@gnu.org>

	* Source/x11/XGServerWindow.m ([XGServer
	-_XWinFrameToOSWinFrame:for:]): New.
	([XGServer -_addExposedRectangle::]): Convert rect to OS coords.
	([XGServer -_processExposedRectangles:]): Invalidate exposed
	rects in view. (patch from Frederic De Jaeger).

2002-09-06  Adam Fedor  <fedor@gnu.org>

	* Source/gsc/GSContext.m (-initWithContextInfo:): Fix
	for GSStreamContext subclass.
	* Source/GSStreamGState.m: New file.
	* Source/GSStreamContext.m: Make a subclass of GSContext.
	Call superclass implementation where appropriate.

	* Source/GSStreamContext.m: Fix for 'show'ing parenthesis
	characters (patch from Stefan Urbanek).

2002-09-01  Adam Fedor  <fedor@gnu.org>

	* Version: 0.8.1

2002-09-01 12:58  Alexander Malmberg  <alexander@malmberg.org>

	* Source/art/ARTContext.m ([ARTGState -GSCurrentDevice:::]): Check
	for NULL pointers before setting values.

2002-08-31 19:54  Alexander Malmberg  <alexander@malmberg.org>

	* Source/art/path.m (DPSrectfill::::): Calculate alpha pointer
	correctly when clipped.

	* Source/art/composite.m (-compositeGState:fromRect:toPoint:op:):
	Fix detection of horizontal-only overlap (order==2), and handling
	it in the general case.

	* Source/blit.m: Whitespace cleanups.

2002-08-31 15:52  Alexander Malmberg  <alexander@malmberg.org>

	* Source/art/image.m: Implement clipping of images using the
	clipping spans.

2002-08-31 14:40  Alexander Malmberg  <alexander@malmberg.org>

	* Source/art/ARTContext.m, Source/art/ARTGState.h, Source/art/path.m:
	Store clipping path as a set of spans instead of as an svp. Build
	spans from DPSclip and DPSeoclip, and use it when clipping (only
	implemented for paths, so far).

2002-08-30 15:42  Alexander Malmberg  <alexander@malmberg.org>

	* Source/art/blit.h, Source/art/blit.m, Source/art/path.m: Move
	svp rendering code to path.m.

2002-08-30 01:29  Alexander Malmberg  <alexander@malmberg.org>

	* Source/art/GNUmakefile, Source/art/ARTContext.m, Source/art/path.m:
	Move remaining path handling code to path.m. Reformat.

2002-08-30 00:33  Alexander Malmberg  <alexander@malmberg.org>

	* Headers/gsc/GSGStateOps.h, Source/art/ARTContext.m: Remove
	ARTGState's own path handling and have it use GSGState's again.

2002-08-28  Fred Kiefer <FredKiefer@gmx.de>

	* Source/gsc/GSGState.m
	New method [currentPoint], gets used in [DPScurrentpoint::].
	Corrected [DPSarc:::::] and [DPSarcn:::::] to draw the arc in user
	space and transfrom it afterwards and implemented  [DPSarct:::::].

2002-08-28 18:55  Alexander Malmberg  <alexander@malmberg.org>

	* Source/x11/XGBitmapImageRep.m, Source/xlib/XGBitmapImageRep.m,
	Source/x11/GNUmakefile, Source/xlib/GNUmakefile: Move
	XGBitmapImageRep.m from xlib/ to x11/.

	* Source/art/ARTContext.m: Remove the copy of the XGBitmapImageRep
	code.

	* Source/art/blit.m: Add missing include of NSDebug.h.

2002-08-28 16:01  Alexander Malmberg  <alexander@malmberg.org>

	* Source/art/blit.m (artcontext_setup_draw_info): Change NSLog to
	NSDebugLLog.

2002-08-28 13:29  Alexander Malmberg  <alexander@malmberg.org>

	* Source/art/ftfont.m: Make the filters used in subpixel rendering
	configurable.

2002-08-28 00:34  Alexander Malmberg  <alexander@malmberg.org>

	* Source/art/blit.m: Do basic gamma correction when rendering
	text.

2002-08-27 12:10  Alexander Malmberg  <alexander@malmberg.org>

	* Source/art/: Fix copyright notices.

2002-08-27 11:58  Alexander Malmberg  <alexander@malmberg.org>

	* Source/art/ftfont.m: Add experimental subpixel text renderer.

	* Source/art/blit.h, Source/art/blit.m: Add render_blit_subpixel
	function, used in subpixel rendering.

2002-08-27 10:23  Alexander Malmberg  <alexander@malmberg.org>

	* Source/art/ARTContext.m, Source/art/composite.m,
	Source/art/GNUmakefile: Move compositing code to its own file.
	Reformat.
	(-_composite_func::::::): Handle the plusl_oo case correctly.
	(-compositerect:op:): Handle inline alpha in the general case.

2002-08-26 16:36  Alexander Malmberg  <alexander@malmberg.org>

	* Source/art/image.m: Assume that input isn't premultiplied in
	all cases (to match -xlib behavior, for now). Reformat to fit
	coding standards better.

2002-08-26 15:59  Alexander Malmberg  <alexander@malmberg.org>

	* Headers/art/ARTContext.h, Source/art/ARTContext.m,
	Source/art/ARTWindowBuffer.m, Source/art/GNUmakefile,
	Source/art/blit.h, Source/art/ARTGState.h, Source/art/image.m: Move
	image handling (-DPSimage...) to its own file. Add handling of
	arbitrary transformations, arbitrary bits/samples, bits/pixel, etc.,
	planar data, and gray and cmyk colorspaces.

2002-08-26 01:09  Alexander Malmberg  <alexander@malmberg.org>

	* Source/art/blit.m: Reformat to fit coding standards better.

2002-08-26 00:33  Alexander Malmberg  <alexander@malmberg.org>

	* Source/art/ARTContext.m (-DPSimage:::::::::::): Assume input is
	pre-multiplied.

2002-08-25 21:41  Alexander Malmberg  <alexander@malmberg.org>

	* Source/art/ARTContext.m (-_composite_func::::::): Implement
	special optimized handling of transparent source.

2002-08-25 20:48  Alexander Malmberg  <alexander@malmberg.org>

	* Headers/gsc/GSGState.h, Headers/gsc/gscolors.h,
	Source/art/ARTContext.m, Source/gsc/GSGState.m, Source/gsc/gscolors.c,
	Source/winlib/WIN32GState.m, Source/xlib/XGGState.m: Optimize color
	handling by passing around pointers to device_color_t structures
	(instead of the structures themselves).

2002-08-23 01:54  Alexander Malmberg  <alexander@malmberg.org>

	* Source/art/ARTWindowBuffer.m (+artWindowBufferForWindow:): Mark
	the segment for destruction after X has attached to it.

2002-08-23 01:44  Alexander Malmberg  <alexander@malmberg.org>

	* Source/art/ARTContext.m: Implement handling of non-rectangle
	clipping paths. Use it when rendering paths (but not for other
	operators yet).

2002-08-22 02:34  Alexander Malmberg  <alexander@malmberg.org>

	* Source/art/ARTContext.m: (-DPSrectclip::::): Fix rounding when
	converting to pixel coordinates.

2002-08-21 20:27  Alexander Malmberg  <alexander@malmberg.org>

	* Source/art/ARTContext.m, Source/art/ARTWindowBuffer.h,
	Source/art/ARTWindowBuffer.m, Source/art/GNUmakefile: Renamed the
	WinImage class to ARTWindowBuffer and moved it to its own file.

2002-08-21 14:52  Alexander Malmberg  <alexander@malmberg.org>

	* Source/art/blit.h, Source/art/blit.m, Source/art/ftfont.h,
	Source/art/ftfont.m: Reformat to fit coding standards better.

2002-08-21 13:50  Alexander Malmberg  <alexander@malmberg.org>

	* Source/art/ARTContext.m: Move common code from _fill and DPSstroke
	to convert the current path to an ArtVpath to a new method. Update
	callers.

	(-compositerect:op:): Create alpha buffer for NSCompositeCopy
	if the current color isn't completely opaque.

2002-08-21  Alexander Malmberg  <alexander@malmberg.org>

	* Source/art/ARTContext.m: ([WinImage -_exposeRect:]) Guard against
	invalid coordinates to (hopefully) fix the problem with windows
	turning all white and BadValue warnings appearing.

2002-08-20  Alexander Malmberg <alexander@malmberg.org>

	* Headers/art/, Source/art/: Add back-art, a backend based on
	libart and freetype.

2002-08-15  Adam Fedor  <fedor@gnu.org>

	* configure.ac: Add NetBSD header/ldflag support (Patch from
	Peter Cooper). Cleanup freebsd support.

2002-08-06  Adam Fedor  <fedor@gnu.org>

	* Source/x11/XGServerEvent.m ([XGServer
	-receivedEvent:type:extra:forMode:]): Add special gotShmCompletion
	call for libart backend.

2002-08-02  Adam Fedor  <fedor@gnu.org>

	* Merge from 0.8.0 into main branch.

2002-08-01  Adam Fedor  <fedor@gnu.org>

	* Version: 0.8.0

	* configure.ac: Check for usleep.
	* Source/x11/XGServerWindow.m ([XGServer -windowdevice:]):
	Use alternate if no usleep.

2002-07-28  Adam Fedor  <fedor@gnu.org>

	* Source/xlib/XGBitmap.m (_pixmap_combine_alpha): Use
	interger arithmatic. (Patch from Jeff Teunissen)

2002-07-19  Adam Fedor  <fedor@gnu.org>

	* Source/xlib/XGGeometry.m (clipXRectsForCopying): Shift rect
	origin to account for clipping.
	* Source/xlib/XGGState.m (-setAlphaColor:): Correct colorspace
	of alpha color.

2002-07-17  Adam Fedor  <fedor@gnu.org>

	* Version: 0.7.9

2002-07-14  Adam Fedor  <fedor@gnu.org>

	* Source/x11/XIMInputServer.m (-ximCreateIC:): Don't set
	FocusWindow attrib. Causes a segfault at XCloseDisplay..

2002-07-13  Adam Fedor  <fedor@gnu.org>

	* Source/xlib/XGBitmap.m (_pixmap_combine_alpha): Fix and
	cleanup alpha blending (Rescale by alpha)
	(_bitmap_combine_alpha): Idem. (Patch from Jeff Teunissen).

2002-06-28  Adam Fedor  <fedor@gnu.org>

	* Source/xlib/XGFont.m ([XGFontInfo -xCharStructForGlyph:glyph]):
	Fix variable typo - using wrong index to glyph (patch from
	stoyan@hologr.com).

2002-06-24  Adam Fedor  <fedor@gnu.org>

	* Source/x11/XGServerWindow.m ([XGServer -windowdevice:]): Use
	usleep instead of loop to wait for resize (rewritten
	patch from georg@vhf.de).

Sat Jun 22 14:28:28 2002  Nicola Pero  <n.pero@mi.flashnet.it>

	* Source/gsc/GSGState.m ([-DPScurrentpoint::]): Use -invert, not
	-inverse, to invert an affine transform.

Sat Jun 22 14:24:20 2002  Nicola Pero  <n.pero@mi.flashnet.it>

	* Source/gsc/GSContext.m
	([-NSDrawBitmap:rect:pixelsWide:pixelsHigh:
	bitsPerSample:samplesPerPixel:bitsPerPixel:bytesPerRow:
	isPlanar:hasAlpha:colorSpaceName:data]): Use scaleXBy:yBy: rather
	than scaleBy::.
	* Source/gsc/GSGState.m ([-DPSscale::]): Idem.

2002-06-20  Adam Fedor  <fedor@gnu.org>

	* Source/x11/XGServer.m (_parse_display_name): New.
	([XGServer -_initXContext]): Use it.

2002-06-15  Alexander Malmberg <alexander@malmberg.org>

	* configure.ac, configure: Use libart2-config and freetype-config
	to get libs and cflags for libart and freetype. Updated configure.
	* Source/gsc/GSGState.m (-DPSinitgraphics): Set alpha _before_
	calling -setColor:state:.

2002-06-10  Adam Fedor  <fedor@gnu.org>

	* Version 0.7.8


2002-06-09  Adam Fedor  <fedor@gnu.org>

	* configure.ac: Set WIN32 and WINLIB only on mingw32 systems.

2002-06-08  Fred Kiefer <FredKiefer@gmx.de>

	* Headers/winlib/WIN32FontInfo.h
	Added ivar for font handle.
	* Source/winlib/WIN32FontInfo.m
	Implemented most of the code to support different fonts.

2002-06-08  Fred Kiefer <FredKiefer@gmx.de>

	* Source/gsc/GSGState.m
	Coorected [DPSrectfill::::], [DPSrectstroke::::] and
	[DPSrectclip::::] not to change the path.
	* Source/winlib/WIN32GState.m
	[DPSrectstroke::::] same correction.

2002-06-04  Fred Kiefer <FredKiefer@gmx.de>

	* Source/gsc/GSGState.m
	Added default implementation for [DPSrectfill::::],
	[DPSrectstroke::::] and [DPSrectclip::::].
	* Header/winlib/WIN32GState.h
	Added ivar to store old clip region.
	* Source/winlib/WIN32GState.m
	[_paintPath:], [DPSrectclip::::], [DPSinitclip], [setStyle:]
	and [restoreStyle:]: Rewrote the whole clipping code.
	Added [deepen] and [dealloc] for consistency.
	Simplified [DPSrectstroke::::].

2002-06-03  Adam Fedor  <fedor@gnu.org>

	* Source/win32/WIN32Server.m (-beep): Implement
	* Source/winlib/WIN32Context.m (-NSBeep): Remove.

	* Source/x11/XGServer.m (-beep): Implement.
	* Source/xlib/XGContext.m (-NSBeep): Remove.

2002-06-02  Fred Kiefer <FredKiefer@gmx.de>

	* Source/win32/WIN32Server.m
	Treat NSBackingStoreRetained the same as NSBackingStoreBuffered,
	just as the X backends do.
	* Source/winlib/WIN32GState.m
	Reimplemented creation of bitmaps. This should now work for all
	bitmaps with >16 bits per pixel. The bitmaps that are still missing
	are due to clipping problems, as can be seen by switching clipping off.

2002-05-12  Adam Fedor  <fedor@gnu.org>

	* Source/gsc/GSGState.m (-DPSsetalpha:): Call setColor:state:.
	Clamp value to 0<x<1
	(-DPSsetcmykcolor::::): Idem.
	(-DPSsetgray:):Idem.
	(-DPSsethsbcolor:::):Idem.
	(-DPSsetrgbcolor:::):Idem.
	(-GSSetFontSize:): Use given size.
	(-initWithDrawContext:): Call DPSinitgraphics
	(-DPSinitgraphics): Init all our graphics state.
	* Source/gsc/gscolors.c (gsHSBToRGB): Fix for h==1.
	(gsColorToCMYK): Implement.
	(gsColorToHSB): Idem. (Patches and suggestions from
	alexander@malmberg.org, rearranged a little).

	* Source/xlib/XGFontManager.m (load_cache): Use NSBundle to find
	font_cacher.

	* Source/xlib/XGGState.m (GSSetFont:) Rename from setFont.
	(-DPSinitgraphics): Call super.
	* Source/winlib/WIN32GState.m (-DPSinitgraphics): Call super.

	* Tools/GNUmakefile: Build font_cacher if BUILD_GRAPHICS=xlib

2002-05-11  Richard Frith-Macdonald <rfm@gnu.org>

	* Source/Source/xlib/XGFont.m: ([-xCharStructForGlyph:]) use newer
	GSGFromUnicode() API.

2002-05-09  Adam Fedor  <fedor@gnu.org>

	* Headers/gsc/GSGState.h: Add color and text ivars.
	* Headers/winlib/WIN32GState.h: Idem.
	* Headers/xlib/XGGState.h: Idem.

	* Source/gsc/GSContext.m: Implement font/text methods.
	* Source/gsc/GSGState.m (-setColor:state:) Implement
	Implement color DPS and GS ops to use it.
	Implement text/font ops.

	* Source/winlib/WIN32GState.m (-setColor:state:) Implement.
	Remove color ops (now in GSGState)

	* Source/xlib/XGGState.m (-setColor:state:) Implement.
	(-setAlphaColor:) New.
	Remove color ops (now in GSGState)

2002-05-07  Adam Fedor  <fedor@gnu.org>

	* Source/gsc/GSStreamContext.m (-GSSetFont:): Don't flip
	the font for a flipped view.

2002-05-06  Adam Fedor  <fedor@gnu.org>

	* configure.ac (BUILD_SERVER): Set to predefined define
	* Source/GSBackend.m: Use it.

2002-05-05  Adam Fedor  <fedor@gnu.org>

	* configure.ac: Simplify backend selection using --enable-server
	and --enable-graphics. Add --with-library-flags and
	--with-include-flags for adding additonal flags. Revert last
	change to XShm.h test. Add check for art libraries.
	* Source/GNUmakefile: Conform to new configure output
	* Source/GSBackend.m: Idem.
	* Headers/x11/wraster.h: Idem.
	* Source/x11/XIMInputServer.m: Correct define for HAVE_UTF8

	* GNUmakefile.postamble (after-distclean): Remove config.h
	* Source/gsc/GSContext.m (-dealloc): Destroy gstate.
	* Source/x11/XGServerWindow.m([XGServer
	-_addExposedRectangle::]): Use current context class
	([XGServer -flushwindowrect::]): Idem. (patches from
	alexander@malmberg.org).

2002-05-04  Adam Fedor  <fedor@gnu.org>

	* configure.ac: Improved check for XShm.h
	* Headers/x11/wraster.h: Use HAVE_X11_EXTENSIONS_XSHM_H
	* Source/x11/XIMInputServer.m: Fix #if for USE_XIM (patch from
	alexander@malmberg.org)
	* Source/xlib/XGContext.m: Idem for HAVE_XFT

2002-05-03  Adam Fedor  <fedor@gnu.org>

	* GNUmakefile.postamble: Remove '/' in
	$(INSTALL_ROOT_DIR)/$(GNUSTEP_MAKEFILES) so Windows won't
	complain.

2002-05-02  Adam Fedor  <fedor@gnu.org>

	* configure.ac: Updated to autoconf 2.53 from configure.in
	* configure, config.h.in: Regenerate.
	* acconfig.h: Remove

2002-05-01  Adam Fedor  <fedor@gnu.org>

	* config.make.in: Add newline at end - causes Solaris sed to barf.

2002-04-30  Adam Fedor  <fedor@gnu.org>

	* Version: 0.7.7
	* Documentation/news.texi: Update
	* NEWS: Regenerate.

2002-04-27  Ludovic Marcotte <ludovic@Sophos.ca>

	* Source/xlib/XGFontManager.m: Added a RETAIN call to the
	allFontNames ivar in -enumerateFontsAndFamilies since we would
	reference a dealloc'ed object after this method call.

2002-04-27  Fred Kiefer <FredKiefer@gmx.de>

	* Headers/win32/WIN32Server.h
	* Headers/winlib/WIN32GState.h
	* Source/win32/WIN32Server.m
	* Source/winlib/WIN32GState.m
	Made sure only resources allocated by our code will ever be freed.

2002-04-26  Adam Fedor  <fedor@gnu.org>

	* acconfig.h: Define HAVE_UTF8
	* config.h.in: Regen.

2002-04-24  Adam Fedor  <fedor@gnu.org>

	* configure.in: Don't enable wraster support if --with-wraster=none.
	Print error if no backend server or graphics configured.

2002-04-23  Adam Fedor  <fedor@gnu.org>

	* Headers/x11/XGServer.h: Rework to handle multiple screens.
	* Headers/xlib/XGContext.h: Simplify.

	* Source/win32/WIN32Server.m (-mouseLocationOnScreen:window:):
	Implement.

	* Source/x11/XGServer.m: Rework to handle multiple screens. New
	XScreenContext class.
	(-initXContext): Use it.
	(-_screenContextForScreen:): Implement.
	(-xrContextForScreen:): Idem.
	(-drawMechanismForScreen:): Idem.
	(-xDisplayRootWindowForScreen:): Idem.
	(-xColorFromColor:forScreen:): Idem.
	* Source/x11/XGServerEvent.m (-mouseLocationOnScreen:window:):
	Implement.
	* Source/x11/XGServerWindow.m (-window::::): Use screen arg.
	(_blankCursor): Use default screen for drawable (?).
	(imagecursor::::::): Idem.

	* Source/xlib/XGBitmapImageRep.m: Update for new server interface.
	* Source/xlib/XGGState.m: Idem.

2002-04-22  Georg Fleischmann

	* back/Source/xlib/XGGState.m
	[XGGState DPSsetlinewidth:]: scale line width.

2002-04-23  Fred Kiefer <FredKiefer@gmx.de>

	* Source/win32/WIN32Server.m
	[window::::] corrected and simplified the last change.

2002-04-22  Adam Fedor  <fedor@gnu.org>

	* configure.in: Check for gdi32.

	* Source/win32/WIN32Server.m (window::::): Update for new interface -
	frame is frame rect, not content rect.

	* Source/x11/XGServer.m (-_initXContext): Look for
	display attributes in server_info.
	* Source/x11/XGServerWindow.m (-window::::): Update for new interface.

2002-04-21  Fred Kiefer <FredKiefer@gmx.de>

	* Headers/win32
	* Headers/win32/WIN32Server.h
	* Headers/win32/WIN32Geometry.h
	* Source/win32
	* Source/win32/GNUmakefile
	* Source/win32/GNUmakefile.preamble
	* Source/win32/WIN32Server.m
	New directories and files with Display Server for MS Windows.
	* Headers/winlib
	* Headers/winlib/WIN32Context.h
	* Headers/winlib/WIN32GState.h
	* Headers/winlib/WIN32FontEnumerator.h
	* Headers/winlib/WIN32FontInfo.h
	* Source/winlib
	* Source/winlib/GNUmakefile
	* Source/winlib/GNUmakefile.preamble
	* Source/winlib/WIN32Context.m
	* Source/winlib/WIN32GState.m
	* Source/winlib/WIN32FontEnumerator.m
	* Source/winlib/WIN32FontInfo.m
	New directories and files for drawing on MS Windows.
	* configure
	Add library gdi32 for winlib back end.
	* Source/GSBackend.m
	Corrected to handle the winlib/win32 backend correctly.
	* Tools/gpbs.m
	Ifdefed some signals that are not defined in mingw and use spawn
	instead of fork on mingw.

2002-04-19  Richard Frith-Macdonald <rfm@gnu.org>

        * Tools/gpbs.m: If given -NSHost specification for the current host,
        ignore it and use the standard name.

2002-04-15  Gregory John Casamento <greg_casamento@yahoo.com>
	* configure.in: Added check to determine if libXft contains
	XftDrawStringUtf8 which is used to draw unicode strings.

2002-04-15  Adam Fedor  <fedor@gnu.org>

	* Source/x11/XGServerWindow.m ([XGServer
	-_addExposedRectangle::]): Use current server class
	([XGServer -flushwindowrect::]): Idem.
	(Suggestion by alexander@malmberg.org)

	* Source/x11/XIMInputServer.m (-initWithDelegate:display:name:):
	Use defaultCStringEncoding if UTF8 doesn't work.
	(Patch from stoyan@on.com.ua).

2002-04-14  Adam Fedor  <fedor@gnu.org>

	* Headers/x11/XGServerWindow.h: Add graphics driver protocol
	information.
	* Source/x11/XGServerWindow.m (_createBuffer:): Use it.
	(-termwindow:): Idem.
	([XGServer -windowbacking::win]): Idem.
	([XGServer -windowdevice:]): Idem.
	([XGServer -_addExposedRectangle::]): Idem.
	([XGServer -flushwindowrect::]): Idem.

	* Source/xlib/XGBitmapImageRep.m: Use new GSCurrentDevice.
	* Source/xlib/XGContext.m: Idem.
	* Headers/xlib/XGGState.h: Use window device, not window number.
	* Source/xlib/XGGState.m: Idem.

Thu Apr 11 22:24:01 2002  Nicola Pero  <n.pero@mi.flashnet.it>

	* Source/x11/XGServerEvent.m: Added missing includes.
	* Source/x11/XGServerWindow.m: Idem.
	* Source/x11/XGDragView.m: Idem.
	2
2002-04-11  Richard Frith-Macdonald  <rfm@gnu.org>

	* Tools/gpbs.m: Fixed bug in argument parsing ... was objecting to
	-NSHost!

2002-04-10  Adam Fedor  <fedor@gnu.org>

	* configure.in: Don't set X paths if no X found. Only set
	/usr/local paths for freebsd

	* Source/gsc/GSContext.m: Remove currentgstate, gstate
	* Source/x11/XGServerWindow.m (windowbacking:) Implement.

2002-04-06  Adam Fedor  <fedor@gnu.org>

	* configure.in: Renable XIM by default again.

	* Source/gsc/GSStreamContext.m (GSSetFont:): Implement.
	Fix up show methods and fix spaces in method names.

	* Source/xlib/XGContext.m (-initWithContextInfo:): Return
	alternate (PS) context when indicated.

	* Source/xlib/xrtools.c: Simplify color conversion routines.
	* Source/xlib/XGGState.m: Use them

2002-04-03  Adam Fedor  <fedor@gnu.org>

	* Source/GNUmakefile.preamble: Fix LIB_DIRS and
	LIBRARIES_DEPEND_UPON for compiling as a library.

2002-04-02  Adam Fedor  <fedor@gnu.org>

	* Source/gsc/GSContext.m (-GSDefineGState): Use new def - also
	creates a copy of the gstate.
	(-GSReplaceGState): Replace with copy of current gstate.

	* configure.in (--with-name): Configure the name of the backend
	* back.make.in: Idem.
	* config.make.in: Idem.
	* Source/GNUmakefile: Idem.
	* Documentation/install.texi: Document.

	* Source/GNUmakefile.preamble: Missing include.

	* Source/x11/XGServerWindow.m: Fix slideImage method name.

2002-04-01  Adam Fedor  <fedor@gnu.org>

	* Source/x11/XGServerWindow.m ([XGServer -_setupRootWindow]): Read
	GSAppOwnsMiniwindow default.
	([XGServer -appOwnsMiniwindow]): Use it.
	([XGServer -miniwindow:): Idem.

	* Source/gsc/GSContext.m (-GSSendBezierPath:): Implement
	(-GSRectClipList::): Likewise.
	(-GSRectFillList::): Likewise.
	(-GSCurrentCTM): Likewise.
	(-GSSetCTM:): Likewise.
	(-GSConcatCTM:): Likewise.
	* Source/xlib/XGGState.m ([XGGState -DPSsetmiterlimit:]): Implement
	to do nothing.

	* Source/x11/GNUmakefile: Remove unsed draw.c, gradient.c, misc.c

2002-03-31  Fred Kiefer <FredKiefer@gmx.de>

	* Source/x11/XGServerWindow.m
	In [window:::] set the initial hints for a window, as
	setWindowHintsForStyle() would otherwise never be called.

2002-03-30  Adam Fedor  <fedor@gnu.org>

	* Source/GNUmakefile.preamble: Add graphic includes, -Wall
	* Source/gsc/GNUmakefile.preamble: Likewise.
	* Source/x11/GNUmakefile.preamble: Likewise.
	* Source/xlib/GNUmakefile.preamble: Likewise.

	* Tools/font_cacher.m: Fix include.

2002-03-29  Adam Fedor  <fedor@gnu.org>

	* Source/gsc/GSGState.m (-GSSendBezierPath:): Append path in all
	cases.
	(- GSRectFillList): Implement.
	* Source/x11/XGServerWindow.m:
	([XGServer -windowbounds:]): Don't get screen bounds.

	* Source/x11/*.c: Fix includes.

2002-03-27  Adam Fedor  <fedor@gnu.org>

	* Source/x11/GNUmakefile: Get headers from right place.
	* Source/xlib/GNUmakefile: Remove invalid header.

	* Source/x11/XGServerWindow.m (-window:::): Change method to
	match frontend (including setting of style).

2002-03-27  Adam Fedor  <fedor@gnu.org>

	* Version: Initial version (most code extracted from xgps).<|MERGE_RESOLUTION|>--- conflicted
+++ resolved
@@ -1,4 +1,11 @@
-<<<<<<< HEAD
+2020-02-07 Fred Kiefer <FredKiefer@gmx.de>
+
+	* Source/x11/XGServerWindow.m (swapColors): Made code more
+	explicit and removed additional copy before calling this function.
+	This function should now do what the comment above it says.
+	(alphaMaskForImage): Slightly cleaner code.
+	* Source/x11/XGServerEvent.m: Prevent compiler warning by moving method.
+
 2020-02-07  Sergii Stoian  <stoyan255@gmail.com>
 
 	* Source/x11/XGServerWindow.m (_OSFrameToXFrame:for:):,
@@ -84,6 +91,16 @@
 
 2020-01-31  Sergii Stoian  <stoyan255@gmail.com>
 
+	* Source/x11/XGServerWindow.m (boundsForScreen:): check for number of
+	XRandR's ouputs.
+
+2020-01-31  Riccardo Mottola <rm@gnu.org>
+
+	* Source/x11/XGServerWindow.m (boundsForScreen:):
+	Check if Xrandr did not succeed and provide fallback.
+
+2020-01-31  Sergii Stoian  <stoyan255@gmail.com>
+
 	* Source/x11/XGServerWindow.m (screenList): join RandR and non-RandR
 	code. Failback to Xlib generic method if any no RandR available or
 	RandR function call was unsuccessful. In Xlib generic method fill in
@@ -111,25 +128,6 @@
 	(boundsForScreen:): renamed method parameter.
 
 	* Source/x11/XGServer.m (dealloc): free `monitors` if it was used.
-=======
-2020-92-07 Fred Kiefer <FredKiefer@gmx.de>
-
-	* Source/x11/XGServerWindow.m (swapColors): Made code more
-	explicit and removed additional copy before calling this function.
-	This function should now do what the comment above it says.
-	(alphaMaskForImage): Slightly cleaner code.
-	* Source/x11/XGServerEvent.m: Prevent compiler warning by moving method.
-
-2020-01-31  Sergii Stoian  <stoyan255@gmail.com>
-
-	* Source/x11/XGServerWindow.m (boundsForScreen:): check for number of
-	XRandR's ouputs.
-
-2010-01-31  Riccardo Mottola <rm@gnu.org>
-
-	* Source/x11/XGServerWindow.m (boundsForScreen:):
-	Check if Xrandr did not succeed and provide fallback.
->>>>>>> c79b2a7b
 
 2020-01-26  Sergii Stoian  <stoyan255@gmail.com>
 
