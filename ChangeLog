--- conflicted
+++ resolved
@@ -1,10 +1,9 @@
-<<<<<<< HEAD
 2020-02-24  Sergii Stoian  <stoyan255@gmail.com>
 
 	* Source/x11/XGServerWindow.m (placewindow::): use window->xframe
 	as current window frame instead of NSWindow's frame because
 	`_frame` ivar may be already changed to desired value.
-=======
+
 2020-02-21 Fred Kiefer <FredKiefer@gmx.de>
 
 	* Source/x11/XGServerWindow.m (-_createAppIconPixmaps): Made
@@ -36,7 +35,6 @@
 	* Source/x11/XGServerWindow.m (screenList): revert back to old code
 	logic: if XRandR available but can't get screens info for some reasons,
 	return array with one element (Xlib screen).
->>>>>>> 4924e11a
 
 2020-02-11  Sergii Stoian  <stoyan255@gmail.com>
 
