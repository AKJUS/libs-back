<<<<<<< HEAD
2020-02-11  Sergii Stoian  <stoyan255@gmail.com>

	* Source/x11/XGServerWindow.m (screenList): Transform screen
	origin into unflipped (OpenStep) coordinate system for XRandR capable
	systems. After this change windows and screen will use the same start
	of coordinate system for their origins.
=======
2020-02-08 Fred Kiefer <FredKiefer@gmx.de>

	* Source/xlib/GSXftFontInfo.m,
	* Source/xlib/XGFont.m,
	* Source/xlib/XGFontManager.m,
	* Source/xlib/XGFontSetFontInfo.m,
	* Source/xlib/XGGState.m,
	* Source/xlib/XGGeometry.m : Fixes after Xrandr change to get xlib
	backend to compile again.

2020-02-08 Fred Kiefer <FredKiefer@gmx.de>

	* Source/x11/XGServerWindow.m (screenList): Clean up implementation.
>>>>>>> 2c99cfc7

2020-02-07  Sergii Stoian  <stoyan255@gmail.com>

	* Source/x11/XGServerWindow.m (_XFrameToOSFrame:for:): use Xlib
	screen height instead of monitor's because we convert coordinates
	from Xlib area.
	(movewindow::): use Xlib screen height because we're operating in
	Xlib coordinate system.
	(screenList): fill monitor depth with value returned by
	windowPathForScreen with monitor at index 0 (screen_id already set so
	method will get correct screen_id).

	* Source/x11/XGServerEvent.m (processEvent:): fixed indentaion.

2020-02-07 Fred Kiefer <FredKiefer@gmx.de>

	* Source/x11/XGServerWindow.m (swapColors): Made code more
	explicit and removed additional copy before calling this function.
	This function should now do what the comment above it says.
	(alphaMaskForImage): Slightly cleaner code.
	* Source/x11/XGServerEvent.m: Prevent compiler warning by moving method.

2020-02-07  Sergii Stoian  <stoyan255@gmail.com>

	* Source/x11/XGServerWindow.m (_OSFrameToXFrame:for:):,
	(_OSFrameToXHints:for:): use Xlib screen height instead of monitor's
	because we convert coordinates to Xlib area.

	* Source/x11/XGServerEvent.m (processEvent:): update monitor_id from
	NSWindow's screen number (it could change after event processing).
	(mouseLocationOnScreen:window:): use Xlib screen height instead of
	monitor's. Added comment to code that should be probably removed
	later.

2020-02-03  Sergii Stoian  <stoyan255@gmail.com>

	* Source/x11/XWindowBuffer.m (windowBufferForWindow:depthInfo:): use
	renamed	XGServer's `screenVisual` and `screenDepth` methods.

	* Source/x11/XIMInputServer.m (initWithDelegate:name:):
	use `+xDisplay` instead	of `xCurrentDisplay`. 
	(clientWindowRect:): ditto.

	* Headers/x11/XGServerWindow.h (_gswindow_device_t):
	renamed `screen` to `screen_id`. `monitor_id` element was added -
	this is an index of element in MonitorDevice array.
	* Source/x11/XGServerWindow.m:
	Removed `screen` parameter from methods which contains it in name.
	Methods were renamed to remove `Screen` and `FromScreen`.
	(_OSFrameToXFrame:for:): use `monitor_id` instead of `screen`.
	(_OSFrameToXHints:for:): ditto.
	(_XFrameToOSFrame:for:): ditto.
	(_checkStyle:): use renamed methods and `screen_id` window structure
	element.
	(_rootWindow): renamed from _rootWindowForScreen:, use `defScreen`
	instead of removed parameter `screen`, set window structure element
	`monitor_id` to 0.
	(_createBuffer:): use `screen_id` window structure.
	(window::::): use renamed methods, `defScreen`, `screen_id` and
	`monitor_id` window scructure elements.
	(nativeWindow:::::): ditto.
	(setbackgroundcolor::): ditto.
	(miniwindow:): ditto.
	(_createAppIconPixmaps): removed unused `screen` local variable, use
	renamed `screenRContext` method.
	(orderwindow:::): use `screen_id` window structure element.
	(movewindow::): use `screen_id` window structure element as a parameter
	to `boundsForScreen`.
	(windowbounds:): ditto.
	(windowlist): use renamed `_rootWindow` method.
	(setMouseLocation:onScreen:): user renamed methods.
	(_blankCursor): ditto.
	(imagecursor:::): ditto
	(recolorcursor:::): ditto.
	(screenList): change with assumption that Xlib screen is one per application.
	Failback code to RandR-related always creates arrays with one element (no
	enumeration needed). Create `monitor` structure in failback (non-RandR) code.
	Use `screen_id` MonitorDevice structure element to hold	Xlib screen ID.
	(windowDepthForScreen:): assume that `screen` parameter is a Xlib screen ID,
	simplify code - `screen` will be used with RandR or not.
	(availableDepthsForScreen:): changed with assumption that `screen` is a index
	of element in `monitors` structure.

	* Source/x11/XGServerEvent.m:
	use renamed methods and `screen_id` window structure element.

	* Headers/x11/XGServer.h
	Removed `screen` parameter from methods which contains it in name.
	Methods were renamed to remove `Screen` and `FromScreen`.
	(MonitorDevice): `screen_id` was added.

	* Source/x11/XGServer.m:
	use `screen_id` and rename mathods according to XGServer,h.
	(_initXContext): initialize `monitors` array early here before first
	use (calls to XGServerWindow methods).

	* Source/x11/XGDragView.m (XDPY): use `monitor_id` in `boundForScreen:`
	call.

	* Source/cairo/XGCairoSurface.m: use `xDisplayRootWindow` XGServer's method.

	* Source/art/ARTContext.m (setupDrawInfo:): use `xDisplayRootWindow`
	XGServer's method.


2020-01-31  Sergii Stoian  <stoyan255@gmail.com>

	* Source/x11/XGServerWindow.m (boundsForScreen:): check for number of
	XRandR's ouputs.

2020-01-31  Riccardo Mottola <rm@gnu.org>

	* Source/x11/XGServerWindow.m (boundsForScreen:):
	Check if Xrandr did not succeed and provide fallback.

2020-01-31  Sergii Stoian  <stoyan255@gmail.com>

	* Source/x11/XGServerWindow.m (screenList): join RandR and non-RandR
	code. Failback to Xlib generic method if any no RandR available or
	RandR function call was unsuccessful. In Xlib generic method fill in
	monitors array with values.
	(boundsForScreen:): use values from cached `monitors` array since
	-screenList fills it on both cases with or without RandR available.

2020-01-30  Sergii Stoian  <stoyan255@gmail.com>

	* Headers/x11/XGServer.h: new structure `MonitorDevice` and ivar
	`monitors`for holding cache of monitor's parameters (depth, resolution,
	frame). New ivar `monitorsCount` - holds number of items in `monitors` for
	RandR or X11 screen count otherwise.
	* Source/x11/XGServerWindow.m (screenList): new method for RandR mode -
	enumerates monitors and caches their parameters. Returns array of monitors'
	indices to get access to monitors` items.
	(boundsForScreen:): use cached `frame` parameter of specified monitor.
	Use `monitorsCount` instead of ScreenCount().
	(windowDepthForScreen:): renamed method parameter; append `x_` prefix to
	`Screen *` internal variable; validate `screen` parameter value; use
	`defScreen` for RandR enabled code.
	(availableDepthsForScreen:): ditto.
	(resolutionForScreen:): renamed method parameter; validate `screen`
	parameter value.
	(boundsForScreen:): renamed method parameter.

	* Source/x11/XGServer.m (dealloc): free `monitors` if it was used.

2020-01-26  Sergii Stoian  <stoyan255@gmail.com>

	* Source/x11/XGServerWindow.m (boundsForScreen:): use `screen` variable
	to identify output in RandR screen resources. Use `boundsRect` local
	variable as return vaalue storage. Cleanup.

	* Source/x11/XGServerEvent.m (processEvent:),
	* Source/x11/XGServer.m (_initXContext): catch and process RandR event
	on default screen.

2020-01-24  Sergii Stoian  <stoyan255@gmail.com>

	* Source/x11/XGServerWindow.m (_OSFrameToXFrame:for:): use
	-boundsForScreen: to get correct screen dimensions if RandR is supported.
	(_OSFrameToXHints:for:): ditto.
	(_XFrameToOSFrame:for:): ditto.
	(movewindow::): ditto.
	(windowbounds:): ditto.
	(setMouseLocation:onScreen:): ditto.
	* Source/x11/XGDragView.m: ditto.

	* Source/x11/XGServerEvent.m (processEvent:): destroy NSScreen screens
	list to be regenereated on next call. This change updates ivars of
	NSScreen (_frame, _depth) by recreating NSScreen instances.
	(mouseLocationOnScreen:window:): use -boundsForScreen: to get correct
	screen dimensions if RandR is supported.

2020-01-23  Sergii Stoian  <stoyan255@gmail.com>

	* Headers/x11/XGServer.h (GSDisplayServer): RandR event and error base
	ivars were added.
	* Source/x11/XGServer.m (_initXContext): get RandR event and error base.
	* Source/x11/XGServerWindow.m (boundsForScreen:): if Xrandr support
	enabled get screen dimensions using Xrandr objects.
	* Source/x11/XGServerEvent.m (processEvent:): process Xrandr event and
	send NSApplicationDidChangeScreenParametersNotification.
	* Source/x11/XGServer.m	(_initXContext): subscribe to the Xrandr event.

2020-01-22  Sergii Stoian  <stoyan255@gmail.com>

	* configure.ac: check for availability of Xrandr library.
	* config.h.in: added default value for Xrandr usage.
	* configure: regenerate.

2020-01-17  Sergii Stoian  <stoyan255@gmail.com>

	* Source/art/shfill.m:,
	* Source/art/path.m:,
	* Source/art/image.m (DPSimage:::::::::::):
	fixed type formatting specifiers.

	* Source/art/ftfont.m: removed include to ftfont-old.m.
	(drawString:at::to::::::::color::::transform:deltas:::widthChar:drawinfo:):,
	(drawGlyphs::at::to::::::color::::transform:drawinfo:):,
	(drawGlyphs::at::to::::::alpha::color::::transform:drawinfo:):,
	(bezierpath_funcs):,
	fixed type formatting specifiers; moved interface declaration of FTFontInfo
	to ftfont.h; removed GCCism.

	* Source/art/ftfont.h: moved interface declaration of FTFontInfo here.
	* Source/art/composite.m: fixed type formatting specifiers.
	* Source/art/FTFontEnumerator.m (load_font_configuration): fixed type
	formatting specifiers.

2020-01-16  Sergii Stoian  <stoyan255@gmail.com>

	* Source/x11/XGServerEvent.m (_handleTakeFocusAtom:forContext:): use
	lowerCamelCase for objects and underscores for primitive types;
	do not ignore TakeFocus request if no key window was set
	and main application menu receives request.

2020-01-14  Sergii Stoian  <stoyan255@gmail.com>

	* Source/x11/XGServerWindow.m (alphaMaskForImage): renamed from
	image_mask().
	(swapColors): new function to convert colors from ARGB order into RGBA
	(big-endian systems) or BGRA (little-endian systems).
	(_createAppIconPixmaps): use swapColors() and remove unused code.
	(restrictWindow:toImage:): use alphaMaskForImage().
	(imagecursor:::): use swapColors() and remove unused code.
	(ALPHA_THRESHOLD): removed duplicate of definition.

2020-01-13  Sergii Stoian  <stoyan255@gmail.com>

	* Source/x11/XGServerWindow.m (_createNetIcon:result:size:): fixed
	off-by-one mistake during alpha handling. Enable disabled code and
	remove temprorary one.
	(window::::): set NetWM icon to window for all EWMH capable WMs even
	it's WindowMaker.
	(image_mask): new function to create alpha mask for image. It's based
	on xgps_cursor_mask() code with additional argument `alpha_treshold`.
	This function may be used for images (alpha_treshold == 0) with real
	alpha mask and for cursors (if no Xcursor library is used - no alpha
	is used, no shadows in cursors, alpha_treshold == 158 is used to cut
	transparent pixels).
	(_createAppIconPixmaps): icon pixmap creation rewritten to support
	images with alpha channel using wraster functions. Use image_mask().
	(restrictWindow:toImage:): use image_mask() instead of
	xgps_cursor_mask().
	(xgps_cursor_mask): removed as image_mask() replaced it.
	Guard xgps_cursor_image( with #if - will not be compiled if Xcursor
	is used.
	(imagecursor:::): use image_mask() instead of xgps_cursor_mask().

2019-12-24 Fred Kiefer <FredKiefer@gmx.de>

	* Source/cairo/CairoFontInfo.m: Revert to the old defaults for
	hinting and allow for all possible values to be set.

2019-05-19 Fred Kiefer <FredKiefer@gmx.de>

	* Source/cairo/CairoFontInfo.m,
	* Source/fontconfig/FCFontEnumerator.m: Small cleanup of last pull
	request.

2019-05-19 Fred Kiefer <FredKiefer@gmx.de>

	* .gitignore: Add copied files as they should never be commited.
	* Headers/fontconfig/FCFaceInfo.h: Add method displaName.
	* Source/art/FTFontEnumerator.m: Retain the display name.
	* Source/fontconfig/FCFaceInfo.m,
	* Source/fontconfig/FCFontInfo.m,
	* Source/art/ftfont.m: Implement the method displayName.
	* Source/cairo/CairoFontInfo.m: Enable font hinting and use
	subpixel antialias if the variable back-art-subpixel-text is set.
	* Source/fontconfig/FCFontEnumerator.m: Better handling of font
	names, weight and the order of fonts.
	Merged huge pull request by Jeff Teunissen <deek@d2dc.net>

2019-04-20  Sergii Stoian  <stoyan255@ukr.net>

	* Source/x11/XGServerWindow.m (standardcursor::): Getting of
	XC_fleur as GSCloseHandCursor was removed because it loads in
	NSCursor as image.

2019-04-18  Sergii Stoian  <stoyan255@gmail.com>

	* Source/x11/XGServerWindow.m (standardcursor::): revert resizing
	cursor names to the old values upon request of project owner.

2019-04-17  Sergii Stoian  <stoyan255@gmail.com>

	* Source/x11/XGServerWindow.m (getStandardBitmap): send `bitmapFormat`
	to _convertToFormatBitsPerSample::::::::. Fixes display of colored
	mouse cursor images.
	(standardcursor::): cleanup in Xlib cursors handling. Additional
	cursor types were added: GSClosedHandCursor, GSOpenHandCursor.
	Removed GSDisappearingItemCursor type handling - it loads in NSCursor
	from image.

2019-04-12  Sergii Stoian  <stoyan255@gmail.com>

	* Source/x11/XGServerEvent.m (mouseOptionsChanged:): change double-click
	minimum value to 200 and default to 300.

2019-04-11  Sergii Stoian  <stoyan255@gmail.com>

	* Source/x11/XGServerEvent.m (processEvent:): do not send event if
	disabled menu mouse button was released.

2019-04-11  Sergii Stoian  <stoyan255@ukr.net>

	* Source/x11/XGServerEvent.m (initializeMouse): new method. Calls
	-mouseOptionsChanged: and setups observer for defaults changes.
	(mouseOptionsChanged:): new method. Read mouse properties from user
	defaults.
	(processEvent:): respect mouse options on ButtonPress and
	ButtonRelease events.

	* Source/x11/XGServer.m (dealloc): remove notification observer.

2019-04-06  Sergii Stoian  <stoyan255@ukr.net>

	* Source/x11/XGServerWindow.m (hideApplication:): new method name for
	`hidewindow`.

2019-04-05  Sergii Stoian  <stoyan255@gmail.com>

	* Headers/x11/XGServerWindow.h (GSMaxWMProtocols): increased number to support
	WMFHideApplication.
	* Headers/x11/XGGeneric.h: Atoms _WINDOWMAKER_WM_FUNCTION, _GNUSTEP_WM_HIDE_APP
	were added.

	* Source/x11/XGServerWindow.m (_setSupportedWMProtocols:): added
	_GNUSTEP_WM_HIDE_APP protocol suport to the window protocols.
	(hidewindow:): implementation of GSDisplayServer method.
	* Source/x11/XGServerEvent.m (processEvent:): process _GNUSTEP_WM_HIDE_APP
	client message.

2019-04-04  Sergii Stoian  <stoyan255@ukr.net>

	* Source/x11/XGServerEvent.m (processEvent:):
	Send double-click on appicon to the WindowMaker.

2019-04-02  Sergii Stoian  <stoyan255@gmail.com>

	* Source/x11/XGServerWindow.m:
	(orderwindow:::) Map application icon window without focus flickering
	for applications executed with argument `-autolaunch YES` in WindowMaker
	environment.

2019-03-26 Sergii Stoian <stoyan255@gmail.com>
	* Source/x11/XGServerWindow.m:
	(setwindowlevel::) Set `Utility` window type for NSFloatingWindowLevel.

2019-01-04 Fred Kiefer <FredKiefer@gmx.de>

	* Documentation/news.texi: Fill in some details for pending release.

2019-01-04 Fred Kiefer <FredKiefer@gmx.de>

	* Source/opal/OpalGState.m: Add colour handling for all the
	different colour spaces.

2018-12-31 Pavel Shlyak <pvshlyak@edu.hse.ru>

	* Source/x11/convert.c: Don't leak memory on error handling

2018-12-02 Fred Kiefer <FredKiefer@gmx.de>

	* Source/gsc/GSGState.m (-setColor:state:): Don't copy values onto themselves.

2018-09-16  Fred Kiefer <FredKiefer@gmx.de>

	* Source/opal/OpalContext.m (-initWithGraphicsPort:flipped:): Implement.
	* Source/opal/OpalContext.m (-GSSetDevice:::): Get height from
	surface if no y value is given.
	* Source/opal/OpalSurface.m: Rewrite to handle the case where
	device is not set.

2018-07-16  Fred Kiefer <FredKiefer@gmx.de>

	* Source/x11/XGServerWindow.m (_setupRootWindow): Make sure the
	root name variable is null terminated.

2018-06-20  Fred Kiefer <FredKiefer@gmx.de>

	* Source/x11/XGServerWindow.m: Check for bytes_after_ret in
	PropGetCheckProperty. Attempt to improve the window border detection.
	Based on idea by Tom MacSween <Tom.MacSween@crins-sinrc.ca>

2018-05-01  Fred Kiefer <FredKiefer@gmx.de>

	* Headers/x11/XGGeneric.h: Move all atoms in XGGeneric data structure.
	* Source/x11/XGServerEvent.m,
	* Source/x11/XGServerWindow.m: Use atoms from XGGeneric.
	* Headers/x11/XGServer.h,
	* Source/x11/XGServerEvent.m (-windowManagerName): New method to
	get the name of the window manager.

2018-03-03 Riccardo Mottola <rm@gnu.org>

	* configure.ac
	* configure
	Be consistent in prepending flags to existing LDFLAGS and CPPLFLAGS.

2018-02-25  Yavor Doganov  <yavor@gnu.org>

	* Tools/font_cacher.1: New file.
	* Tools/GNUmakefile: Build font_cacher only if WITH_XFT=no.
	Install the manpage conditionally.
	* configure.ac: Add deprecation warning for art/xlib/xdps.
	* configure: Regenerate.

2018-02-09  Yavor Doganov  <yavor@gnu.org>

	* Source/x11/XGServer.m (_initXContext): Call XInitThreads to
	enable drawing in secondary threads.

2018-02-05  Yavor Doganov  <yavor@gnu.org>

	* Headers/xlib/GSXftFontInfo.h (GSXftFontInfo): Inherit from
	the FCFontInfo class.
	(GSXftFaceInfo, GSXftFontEnumerator): New classes inheriting from
	FCFaceInfo and FCFontEnumerator.
	* Source/xlib/GSXftFontInfo.m: Assume fontconfig is available;
	remove HAVE_FC define and !HAVE_FC code.
	(allFonts): Remove.
	(FcFont, FcFontEnumerator): Remove implementations.
	(GSXftFontEnumerator): Override +faceInfoClass and +fontWithName:.
	(Ones, coveredCharacterSet): Remove, not needed anymore.
	(advancementForGlyph:): Add support for glyph caching.
	(setupAttributes): Obtain pattern from the GSXftFaceInfo
	instance.  Remove unnecessary code for setting ivars already set
	by the superclass.  Set lineHeight to capHeight.
	* Source/xlib/XGContext.m (initializeBackend) [HAVE_XFT]: Remove
	HAVE_FC conditional.  Set fontEnumerator to GSXftFontEnumerator.
	* Source/xlib/GNUmakefile (xlib_OBJC_FILES): Add fontconfig files
	in the WITH_XFT conditional.

2018-01-21  Yavor Doganov  <yavor@gnu.org>

	* configure.ac: Add FREETYPE_LIBS to LIBS when building xlib.
	* configure: Regenerate

2018-01-20  Yavor Doganov  <yavor@gnu.org>

	* configure.ac: Detect freetype with PKG_CHECK_MODULES.
	* configure: Regenerate.

2018-01-03  Yavor Doganov  <yavor@gnu.org>

	* pkg.m4: Update to serial 12.
	* configure.ac: Use PKG_PROG_PKG_CONFIG to detect pkg-config.
	Remove all PKG_* shell variables.
	* configure: Regenerate.

2018-01-01  Ivan Vucica <ivan@vucica.net>

	* ANNOUNCE
	* Documentation/news.texi
	* NEWS
	* README
	* Version:
	Releasing 0.26.2 to coincide with the -gui release.

2017-12-21  Ivan Vucica <ivan@vucica.net>

	* ANNOUNCE
	* Documentation/news.texi
	* README
	* Version
	* NEWS:
	Releasing 0.26.1 to coincide with the -gui release.

2017-12-10  Ivan Vucica <ivan@vucica.net>

	* ANNOUNCE
	* Documentation/news.texi
	* README:
	Added release notes to news.texi and regenerated the rest for
	0.26.0 release.

2017-10-01  Ivan Vucica <ivan@vucica.net>

	* Documentation/news.texi:
	Add stub 0.26.0 entry.

	* Version:
	Bump to 0.26.0.

2017-07-17  Daniel Ferreira <dtf@stanford.edu>

	* Source/opal/GNUmakefile: add OpalBridge.m to project.
	* Source/opal/OpalBridge.m:
	Implement a bridge between NSColor and CGColorRef and a stub for a
	bridge between NSImage and CGImageRef. This improves compatibility with
	Quartz.

2017-07-17  Daniel Ferreira <dtf@stanford.edu>

	* Headers/opal/OpalSurface.h
	* Source/opal/OpalContext.m
	* Source/opal/OpalSurface.m:
	In Quartz, the "graphics port" bound to an NSGraphicsContext (subclassed
	by OpalContext) is a CGContext. We currently initialize one in
	OpalSurface if it does not exist, however we do not allow the client to
	initialize a graphics context with a custom graphics port, which should
	be allowed. We have enabled this feature.

2017-07-31  Fred Kiefer <FredKiefer@gmx.de>

	* Source/cairo/CairoGState.m (-DPSshow:): Get DPSshow: to work on
	scaled windows.

2017-04-16  Fred Kiefer <FredKiefer@gmx.de>

	* Source/gsc/GSGState.m
	* Source/x11/XGDragView.m
	* Source/x11/XGServerWindow.m
	* Source/x11/XWindowBuffer.m
	Fix some clang static analyser warnings reported by
	Sebastian Reitenbach <sebastia@l00-bugdead-prods.de>.

2017-04-04  Ivan Vucica <ivan@vucica.net>

	* Releasing 0.25.1.

2017-01-17  Fred Kiefer <FredKiefer@gmx.de>

	* Headers/x11/XGGeneric.h: Remove obsolte atom.
	* Source/x11/XGServerWindow.m: Clean up code.
	* Source/x11/XGServerWindow.m (-setwindowlevel::): Try to set
	better level for tool tip windows.

2017-01-08  Fred Kiefer <FredKiefer@gmx.de>

	* Source/x11/XGServerWindow.m (-_checkStyle:): Ignore invalid
	border information.

2016-08-02  Fred Kiefer <FredKiefer@gmx.de>

	* Source/opal/OpalFontInfo.m
	Correct the calculation of line height.
	* Source/opal/OpalGState.m
	Adjust font placement to changed height.
	* Source/opal/OpalSurface.m
	Better debug output.

2016-07-15  Fred Kiefer <FredKiefer@gmx.de>

	* Source/gsc/GSStreamContext.m:
	Output the Postscript font name.

2016-06-16  Ivan Vucica <ivan@vucica.net>

        * ANNOUNCE:
        * NEWS:
        * README:
        * Version:
	Releasing 0.25.0.

2016-04-28  Ivan Vucica <ivan@vucica.net>

	* Headers/cairo/Win32CairoGState.h:
	Partially applying r39615 from testplant branch to fix a build
	error on MinGW.
	Patch by Seong-Gu Lee <sgleehd@gmail.com>.

2016-04-06  Ivan Vucica <ivan@vucica.net>

	* Source/gsc/GSGState.m:
	Remove extraneous semicolons.
	Patch by mlytwyn (cherrypicked from testplant branch, r39614).

	* Source/cairo/Win32CairoGState.m:
	Implement dealloc/copyWithZone on Win32CairoGState instance.
	Patch by mlytwyn (cherrypicked from testplant branch, r39618).

	* Source/gsc/GSGState.m:
	Add return type 'id' to -[GSGState copyWithZone:] method definition.
	Patch by mlytwyn (cherrypicked from testplant branch, r39619).

2016-03-01  Seong Gu Lee <sgleehd@gmail.com>

	* Headers/win32/WIN32Server.h: tweak for compilation on 64bit windows

2015-12-13  Fred Kiefer <FredKiefer@gmx.de>

	* Source/opal/OpalFontInfo.m
	Prevent a compiler warning.
	* Source/opal/OpalGState.m
	* Source/opal/OpalSurface.m
	Correct the bitmap flags used.
	Add a few missing function calls.

2015-11-25 Riccardo Mottola <rm@gnu.org>

	* configure
	* configure.ac
	* config.h.in
	Specifically check for X11/extensions/sync.

	* Headers/x11/XGServer.h
	* Headers/x11/XGServerWindow.h
	* Source/x11/XGServer.m
	* Source/x11/XGServerEvent.m
	* Source/x11/XGServerWindow.m
	Enable Sync only on explicit presence of sync.h, not just Xext.


2015-11-13  Wolfgang Lux  <wolfgang.lux@gmail.com>

	* Source/x11/XGServerWindow.m (_setupRootWindow, window::::):
	Create an empty app icon window before eventually checking the
	window frame offsets when using WindowMaker. This fixes the issue
	that the first GNUstep application started under WindowMaker did
	not get a proper application menu.

2015-11-03  Fred Kiefer <FredKiefer@gmx.de>

	* Source/x11/XGServerEvent.m (-processEvent:): For repeated keys
	only eat up the KeyRelease events and pass on all KeyPress.

2015-10-28  Fred Kiefer <FredKiefer@gmx.de>

	* Source/cairo/CairoGState.m (-GSReadRect:, -DPSimage:..:):
	Drawing speedup for slow machines.
	Patch by Josh Freeman <gnustep_lists@twilightedge.com>

2015-10-16  Fred Kiefer <FredKiefer@gmx.de>

	* Source/x11/XGServerEvent.m (-processEvent:): Move repeate key
	detection from process_key_event() to here to enable filtering out
	keyUp events as Cocoa does.

2015-10-09  Fred Kiefer <FredKiefer@gmx.de>

	* Source/gsc/GSContext.m: Set some defaults.

2015-10-03  Fred Kiefer <FredKiefer@gmx.de>

	* Headers/gsc/GSGState.h
	* Source/gsc/GSContext.m
	* Source/gsc/GSGState.m
	* Source/cairo/CairoGState.m
	Implement per gstate methods for antialias, patternPhase and
	compositingOperation.

2015-09-20  Fred Kiefer <FredKiefer@gmx.de>

	* Source/cairo/CairoGState.m: Preliminary support for anti alias
	setting for path drawing.

2015-08-13  Fred Kiefer <FredKiefer@gmx.de>

	* Source/win32/WIN32Server.m (process_char):
	Fix bug that caused F11 keypresses to become F12.
	Patch by Adam Fox <adam.fox@testplant.com>

2015-06-05  Fred Kiefer <FredKiefer@gmx.de>

        * configure.ac: Fix configure for mingw
        * configure: Regenerated
	Patch by Marcian Lytwyn <marcian.lytwyn@advcsi.com>

2015-05-26 Sebastian Reitenbach <sebastia@l00-bugdead-prods.de>

	* Source/cairo/CairoGState.m
	  abs -> fabs
	* Source/x11/XGGLContext.m
	  format string fix
	* Headers/x11/XGOpenGL.h
	  glxminorversion is int, not long int

2015-05-22  Fred Kiefer <FredKiefer@gmx.de>

	* Source/cairo/CairoGState.m: Add support for image interpolation
	setting in context.
	Patch by Josh Freeman <gnustep_lists@twilightedge.com>

2015-05-22  Fred Kiefer <FredKiefer@gmx.de>

	* Source/gsc/GSGState.m (_fillRect:withPattern:): Add support for
	patternPhase.
	Patch by Josh Freeman <gnustep_lists@twilightedge.com>

2015-05-18 Riccardo Mottola <rm@gnu.org>

	* GNUmakefile.postamble
	Correctly run config.status again.

2015-05-16  Richard Frith-Macdonald <rfm@gnu.org>

        * Documentation/news.texi:
        * ANNOUNCE:
        * NEWS:
        * README:
        * Version:
	Bugfix release 0.24.1

2015-05-13 Riccardo Mottola <rm@gnu.org>

        * configure.ac
        Copied from base: only warn if compiler is different from the one
	configured in make
        * configure
        regenerated

2015-05-12 Riccardo Mottola <rm@gnu.org>

	* configure.ac
	pick up gnustep make configured CC, CPP, CXX and check they are
	consistent with how make was configured
	* configure
	regenerated

2015-03-31  Germán Arias <germanandre@gmx.es>

	* Source/win32/WIN32Server.m (-windowEventProc:, -process_mouse_event:):
	Start tracking the mouse at the first mouse movement (as suggested in
	a note at MSDN documentation) so the window receives the WM_MOUSELEAVE
	message when the mouse leave the client area. I don't use the message
	WM_NCMOUSEMOVE, as suggested by Fred, because when the user moves
	fast the mouse this messages is not generated. But we receive the
	WM_MOUSELEAVE message no matter if the mouse move fast or not. This
	approach make unnecessary handle the message WM_NCMOUSEMOVE. I also
	remove a redundant line in WM_MOUSELEAVE.

2015-03-23  Germán Arias <germanandre@gmx.es>

	* Source/win32/WIN32Server.m (-windowEventProc:, -process_mouse_event:):
	Add code to handle the case when the mouse leave the window, move over
	a nonclient area, update the cursor or when the user open a
	contextual menu. Also handle the first mouse movement inside the
	window and save the cursor if we should preserve it between different
	windows. Sometimes there is a problem with the cursor if the user
	open a contextual menu after resize the window. But this seems
	other issue.

2015-03-22  Fred Kiefer <FredKiefer@gmx.de>

	* Source/x11/XGServerEvent.m (-processEvent:): Reenable Richard's
	frontend based expose code.
	* Source/x11/XGServerWindow.m (-window::::, -_checkStyle:): Don't
	use CWBackPixel, as the window background may be different.

2015-03-21  Fred Kiefer <FredKiefer@gmx.de>

	* Headers/x11/XGGeneric.h
	* Source/x11/XGServerWindow.m: Correct name for atom
	net_wm_state_modal_atom. Use this atom to try to set the state for
	dialog windows to modal.

2015-02-27  Germán Arias <germanandre@gmx.es>

	* Source/cairo/CairoContext.m (-flushGraphics:):
	* Source/cairo/Win32CairoSurface.m (-initWithDevice:): Apply fix
	from TestPlant branch to solve problem with windows with backing
	store type NSBackingStoreRetained, which are not displayed correclty
	on MS Windows. With this fix those windows are displayed as
	buffered windows.
	* Source/win32/WIN32Server.m (-setWindowdevice:forContext:): The
	windows with autodisplay set to NO aren't displayed correctly on
	Windows, no matter the backing store type used. And trying to
	redisplay these windows here in the server not takes effect. So if
	the window have set autodisplay to NO, we change it to YES before
	create the window. This problem affects the tooltips, but this
	solution is different to the one used in the TestPlant branch.
	Because that solution involves changes in the side of GUI.

2014-10-25  Fred Kiefer <FredKiefer@gmx.de>

	* Source/cairo/CairoGState.m (-compositeGState:...fraction:):
	Disable workaround for cairo > 1.8 for cairo > 1.13.
	Patch by Edwin Ancaer <eancaer@gmail.com>

2014-05-24  Fred Kiefer <FredKiefer@gmx.de>

	* configure.ac: Fix wrong assumption about Xft's .pc file that
	leads to build failure with -Wl,--no-undefined.
	Patch by Yavor Doganov  <yavor@gnu.org>

2014-05-07  Fred Kiefer <FredKiefer@gmx.de>

	* Tools/gpbs.m: Revert last change and correct the implementation
	and usage of gpbs_log.

2014-05-06  Ivan Vucica <ivan@vucica.net>

	* Tools/gpbs.m: Removed barely used, overly complex and almost
	certainly buggy logging code.

2014-05-05  Ivan Vucica <ivan@vucica.net>

	* ChangeLog: Corrected year for some recent commits.
	* GNUmakefile: Added use of Master/deb.make.
	* gnustep-back.spec.in: Added some details needed for Debian
	packaging.

2014-01-27  Fred Kiefer <FredKiefer@gmx.de>

	* Source/win32/WIN32Server.m (LoadDisplayMonitorInfo):
	Switch monitor logging to Debug level.
	Patch by Jonathan Gillaspie <jonathan.gillaspie@testplant.com>

2014-01-19  Fred Kiefer <FredKiefer@gmx.de>

	* Source/art/blit.m(MPRE): Remove compiler warning.
	* Source/art/image.m(-DPSimage:::::::::::): Correct parameter
	types. Fixes bug #41274.

2014-01-08  Fred Kiefer <FredKiefer@gmx.de>

	* configure: Remove duplicate addition of Xext.
	* configure.ac: Regenerate.

2014-01-05 Niels Grewe <niels.grewe@halbordnung.de>

	* Source/x11/XGServerWindow.m: Remove redundant method.

2014-01-05  Fred Kiefer <FredKiefer@gmx.de>

        * Source/x11/XGServerWindow.m(-_checkStyle:): Change NSLog into
	NSDebugLLog.

2014-01-01 Niels Grewe <niels.grewe@halbordnung.de>

        * Source/x11/XGServerWindow.m: Implement method to get
	the XWindow ID of the a window from its window number.

2013-12-29  Fred Kiefer <FredKiefer@gmx.de>

	* Source/cairo/CairoGState.m (-GSSetFont:),
	* Source/cairo/CairoFaceInfo.m (-drawGlyphs:...): Use scaled font
	directly.

2013-12-26  Fred Kiefer <FredKiefer@gmx.de>

	* Source/xlib/GSXftFontInfo.m
	* Source/xlib/XGFontManager.m
	* Source/xlib/XGBitmap.m: Remove some compiler warnings.

2013-12-24  Richard Frith-Macdonald <rfm@gnu.org>

        * Version: bump to 0.24.0

2013-12-23  Fred Kiefer <FredKiefer@gmx.de>

        * Update release notes to prepare for upcoming release.

2013-12-23  Fred Kiefer <FredKiefer@gmx.de>

	* Source/cairo/CairoFaceInfo.m (-fontFace): Warn about the usage
	of non-scalable fonts.

2013-12-18  Fred Kiefer <FredKiefer@gmx.de>

	* Source/x11/XGServerWindow.m (-_createBuffer, -windowbacking::,
	-setWindowdevice:forContext:): Move code from last patch around a bit.

2013-12-18  Eric Wasylishen  <ewasylishen@gmail.com>

	* Source/x11/XGServerWindow.m (-_createBuffer): Fix a big
	memory leak noticed by Riccardo with the cairo backend,
	by #ifdef-ing out this method when using cairo.

2013-12-13  Fred Kiefer <FredKiefer@gmx.de>

	* Source/x11/XGDragView.m (-_xWindowAcceptingDnDDescendentOf:...):
	Correct to work with kwin window decoration.

2013-12-13  Fred Kiefer <FredKiefer@gmx.de>

	* Tools/xpbs.m (-xProvideSelection:): Leave enough space for all
	possible types.
	* Source/x11/XGDragView.m: Simplify D&D window detection code.

2013-09-29  Fred Kiefer <FredKiefer@gmx.de>

	* Headers/opal/OpalSurface.h
	* Source/opal/OpalSurface.m: Make the -device method public.
	* Headers/opal/OpalContext.h: Remove method definitions.
	* Source/opal/OpalContext.m: Limit the accepted image types.

2013-09-29  Fred Kiefer <FredKiefer@gmx.de>

	* Headers/opal/OpalSurface.h
	* Source/opal/OpalSurface.m: Remove compiler warnings.
	* Source/opal/OpalContext.m: Move -flushGraphics method to here.
	* Source/opal/OpalGState.m: Simplify -DPSimage. Evaluate CGCTX
	only once per method.

2013-09-29  Fred Kiefer <FredKiefer@gmx.de>

	* Headers/opal/OpalGState.h: Clean up to reduce warnings.
	* Source/opal/OpalGState.m: Add missing path and matrix methods.
	Remove warnings. Remove unneeded code. Reorder code to allow for
	easier comparison with GSGState.
	* Source/opal/OpalContext.m: Add missing includes to get shm
	completion working. Adjust to changes in OpalGState.

2013-09-23  Eric Wasylishen  <ewasylishen@gmail.com>

	* Source/opal/OpalGState.m: move variable declaration outside
	of for loop

2013-09-23  Ivan Vucica <ivan@vucica.net>

	* Source/opal/OpalGState.m:
	Fixed a compile error (extra #endif).

	Added -DPSsetdash:::.

	Added stub -DPSsetstrokeadjust:.

2013-09-23  Ivan Vucica <ivan@vucica.net>

	* Source/opal/OpalGState.m:
	* Source/opal/OpalSurface.m:
	Cutting down on junk code and unneeded output.

2013-09-23  Ivan Vucica <ivan@vucica.net>

	* Source/opal/OpalContext.m:
	Once again pretending we're not drawing on screen. This is a temporary
	fix for -DPSimage:.

	-DPSgsave is now passed on to current gstate before GSContext is given
	chance to replace it.

	Changes relating to rename of OpalSurface and OpalGState methods
	-cgContext to -CGContext.

	* Source/opal/OpalGState.m:
	Apparently mostly functional -compositeGState:. Includes disabled
	modification of code from CairoGState.

	Apparently functional -drawGState.

	-DPSsetlinecap: stub (need to match linecap constants.)
	-DPSsetmiterlimit:.

	Extended -copyWithZone: to assign a 'default' OpalGStateRef to the
	newly copied gstate in case we currently have no context. This is
	done by creating a context and copying whatever's in that context
	onto the new OpalGState.

	Improved -DPSinitgraphics by setting the device offset that was
	set here and calling CGContextSaveGState() as many times as it
	was supposed to be called while CGContext did not exist. Noted
	that we should, instead of recreating contexts, just reset the
	internal GState of Opal.

	Added -GSSetCTM:.

	-flushGraphics no longer 'flushes' rect 0,0,1024,1024. Now it instead
	queries surface for its size.

	In case surface exists but not the CGContext, -DPSgsave creates it.
	Otherwise, it records that gsave should be run upon context
	creation.

	Added -DPSsetlinewidth:.

	Changes relating to rename of OpalSurface and OpalGState methods
	-cgContext to -CGContext.

	* Source/opal/OpalSurface.m:
	Added reminder of how we should handle recreation of CGContexts.

	Disabled non-doublebuffered windows. (We always need a backing
	CGBitmapContext so we can implement -compositeGState: and -drawGState:.

	Added accessors -x11CGContext and -backingCGContext.

	Fixed bug where sometimes we'd get incorrect expose values and would
	try to incorrectly copy the backing image, stretching the resulting
	on-screen image.

	Added -size accessor.

	* Headers/opal/OpalGState.h:
	Some accessors. _CGContextSaveGStatesOnContextCreation ivar.

	* Headers/opal/OpalSurface.h:
	New and renamed accessors.

2013-09-19  Ivan Vucica <ivan@vucica.net>

	* Source/opal/OpalContext.m:
	Added GState switcher -DPSsetgstate:. See description of
	_opGState in OpalGState.h.

	* Headers/opal/OpalGState.h:
	Added _opGState i-var and relevant accessors.

	* Source/opal/OpalGState.m:
	Instead of yellow rectangle, -compositeGState:... method *should*
	now be painting doublebuffered content from the 'other' GState,
	but sadly does not. This needs debugging.

	Implemented -copyWithZone:. See description of _opGState in
	OpalGState.h to see how and why is _opGState used in this class,
	how it is being copied and why it's alright to keep it nil during
	-init and even after -DPSinitgraphics, but needs to be set in
	-copyWithZone:.

	Added -setOPGState: and -OPGState accessors for the _opGState
	field.

2013-09-18  Ivan Vucica <ivan@vucica.net>

	* Source/opal/OpalSurface.m:
	Enabled doublebuffering. Fixed some debug code, disabled some other
	debug code.

2013-09-17  Eric Wasylishen  <ewasylishen@gmail.com>

	* Source/opal/OpalFontInfo.m: Use new OPFontGetGlyphWithCharacter to
	properly look up the glyph for a character.

2013-09-17  Ivan Vucica <ivan@vucica.net>

	* Source/opal/OpalFontInfo.m:
	Removed some dead code.

	* Source/opal/OpalGState.m:
	Fixed erroneous offset of glyphs by taking -defaultLineHeightForFont,
	multiplying by 0.66, and adding that to pt.y. No idea why 0.66
	is the right number.

2013-09-17  Ivan Vucica <ivan@vucica.net>

	* Source/opal/OpalContext.m:
	Added note that -supportsDrawGState should be implemented.

	* Source/opal/OpalGState.m:
	Fixed temporary code for painting colored rectangles in place of text.
	Partially fixed -GSShowGlyphsWithAdvances::: by removing temporary code
	for painting colored rectangles, and by setting text matrix in
	GSSetFont:.

2013-09-17  Eric Wasylishen  <ewasylishen@gmail.com>

	* Source/opal/OpalFontInfo.m: Move font space to user space conversion
	to a separate method. Implement -glyphIsEncoded:, -advancementForGlyph:,
	-glyphForCharacter:, -glyphWithName:.

	For -boundingRectForGlyph:, and -widthOfString:, return fake, fixed
	values.
	* Source/opal/OpalContext.m: Fix -isDrawingToScreen implementation;
	it now returns YES. This has the unfortunate side effect of breaking
	image drawing... but, on the positive side, causes NSLayoutManager
	to make calls to GSShowGlyphsWithAdvances in batches of up to
	16 glyphs, instead of one at a time...!
	* Source/opal/OpalGState.m: Implement -GSSetFont:, and make
	-GSShowGlyphsWithAdvances: call CGContextShowGlyphsWithAdvances

	Overall state is glyphs are drawn.. they appear upside down,
	and the glyph runs only seem to draw at (0, 0).

2013-09-17  Ivan Vucica <ivan@vucica.net>

	* Source/opal/OpalFontInfo.m:
	Fixed scale of metrics by using unitsPerEm and pointSize.

2013-09-17  Ivan Vucica <ivan@vucica.net>

	* configure:
	* configure.ac:
	Added fontconfig and freetype as dependencies for Opal. configure
	script is not actually regenerated from configure.ac and contains
	a simplified piece of code which just appends relevant options to
	CPPFLAGS and LIBS.

	* Source/opal/GNUmakefile:
	Added fontconfig/ implementation files, like it was done in cairo
	backend.

	* Headers/opal/OpalFaceInfo.h:
	* Source/opal/OpalFaceInfo.m:
	Now copied from CairoFaceInfo and modified to use Core Graphics.

	* Headers/opal/OpalFontInfo.h:
	* Source/opal/OpalFontInfo.m:
	Now copied from CairoFontInfo. Starting modifying to use the Core
	Graphics. Currently font metrics are not correctly scaled.

	* Source/opal/OpalFontEnumerator.m:
	* Headers/opal/OpalFontEnumerator.h:
	Now copied from CairoFaceInfo. Modified to use the classes in the
	Opal backend.

	* Source/opal/OpalGState.m:
	Added DPSrlineto:: and DPSrmoveto::.

	* Source/fontconfig/FCFontInfo.m:
	* Headers/fontconfig/FCFontInfo.h:
	Removed a cairo-backend-specific method.

2013-09-10  Ivan Vucica <ivan@vucica.net>

	* Source/fontconfig/FCFontInfo.m:
	* Source/fontconfig/FCFontEnumerator.m:
	* Source/fontconfig/FCFaceInfo.m:
	* Headers/fontconfig/FCFontInfo.h:
	* Headers/fontconfig/FCFontEnumerator.h:
	* Headers/fontconfig/FCFaceInfo.h:
	* Source/cairo/CairoFontEnumerator.m:
	* Source/cairo/CairoFaceInfo.m:
	* Source/cairo/CairoFontInfo.m:
	* Headers/cairo/CairoFontInfo.h:
	* Headers/cairo/CairoFontEnumerator.h:
	* Headers/cairo/CairoFaceInfo.h:
	In preparation for reusing this code in the Opal backend,
	moved fontconfig code to a dedicated set of classes that are now
	superclasses of Cairo backend's font classes.

	* Source/cairo/GNUmakefile:
	Added fontconfig font classes directly to GNUmakefile for Cairo
	backend.

	It would be better if these had something like their own distinct
	GNUmakefile that produces a static library which would then be
	linked into Cairo. But the only backends that will use this are,
	for now, Cairo and Opal. So the ugliness and extra maintenance
	in case more classes are added should be, for now, acceptable.

	* Source/cairo/CairoGState.m:
	Fixed a mistake in a NSDebugMLLog() call's format. A percentage
	symbol was placed before word "self", resulting in compiler's
	interpretation as "%s".

2013-09-10  Eric Wasylishen  <ewasylishen@gmail.com>

	* Source/x11/XIMInputServer.m: If the requested XIM
	style (the GSXIMInputMethodStyle user default) is not available,
	fall back to using a stlye that both the X server and
	GNUstep support, if any. Also, add support for NoneStyle, which
	is for simple input methods that don't have any visualization.
	Problem reported and tested by Riccardo.

2013-09-09  Ivan Vucica <ivan@vucica.net>

	* Source/opal/OpalFontInfo.m:
	Implemented -defaultLineHeightForFont, the key to getting
	GNUstep layouting system to use information provided in
	-advancementForGlyph:.

	Without that, the textcontainer->linefrags does not get
	created.

2013-09-08  Fred Kiefer <FredKiefer@gmx.de>

	* Source/x11/XGGLContext.m,
	* Source/x11/XGGLFormat.m: Better error reporting by converting
	glGetError() to a string.

2013-08-21  Eric Wasylishen  <ewasylishen@gmail.com>

	* Source/x11/XIMInputServer.m: Add the setlocale(LC_CTYPE, "") call
	back that I removed last year (r35152).

	I tested the fcitx input method, and without the setlocale call,
	XOpenIM would fail. I'm not sure what the best plan is in the long
	term, I wanted to avoid calling setlocale from the core frameworks
	but in this case xlib seems to require it.

2013-08-02  Ivan Vucica <ivan@vucica.net>

	* Source/opal/OpalContext.m:
	Implementation of -graphicsPort that returns a CGContext

	* Source/opal/OpalGState.m:
	-Stubs for -DPSsetlinejoin:, -DPSsetlinecap:, -DPSsetmiterlimit:
	-Implementation of -DPSimage::::::::::: for 32-bit RGB colorspaces

2013-07-29  Fred Kiefer <FredKiefer@gmx.de>

	* Source/gsc/GSContext.m: Replace isa with object_getClass().

2013-07-25  Ivan Vucica <ivan@vucica.net>

	* Source/opal/OpalContext.m:
	Pushing -DPSgsave: and -DPSgrestore: to OpalGState.

	* Source/opal/OpalSurface.m:
	-Disabled doublebuffering temporarily.
	-Work on fixing doublebuffering, including creating subimage
	 properly.
	-Richer debug image output code, plus saving as PNGs.

	* Source/opal/OpalGState.m:
	-DPSfill
	-Setting color now also sets stroke color.
	-Corrected name for -DPSgsave and -DPSgrestore.
	-Implemented -saveClip, -restoreClip.
	-Implemented -DPSeoclip and -DPSeofill.
	-Added dummy DPSshow:, GSShowText:: etc.
	-Implemented -DPScurrentpoint:: so that superclass's
	 DPSrlineto:: works.

	* Headers/opal/OpalSurface.h:
	Added -createCGContexts to header to fix a warning.

2013-07-24  Fred Kiefer <FredKiefer@gmx.de>

	* Source/win32/w32_movesize.m (-decodeWM_EXITSIZEMOVEParams:::):
	Remove code that caused missing windows content.
	* Source/cairo/CairoContext.m (-flushGraphics): Add experimental
	flush code for Windows.
	* Source/cairo/Win32CairoSurface.m (-initWithDevice:, -dealloc):
	Clean up HDC handling. Based on patch by Marcian Lytwyn <marcian.lytwyn@advcsi.com>

2013-07-24  Ivan Vucica <ivan@vucica.net>

	* configure.ac:
	* configure:
	Opal backend depends on both Opal and CoreBase. Added
	CoreBase to list of libraries we link with.

	* Source/opal/OpalFontInfo.m:
	* Source/opal/OpalFontEnumerator.m:
	Switched to NSDebugLLog().

	* Source/opal/OpalGState.m:
	-Switched to NSDebugLLog().
	-Fixed DPSimage method's conversion of NSAffineTransform to
	 CGAffineTransform
	-Implemented GSCurrentCTM
	-Implemented flushGraphics
	-Implemented DPSsavegstate and DPSrestoregstate

	* Source/opal/OpalSurface.m:
	-Switched to NSDebugLLog().
	-Fixed section that is supposed to write out the debug image.

2013-07-21  Ivan Vucica <ivan@vucica.net>

	* Source/opal/OpalFontInfo.m:
	* Source/opal/OpalFontEnumerator.m:
	Some hacks to figure out how NSMenuItem's width is determined,
	and how the supported glyphs are determined.

	* Source/opal/OpalGState.m:
	Various method implementations and fixes.

	* Source/opal/OpalSurface.m:
	Enabled doublebuffered code path, now that Opal's endianess
	problem is fixed. Creation of CGContext factored out of
	initializer into a method that can be called whenever needed
	to recreate the context.

2013-07-15  Ivan Vucica <ivan@vucica.net>

	* Source/opal/OpalFontEnumerator.m:
	* Source/opal/OpalFontInfo.m:
	More dummy font code, trying to get wider menu items et al.

	* Source/opal/OpalSurface.m:
	* Source/opal/OpalContext.m:
	* Headers/opal/OpalSurface.h:
	Work on getting backing store support to work.

	* Source/opal/OpalGState.m:
	* Headers/opal/OpalGState.h:
	Implementation of a lot of drawing and matrix methods.

2013-07-11  Ivan Vucica <ivan@vucica.net>

	* Source/opal/OpalContext.m:
	Once the surface is created in context, it's also set as
	the active surface of the GState.

	* Source/opal/OpalGState.m:
	Blocked some superclass methods from running. Added debug
	output. Added call to dummy paint method in OpalSurface.

	* Source/opal/OpalSurface.m:
	* Headers/opal/OpalSurface.h:
	* Headers/opal/OpalGState.h:
	Opal context is now created in the surface. Added a dummy
	draw method.

	* configure.ac:
	* configure:
	Ensured linking with the Opal library.

2013-07-08  Fred Kiefer <FredKiefer@gmx.de>

	* Source/x11/XGServerWindow.m (-setIgnoreMouse::): Completely
	rewrite this method to use Xfixes.
	* Source/win32/WIN32Server.m (-setIgnoreMouse::): Implement a
	Windows version of this method.

2013-07-08  Fred Kiefer <FredKiefer@gmx.de>

	* Source/x11/XGServerWindow.m (-setIgnoreMouse::): New method that
	allows to ignore mouse events for a window.

2013-07-04  Richard Frith-Macdonald <rfm@gnu.org>

        * Tools/GNUmakefile.preamble:
        * Source/GNUmakefile.preamble:
        Fix order of use of library and header directories.

2013-07-03  Ivan Vucica <ivan@vucica.net>

	* Source/x11/XGGLFormat.m:
	* Headers/x11/XGOpenGL.h:
	ARGB visual is only picked if NSOpenGLPFAAlphaSize is
	specified in the pixel format.

2013-07-03  Ivan Vucica <ivan@vucica.net>

	* Source/x11/XGGLContext.m:
	* Source/x11/XGGLFormat.m:
	* Headers/x11/XGOpenGL.h:
	OpenGL context under X11 now picks up the best possible
	framebuffer that includes an alpha mask in the X visual info.
	The code is currently disabled as it needs more debugging.

2013-06-27  German A. Arias <german@xelalug.org>

	* Source/x11/XGServerEvent.m (-processEvent:): Don't add events
	WindowResized and WindowMoved in event_queue, to don't delay its
	sent. Instead, send these directly to the window. If not, the
	programa can move/resize the window while we send these events,
	causing a confusion.

2013-06-25  Ivan Vucica <ivan@vucica.net>

	* Source/opal/OpalFontInfo.m:
	* Source/opal/OpalContext.m:
	* Source/opal/OpalGState.m:
	* Source/opal/OpalFontEnumerator.m:
	* Source/opal/OpalSurface.m:
	* Headers/opal/OpalFontInfo.h:
	* Headers/opal/OpalContext.h:
	* Headers/opal/OpalGState.h:
	* Headers/opal/OpalFontEnumerator.h:
	* Headers/opal/OpalSurface.h:
	Minimal code for dummy graphics backend now implemented for
	Opal backend.

2013-06-23  Ivan Vucica <ivan@vucica.net>

	* config.h.in:
	* configure.ac:
	* configure:
	* Source/GSBackend.m:
	Added Opal backend to appropriate places (avoiding rebuild of
	configure and config.h.in).

	* Source/opal/OpalPSSurface.m:
	* Source/opal/GNUmakefile:
	* Source/opal/OpalFontInfo.m:
	* Source/opal/OpalPDFSurface.m:
	* Source/opal/OpalContext.m:
	* Source/opal/OpalGState.m:
	* Source/opal/OpalFontEnumerator.m:
	* Source/opal/OpalSurface.m:
	* Source/opal/OpalFaceInfo.m:
	Added dummy files for the Opal backend.

2013-05-11  Fred Kiefer <FredKiefer@gmx.de>

	* Source/cairo/Win32CairoSurface.m (-initWithDevice:): Make safer
	against the surface being deallocated during this method.
	* Source/cairo/Win32CairoSurface.m
	(WIN32Server-contentsOfScreen:inRect:): Screen grabbing code.
	* Headers/win32/WIN32Server.h,
	* Source/win32/WIN32Server.m (-monitorHandleForScreen:,
	-createHdcForScreen:, deleteScreenHdc:): Add helper methods for screen grabbing.
	Patch by Marcian Lytwyn <marcian.lytwyn@advcsi.com>

2013-04-24 23:10-EDT Gregory John Casamento <greg.casamento@gmail.com>

	* Source/cairo/CairoGState.m: Added code in -drawGradient:
	fromPoint:toPoint:options: to handle gradients for colorspaces
	other than NSCalibratedRGBColorSpace, NSDeviceRGBColorSpace,
	NSCalibratedWhiteColorSpace, NSDeviceWhiteColorSpace,
	NSCalibratedBlackColorSpace, NSDeviceBlackColorSpace.  The
	previous implementation assumed RGB based colorspaces only.

2012-03-01  Richard Frith-Macdonald <rfm@gnu.org>

        * Version ... bump subminor number in preparation for next release.

2012-03-01  Richard Frith-Macdonald <rfm@gnu.org>

        Make release
        * Version 0.23.0
        * Update release notes

2013-02-18  Fred Kiefer <FredKiefer@gmx.de>

	* Source/x11/XGServerWindow.m
	Fix compiler warnings reported by
	Sebastian Reitenbach <sebastia@l00-bugdead-prods.de>

2013-02-16  Fred Kiefer <FredKiefer@gmx.de>

	* Source/gsc/GSContext.m
	* Source/x11/XGServerWindow.m
	Adopt to changes in gui.

2013-02-10  Fred Kiefer <FredKiefer@gmx.de>

	* Headers/cairo/CairoGState.h
	* Source/cairo/CairoGState.m
	* Source/cairo/XGCairoXImageSurface.m
	* Source/gsc/GSContext.m
	* Source/gsc/GSStreamContext.m
	* Source/gsc/GSStreamGState.m
	* Source/x11/XGServerWindow.m
	* Source/x11/XGDragView.m:
	Silence warnings from clang.

2013-02-01  Fred Kiefer <FredKiefer@gmx.de>

	* Source/winlib/WIN32Context.m(-isCompatibleBitmap): Add
	missing varible.

2013-02-01  Fred Kiefer <FredKiefer@gmx.de>

	* Headers/gsc/GSGState.h
	* Headers/gsc/GSGStateOps.h
	* Headers/gsc/GSStreamGState.h
	* Source/art/ARTGState.m
	* Source/art/composite.m
	* Source/art/ftfont-old.m
	* Source/art/ftfont.h
	* Source/art/ftfont.m
	* Source/art/path.m
	* Source/cairo/CairoGState.m
	* Source/gsc/GSContext.m
	* Source/gsc/GSGState.m
	* Source/gsc/GSStreamContext.m
	* Source/winlib/WIN32GState.m
	* Source/xlib/XGGState.m: Adopt to CGFloat changes in DPS/PS
	functions of gui.

2013-02-01  Fred Kiefer <FredKiefer@gmx.de>

	* Source/cairo/CairoGState.m
	* Source/gsc/GSGState.m
	* Source/gsc/GSStreamContext.m
	* Source/winlib/WIN32GState.m: Adopt to CGFloat changes on NSBezierPath.

2013-01-27  Fred Kiefer  <FredKiefer@gmx.de>

	* Source/gsc/GSContext.m
	* Source/cairo/CairoContext.m
	* Source/art/ARTContext.m
	* Source/xlib/XGContext.m
	* Source/winlib/WIN32Context.m: Move the bitmap conversion
	code from cairo to the gsc class. Add a new method to detect
	incompatible image formats and implement that for all backends.
	* Source/winlib/WIN32GState.m (GSCreateBitmap): Improve the
	handling of device black/white colour space.

2013-01-11  Fred Kiefer  <FredKiefer@gmx.de>

	* Source/win32/w32_general.m (-decodeWM_CLOSEParams:::): Post the
	close event instead of sending it directly to the window.
	Patch by Doug Simons <doug.simons@testplant.com>

2013-01-05 00:54-EST Gregory John Casamento <greg.casamento@gmail.com>
	Merging changes made by Marcian Lytwyn

	* Tools/win32pbs.m: (+ownerByOsPb:) compare against name
	instead of pasteboard object to prevent condition where
	paste works only once as observed on Windows.
	(MainWindowProc) Add code to handle WM_RENDERALLFORMATS as documented
	on MSDN here: http://msdn.microsoft.com/en-us/library/windows/desktop/ms649029(v=vs.85).aspx

2012-12-31  Fred Kiefer  <FredKiefer@gmx.de>

	* Source/cairo/CairoFntInfo.m (-drawGlyphs:..., -setupAttributes):
	Invert the value of matrix[2]. See bug #30493

2012-11-26 12:56-EST Gregory John Casamento <greg.casamento@gmail.com>

	* Headers/cairo/Win32CairoGState.h
	* Source/cairo/Win32CairoGState.m: Add missing files for windows.

2012-11-26 00:37-EST Gregory John Casamento <greg.casamento@gmail.com>

	* ChangeLog
	* config.h.in
	* configure
	* configure.ac
	* Headers/win32/WIN32Server.h
	* Source/cairo/CairoContext.m
	* Source/cairo/CairoGState.m
	* Source/cairo/CairoPDFSurface.m
	* Source/cairo/GNUmakefile
	* Source/cairo/Win32CairoSurface.m
	* Source/GSBackend.m
	* Source/gsc/GSGState.m
	* Source/win32/w32_create.m
	* Source/win32/w32_general.m
	* Source/win32/w32_GLcontext.m
	* Source/win32/w32_movesize.m
	* Source/win32/w32_windowdisplay.m
	* Source/win32/WIN32Server.m
	* Source/winlib/GNUmakefile.preamble: Merge of all testplant
	branch changes to trunk for Cairo changes.  Did code cleanup to
	make the code conform to coding standards.

2012-10-24  Doug Simons <doug.simons@testplant.com>

	* Source/win32/WIN32Server.m : Fix findWindowAt:windowRef:excluding:
	to skip windows with the ignoresMouseEvents property set.

2012-10-14  Fred Kiefer  <FredKiefer@gmx.de>

	* Source/win32/w32_create.m (-decodeWM_CREATEParams:::): Call
	windowbacking:: instead of handling backingstore here.
	Merge some changes from testplant branch
	* Source/win32/WIN32Server.m : Fix for fatal exceptions when a nil
	mouse event tried to post
	Patch by Jonathan Gillaspie <jonathan.gillaspie@testplant.com>
	* Source/gsc/GSGState.m (-description),
	* Source/cairo/CairoGState.m (-description): Add this method.
	* Headers/win32/WIN32Server.h - Added a mutable array for storing
	multiple screen information from GDI screen lookup
	* Source/win32/WIN32Server.m - Added startup sequence to invoke
	GDI functions to look up multiple screen/monitor information
	* Source/gsc/GSGState.m: Fix compiler warnings
	Patch by Marcian Lytwyn <marcian.lytwyn@advcsi.com>

2012-10-10  Jonathan Gillaspie <jonathan.gillaspie@testplant.com>

	* Source/win32/WIN32Server.m : Fix for fatal exceptions when a
	nil mouse event tried to post

2012-09-28  Fred Kiefer  <FredKiefer@gmx.de>

	* Source/gsc/GSStreamContext.m (-GSShowGlyphsWithAdvances:): Add
	missing method.

2012-09-26  Eric Wasylishen  <ewasylishen@gmail.com>

	* Source/cairo/CairoPDFSurface.m:
	* Source/cairo/CairoContext.m:
	* Source/cairo/CairoSurface.m:
	* Source/cairo/CairoPSSurface.m:
	* Headers/cairo/CairoSurface.h: Add a -isDrawingToScreen method
	to CairoSurface. Returns NO for PDF/PS surfaces, yes for others.
	Use it to implement -[CairoContext isDrawingToScreen], so that
	-[NSGraphicsContext isDrawingToScreen] will return the correct
	value.

2012-09-21  Wolfgang Lux  <wolfgang.lux@gmail.com>

	* Source/x11/XGServerWindow.m (-imagecursor:::): Fix Xcursor
	specific code for big endian machines.

2012-08-17 Fred Kiefer <FredKiefer@gmx.de>

	* Source/cairo/CairoFontEnumerator.m: Allow for Windows default
	fonts.
	* Source/win32/w32_GLcontext.m,
	* Source/x11/XGGLContext.m: Implement 10.6 methods to get/set the
	CGLContextObj.

2012-08-08  Marcian Lytwyn <marcian.lytwyn@advcsi.com>

	*** Modifications/fixes for cairo support on win32 ***
	* Headers/win32/Win32CairoGState.h - NEW
	* Source/win32/Win32CairoGState.m - NEW
	* Headers/win32/WIN32Server.h
	* Source/gsc/GSGState.m: Fix compiler warnings
	* Source/win32/WIN32Server.m
	* Source/win32/w32_create.m
	* Source/win32/Win32CairoSurface.m
	* Source/cairo/GNUmakefile
	* Source/cairo/CairoContext.m
	* configure
	* configure.ac

2012-06-27  Marcian Lytwyn <marcian.lytwyn@advcsi.com>

	*** Modifications to Win32 server backend to support multiple
	    monitors.
	* Headers/win32/WIN32Server.h - Added a mutable array for storing
	  multiple screen information from GDI screen lookup
	* Source/win32/WIN32Server.m - Added startup sequence to invoke
	  GDI functions to look up multiple screen/monitor information

2012-06-21  Eric Wasylishen  <ewasylishen@gmail.com>

	* configure.ac: use AC_CHECK_LIB to check for cairo if pkg-config
	is not available
	* configure: regenerate

2012-05-14  Quentin Mathe  <quentin.mathe@gmail.com>

	* Source/gsc/GSContext.m (+initialize): Protected +initialize from being
	called multiple times because of subclasses. As a result, this
	eliminates a gtable memory leak (e.g. +initialize sent to both GSContext
	and CairoContext at backend initialization time), and prevents the
	gstate stack to be reset while still in use (e.g. the program enumerates
	classes at runtime and sends messages to them... +initialize might be
	sent to GSStreamContext in such a case).

2012-05-12  Eric Wasylishen  <ewasylishen@gmail.com>

	* Source/x11/XIMInputServer.m: Remove the locale setting code.
	Use the correct #ifdef check for Xutf8LookupString, and use
	that function if available; otherwise use XLookupString.
	Interpret the return value of XLookupString as Latin-1.

2012-03-22  Eric Wasylishen  <ewasylishen@gmail.com>

	* Source/x11/XGServerEvent.m: Make the GSModifiersAreKeys
	default to YES, by renaming the default to GSModifiersAreNotKeys.
	This should fix bug 25659; for example, in Ink you can now
	open the color panel with <Shift>+<Alt>+c or <Alt>+<Shift>+c.
	* Documentation/Back/DefaultsSummary.gsdoc: Update docs for
	GSModifiersAreNotKeys.

2012-02-20 Fred Kiefer <FredKiefer@gmx.de>

	* Source/cairo/CairoGState.m: Set the filter to BILINEAR for all
	patterns we use.

2012-02-19  Wolfgang Lux  <wolfgang.lux@gmail.com>

	* Source/gsc/GSGState.m (-GSSetFillColor:, -GSSetStrokeColor:):
	Fix potentially uninitialized color space element when setting
	fill and stroke colors.

2012-02-19 Fred Kiefer <FredKiefer@gmx.de>

	* Source/cairo/CairoGState.m (-compositerect:op:): Use difference
	operator only for cairo version >= 1.9.4.

2012-02-18 Fred Kiefer <FredKiefer@gmx.de>

	* Source/winlib/WIN32GState.m
	* Source/art/composite.m
	* Source/xlib/XGGState.m
	* Source/xdps/NSDPSContextOps.m: Replace NSCompositeHighlight with
	GSCompositeHighlight and map NSCompositeHighlight onto
	NSCompositeSourceOver.
	* Source/cairo/CairoGState.m (-compositerect:op:): Implement
	GSCompositeHighlight with the difference operator.

2012-02-09 Richard Frith-Macdonald <rfm@gnu.org>

	* Tools/gbps.m: Add lots of debug information (have objects describe
	themselves and where they are in the data sturcture).
	Simplify code by removing cached information about which owners
	respond to which selectors (probably not needed on modern systems,
	and we could re-add this more simply if it turns out I'm wrong).

2012-02-03  Adam Fedor  <fedor@gnu.org>

	* Bump version

2012-02-03  Adam Fedor  <fedor@gnu.org>

	* Version 0.22.0
	* Update release notes

2012-01-23  Eric Wasylishen  <ewasylishen@gmail.com>

	* Source/cairo/CairoFntInfo.m (-setupAttributes):
	use CAIRO_HINT_METRICS_ON instead of CAIRO_HINT_METRICS_OFF,
	otherwise some text is cut of (e.g. quit Ink with unsaved
	changes, the "t" in "Quit" in the dialog is cut off)

2012-01-23  Eric Wasylishen  <ewasylishen@gmail.com>

	* Source/cairo/CairoFontInfo.m (-setupAttributes):
	We must not leave the hinting settings as their defaults,
	because if we did, that would mean using the surface defaults
	which might or might not use hinting (xlib does by default.)

	Since we make measurements outside of the context of a surface
	(-advancementForGlyph:), we need to ensure that the same
	hinting settings are used there as when we draw. For now,
	just force hinting to be off.

2012-01-19  Wolfgang Lux  <wolfgang.lux@gmail.com>

	* Source/x11/XGServerWindow.m (-orderwindow:::): Introduce new
	user defaults to respectively make app icons and mini windows
	sticky (aka omnipresent).

2012-01-11 Fred Kiefer <FredKiefer@gmx.de>

	* Source/winlib/WIN32FontEnumerator.m: Add missing include.

2012-01-11 Fred Kiefer <FredKiefer@gmx.de>

	* Source/winlib/WIN32FontEnumerator.m,
	* Source/cairo/CairoFontEnumerator.m,
	* Source/xlib/GSXftFontInfo.m,
	* Source/xlib/XGFont.m: Use NSDebugLLog instead of NSDebugLog to
	reduce amount of default output.

2012-01-02  Eric Wasylishen  <ewasylishen@gmail.com>

	* Source/cairo/CairoGState.m (-GSShowGlyphsWithAdvances:):
	Update the current point after drawing text. Should not affect
	anything in gui right now, but will be useful later.

2011-12-24  Eric Wasylishen  <ewasylishen@gmail.com>

	* Source/cairo/CairoContext.m (-beginPrologueBBox:...):
	Add a hack to get landscape printing working. Comment in the source
	reproduced here:
	FIXME: This is confusing... When an 8.5x11 page is set to
	landscape, NSPrintInfo also swaps the paperSize to be 11x8.5,
        but gui also adds a 90 degree rotation as if it will
        be drawing on a 8.5x11 page. So, swap 11x8.5 back to 8.5x11 here.

2011-12-23  Eric Wasylishen  <ewasylishen@gmail.com>

	* Source/cairo/CairoContext.m (-beginPrologueBBox:...): Use
	paper size from print info to set the cairo page size, instead
	of using the bounding box (which is usually smaller than the
	paper size, and was causing cairo print output to be wrong
	compared to GNUstep's built-in PostScript writer.)

2011-11-28 Fred Kiefer <FredKiefer@gmx.de>

	* Source/x11/XGServerEvent.m (initialize_keyboard): Don't use
	XK_ISO_Level3_Shift as second alternate key.
	* Documentation/Back/DefaultsSummary.gsdoc: Document this mapping.

2011-11-07 Fred Kiefer <FredKiefer@gmx.de>

	* Source/x11/XGGLFormat.m (-assembleGLXAttributes:): Use
	GLX_BUFFER_SIZE for NSOpenGLPFAColorSize instead of setting all
	the single colour sizes, which was wrong.

2011-11-07 Fred Kiefer <FredKiefer@gmx.de>

	* Source/x11/XGServerEvent.m (initialize_keyboard): Use
	XK_ISO_Level3_Shift as second alternate key.
	* Documentation/Back/DefaultsSummary.gsdoc: Document this mapping.

2011-11-04  Eric Wasylishen  <ewasylishen@gmail.com>

	* Source/x11/context.c: check for NULL from XRenderFindVisualFormat

2011-10-25  Eric Wasylishen  <ewasylishen@gmail.com>

	* Source/gsc/GSStreamContext.m:
	* Source/gsc/GSContext.m:
	* Source/gsc/GSGState.m:
	* Headers/gsc/GSGStateOps.h: Change type for -GSSetFillColor: and
	-GSSetStrokeColor: from float to CGFloat

2011-10-20 Fred Kiefer <FredKiefer@gmx.de>

	* Source/cairo/CairoFontEnumerator.m: Define FC_WEIGHT_ULTRABLACK
	for old versions of fontconfig.
	Patch by Richard Frith-Macdonald <rfm@gnu.org>

2011-10-20 Fred Kiefer <FredKiefer@gmx.de>

	* Headers/x11/XWindowBuffer.h: Bracket even more usage of shm in
	conditional compilation.

2011-10-18 Fred Kiefer <FredKiefer@gmx.de>

	* Headers/x11/XWindowBuffer.h: Protect the usage of shm.

2011-10-17 Fred Kiefer <FredKiefer@gmx.de>

	* configure.ac: Test for X shape extension
	* configure: Regenerate
 	* config.h.in: Regenerate
	* Source/x11/XGServerWindow.m (-restrictWindow:toImage:),
	* Source/x11/XWindowBuffer.m (-_exposeRect:): Protect usage of
	shape extension.
	Should fix bug #34552.

2011-10-13  Eric Wasylishen  <ewasylishen@gmail.com>

	* Source/cairo/GNUmakefile:
	* Source/cairo/CairoContext.m:
	* Source/cairo/CairoSurface.m:
	* Source/cairo/XGCairoModernSurface.m:
	* Headers/cairo/XGCairoModernSurface.h:
	* Headers/cairo/CairoSurface.h: New cairo surface which uses
	cairo_surface_create_similar to create a back buffer which
	has an alpha channel, even if the X server doesn't support
	surfaces with alpha. This new surface is also made the default
	since this seems to be the recommended way to double buffer
	with cairo.

2011-09-18  Eric Wasylishen  <ewasylishen@gmail.com>

	* Source/cairo/CairoContext.m: revert the last change for now

2011-09-16  Eric Wasylishen  <ewasylishen@gmail.com>

	* Source/cairo/CairoContext.m: Switch to XGCairoSurface by default,
	because it fixes the corrupted display problem reported by Riccardo
	on 16-bit displays.

2011-09-12 Fred Kiefer <FredKiefer@gmx.de>

	* Source/cairo/CairoGState.m (-saveClip, -restoreClip:,
	-drawGradient:...): Check that the _ct isnt NULL.
	* Source/cairo/CairoGState.m (doubleFromUserSpace,
	floatToUserSpace): Use correct types in these helper functions.

2011-09-12 Fred Kiefer <FredKiefer@gmx.de>

	* Source/x11/XGDragView.m (GSActionForDragOperation,
	GSDragOperationForAction): Corrected drag type conversion.
	Patch by Andreas Schick <andreas.schik@googlemail.com>

2011-09-11  Eric Wasylishen  <ewasylishen@gmail.com>

	* Source/cairo/CairoGState.m (-drawGState:...): Check that the source
	context is non-NULL before calling cairo_get_target on it. Log a warning
	when either the source context or target context is NULL.

2011-08-16  Eric Wasylishen  <ewasylishen@gmail.com>

	* Source/cairo/CairoGState.m (-drawGState:...): Use CAIRO_EXTEND_PAD
	on the pattern to prevent blurred edges when scaling up.

2011-08-15  Eric Wasylishen  <ewasylishen@gmail.com>

	* Source/cairo/CairoGState.m (-DPSstroke:): If the line width is
	0, temporarily set it to 1 unit wide (in device space.) This
	is an attempt at matching the behaviour of the setlinewidth
	PostScript operator, which is supposed to interpret 0 as meaning
	the thinnest line that the output device can draw.
	Note that Quartz (and cairo) draw nothing with a line width of 0.

2011-08-07  Eric Wasylishen  <ewasylishen@gmail.com>

	* Tools/xpbs.m: Add some more comments

2011-08-07  Eric Wasylishen  <ewasylishen@gmail.com>

	* configure.ac: Test for Xfixes
	* configure: Regenerate
 	* config.h.in: Regenerate
	* Tools/xpbs.m: If Xfixes is available, use it to receive notifications when the
	owner of an X11 selection changes.

	In the future we should invalidate the list of cached pasteboard types when this
	happens, so, e.g. copying text from gnome-terminal, the general pasteboard will only
	have the text type, but subsequently copying text from OpenOffice.org, the general
	pasteboard will have plain text and RTF types (currently we don't do this, so
	you can't paste RTF contents unless it is in the clipboard when gpbs starts.)

	The above problem is also why DND from X to GNUstep doesn't work - the dragging
	pasteboard types are never updated.

2011-08-04  Eric Wasylishen  <ewasylishen@gmail.com>

	* Tools/xpbs.m: Get copy and paste of rich text from OpenOffice.org
	to Ink working.

	- OOo uses the MIME type "text/richtext", so make that another alias for RTF
	- Fix an obscure bug in measuring the size of the return buffer of
	XGetWindowProperty. When an array of Atom's is returned xlib will claim
	that they are 32-bit when in fact they may be 64-bit. This was causing
	xpbs to miss half of the available types for a clipboard on 64-bit systems.
	- Don't use 'True' for the delete paramater of XGetWindowProperty. I'm not sure
	why we were deleting window properties before. gtk doesn't do that.

2011-08-01  Eric Wasylishen  <ewasylishen@gmail.com>

	* configure.ac: Add a configure test for Xcursor
	* configure: regenerate
	* config.h.in: regernate

2011-07-30  Eric Wasylishen  <ewasylishen@gmail.com>
	* Source/win32/WIN32Server.m (-resolutionForScreen:):
	Scale the result by 0.75 so the Windows default of 96 DPI is
	mapped to the GNUstep default of 72 DPI. While this sounds wrong,
	72 and 96 are just "virtual" DPI's; both mean 1 point = 1 pixel,
	so it's actually the right thing to do.
	* Source/x11/XGServerWindow.m (-resolutionForScreen:):
	Comment out the implementation and just return 72 for now,
	because I'm not sure if we can trust the value the X server
	gives us.

	NOTE: Currently -gui ignores these methods and only looks at the
	GSScaleFactor user default. I'm going to make -gui use the server
	values now, because it's safe to do so on Windows (the system
	DPI is set by the user, and affects all applications.)

	NOTE: We might consider refactoring these methods to be called
	scaleFactorForScreen: to make it clearer what they do.

2011-07-18  Eric Wasylishen  <ewasylishen@gmail.com>

	* Source/winlib/WIN32GState.m (GSCreateBitmap): Add support for
	(8 bit-greyscale, 8-bit alpha) format. This fixes various default
	images not showing (menu arrows, scroller arrows, etc.)

2011-07-15  Eric Wasylishen  <ewasylishen@gmail.com>

	* Source/x11/XGServerWindow.m: Add Xcursor support (for RGBA
	imagecursor support.) configure test is still TODO, so it isn't
	compiled in at the moment.

2011-07-13  Eric Wasylishen  <ewasylishen@gmail.com>

	* Headers/x11/XGGeneric.h
	* Source/x11/XGServerWindow.m: Add new netwm window state atoms

2011-07-14 Fred Kiefer <FredKiefer@gmx.de>

	* Tools/win32pbs.m: Add include needed for Cygwin.

2011-07-08  Eric Wasylishen  <ewasylishen@gmail.com>

	* Headers/cairo/CairoGState.h:
	* Source/cairo/CairoGState.m: Remove most of the rounding code and
	implementation of DPSstrokeadjust.

2011-07-03  Eric Wasylishen  <ewasylishen@gmail.com>

	* Source/cairo/XGCairoSurface.m (-contentsOfScreen:inRect:):
	Use the passed rect properly.

2011-07-03  Eric Wasylishen  <ewasylishen@gmail.com>

	* Source/cairo/XGCairoSurface.m: Implementation of
	-[GSDisplayServer contentsOfScreen:inRect:] for x11/cairo

2011-06-22 Fred Kiefer <FredKiefer@gmx.de>

	* Headers/x11/XGServer.h: Add #include of config.h.

2011-06-15 Fred Kiefer <FredKiefer@gmx.de>

	* Source/cairo/CairoContext.m (-supportsDrawGState),
	* Headers/cairo/CairoGState.h (-supportsDrawGState)
	* Source/cairo/CairoGState.m (-supportsDrawGState): Revert last
	change as gui is fixed now.

2011-06-13 Fred Kiefer <FredKiefer@gmx.de>

	* Source/cairo/CairoContext.m (-supportsDrawGState): Delegate to gstate.
	* Headers/cairo/CairoGState.h (-supportsDrawGState): Declare this method.
	* Source/cairo/CairoGState.m (-supportsDrawGState): Only allow the
	faster drawing operation when the clip can be represented as a
	list of rectangles.
	* Source/cairo/CairoGState.m (-copyWithZone:): Always free the
	clip rectangle list.

2011-06-01  Wolfgang Lux  <wolfgang.lux@gmail.com>

	* Headers/x11/XGServerWindow.h (GSMaxWMProtocols, _gswindow_device_t):
	Enlarge protocol array to make space for the _NET_WM_SYNC_REQUEST
	protocol atom.

	* Source/x11/XGServerWindow.m (_setSupportedWMProtocols:): Add
	assertion to catch out of bounds errors in the future.

2011-05-27 13:53  David Chisnall <theraven@gna.org>

	* libs/back/trunk/Source/x11/XGServerWindow.m: Call NSZoneFree() on
	  pointer allocated with NSAllocateCollectable(), not free(). This
	  is a no-op in GC mode, and will free the memory in non-GC mode.

2011-05-25  Eric Wasylishen  <ewasylishen@gmail.com>

	* Source/winlib/WIN32GState.m:
	* Source/art/ARTGState.m:
	* Source/cairo/CairoGState.m:
	* Source/xlib/XGGState.m:
	* Source/gsc/GSContext.m:
	* Source/gsc/GSGState.m:
	* Headers/gsc/GSGStateOps.h:
	Add a new interface, GSShowGlyphsWithAdvances, which replaces
	GSShowGlyphs as the primitive text drawing method.

	None of the backends implement it properly yet; I simply renamed
	the existing -GSShowGlyphs:: methods to -GSShowGlyphsWithAdvances:::,
	so they currently ignore the glyph advances.

2011-05-19 Fred Kiefer <FredKiefer@gmx.de>

	* Headers/cairo/CairoFontEnumerator.h,
	* Headers/cairo/CairoFaceInfo.h: Protect the name id.
	* Source/cairo/CairoGState.m: Reorder variable declarations before
	GS_BEGINITEMBUF as some compilers may complain.
	Patch by Sebastian Reitenbach <sebastia@l00-bugdead-prods.de>

2011-05-15  Eric Wasylishen  <ewasylishen@gmail.com>

	* Source/x11/XGServerWindow.m:
	* Source/x11/XGServer.m:
	* Source/x11/XGServerEvent.m:
	* Headers/x11/XGGeneric.h:
	* Headers/x11/XGServerWindow.h:
	* Headers/x11/XGServer.h:
	Implement the _NET_WM_SYNC_REQUEST protocol described here:
	http://standards.freedesktop.org/wm-spec/1.3/ar01s06.html

	This is supposed to make window resizing smoother when dragging
	a resize handle provided by the window manager, by waiting to
	change the window manager's frame until the GNUstep window is
	finished repainting.

2011-05-05  Eric Wasylishen  <ewasylishen@gmail.com>

	* Undo the previous change and try a different approach..
	just cache the character set in CairoFaceInfo, but load them
	as needed as we were doing before.

2011-05-05  Eric Wasylishen  <ewasylishen@gmail.com>

	* Source/cairo/CairoFontEnumerator.m:
	* Source/cairo/CairoFaceInfo (-characterSet): Remove the call to
	FcFontMatch in -characterSet which was a big performace
	bottleneck.
	Instead load the character set data when enumerating all fonts in
	CairoFontEnumerator.

2011-04-17  Eric Wasylishen  <ewasylishen@gmail.com>

	* Source/cairo/CairoFontEnumerator.m: Remove declarations after
	statements for c89 compatability

2011-04-17  Eric Wasylishen  <ewasylishen@gmail.com>

	* Source/cairo/CairoFontEnumerator.m: Replace
	-handleKey:selector:valueClass: and -handleKey:selector:
	methods with macros.

2011-04-17  Eric Wasylishen  <ewasylishen@gmail.com>

	* configure.ac: Copy the -Wdeclaration-after-statement test from
	base. Also adds -Wall.

2011-04-14  Eric Wasylishen  <ewasylishen@gmail.com>

	* Source/cairo/CairoFontEnumerator.m:
	* Headers/cairo/CairoFontEnumerator.h: Override
	-matchingFontDescriptorsFor: to delegate the matching to Fontconfig

	This uses two utility classes which map Fontconfig patterns
	to and from NSFontDescriptor attributes dictionaries, preserving
	as much detail as possible.

2011-04-14  Adam Fedor  <fedor@gnu.org>

	* Version: Bump version

2011-04-14  Adam Fedor  <fedor@gnu.org>

	* Version 0.20.0

2011-04-09 Fred Kiefer <FredKiefer@gmx.de>

	* Source/gsc/GSFunction.m (-initWith:): Correct printf format.
	* Source/x11/XGServerEvent.m (-XGErrorHandler::,
	-_XPointToOSPoint:for:, -processEvent:,
	-_handleTakeFocusAtom:forContext:, process_key_event): Correct printf format.
	* Source/x11/XGServerWindow.m (setNormalHints, -_OSFrameToXFrame:for:,
	-_OSFrameToXHints:for:, -_XFrameToOSFrame:for:, -_checkStyle:,
	-nativeWindow:...:, -styleoffsets:...:, -placewindow::,
	-setinputfocus:, -_DPSsetcursor::): Correct printf format.
	* Source/x11/XGServerWindow.m (-orderwindow): Remove misplaced semicolon.
	* Source/x11/XGDragView.m (-_resetDragTypesForWindow:): Correct printf format.
	* Source/x11/XIMInputServer.m (-ximStyleInit, -ximFocusICWindow:): Correct printf format.
	* Source/x11/XWindowBuffer.m: Correct printf format.
	* Source/GSBackend.m: Replace objc_get_class with NSClassFromString.
	* Tools/xpbs.m (-xSelectionNotify:): Correct printf format.
	Fixes warnings reported by clang.

2011-03-27  Eric Wasylishen  <ewasylishen@gmail.com>

	* Source/cairo/CairoFontEnumerator.m:
	* Source/cairo/CairoFaceInfo.m:
	* Source/cairo/CairoFontInfo.m:
	* Headers/cairo/CairoFontEnumerator.h:
	* Headers/cairo/CairoFaceInfo.h: Set the coveredCharacterSet ivar
	of CairoFontInfo. The character set is obtained from Fontconfig.
	There is an NSCharacterSet subclass which wraps the FcCharSet
	structure from fontconfig, so there is no need for a slow conversion
	from one character set format to another.

	This has the effect of enabling glyph substitution when using
	the cairo backend.

2011-03-23 Fred Kiefer <FredKiefer@gmx.de>

	* Tools/xpbs.m (-pasteboard:provideDataForType:, -availableTypes)
	(-xSelectionNotify:): Better handling of plain text data types.

2011-03-18 Fred Kiefer <FredKiefer@gmx.de>

	* Source/x11/XGServerWindow.m: Extract the bitmap conversion into
	a local function and use it througout the file.

2011-03-13  Eric Wasylishen  <ewasylishen@gmail.com>

	* configure.ac: Check for the X extention libraries (Xext, Xt, Xmu)
	using pkg-config if they aren't found with the default test

2011-03-07 Fred Kiefer <FredKiefer@gmx.de>

	* Source/win32/WIN32Server.m,
	* Source/x11/XGServerWindow.m: Change the way the image for the cursor
	gets passed on to the backend. The old way could only work for 8
	bit data.

2011-03-05  Wolfgang Lux  <wolfgang.lux@gmail.com>

	* Tools/xpbs.m (+xEvent:, +receivedEvent:type:extra:,
	-requestData:, -xTimeByAppending): Fix race condition where gpbs
	could time out waiting for a property change notification from the
	X server, which is already present in the X event queue.

2011-02-15 Fred Kiefer <FredKiefer@gmx.de>

	* Source/win32/WIN32Server.m,
	* Source/x11/XGServerWindow.m: New methods for cursor
	handling. Requires corresponding gui change.

2011-02-14  Wolfgang Lux  <wolfgang.lux@gmail.com>

	* Source/x11/XGServerWindow.m (-orderwindow:::): Omit app icons
	and mini windows from the pager and task bar even when they are
	displayed at normal window level.

2010-12-11 Fred Kiefer <FredKiefer@gmx.de>

	* Source/winlib/WIN32GState.m: Remove a few compiler warnings.

2010-12-11 Fred Kiefer <FredKiefer@gmx.de>

	* Source/winlib/WIN32GState.m (GSCreateBitmap, -DPSImage:::...:):
	Better error detection.

2010-12-08 Jonathan Gillaspie <jonathan.gillaspie@testplant.com>

	* Source/win32/WIN32Server.m: Added better logging on Window create and destroy errors.
	Added a secondary call to get current mouse position if the first call fails.
	* Source/win32/w32_text_focus.m: Cast parameter to appropriate (HWND) type.

2010-11-18 Eric Wasylishen <ewasylishen@gmail.com>

	* Source/winlib/WIN32FontInfo.m:
	* Source/winlib/WIN32GState.m:
	* Source/cairo/CairoFontInfo.m:
	* Source/cairo/CairoGState.m:
	* Source/win32/w32_general.m:
	* Source/win32/w32_create.m:
	* Source/x11/XGServerWindow.m:
	* Source/gsc/GSGState.m: Replace objc_malloc with malloc and
	objc_free with free

2010-09-11 Fred Kiefer <FredKiefer@gmx.de>

	* Source/x11/convert.c (image2StandardPseudoColor): Small change
	to keep static code analyser happy.
	* Source/x11/XGServerEvent.m (process_key_event): Don't process
	the event if we don't have a key window.
	* Source/x11/XGServerWindow.m (_computeDepth): Test for unknown
	visual class.
	* Tools/gpbs.m: Rename newDataWithVersion: into dataWithVersion to
	follwo the Objective_c naming convention.

2010-09-10  Eric Wasylishen <ewasylishen@gmail.com>

	* Source/win32/w32_activate.m: Revert the change to call
	 -[NSApp deactivate].. more investigation needed

2010-08-30  Eric Wasylishen <ewasylishen@gmail.com>

	* Source/win32/WIN32Server.m: Only show taskbar buttons for windows
	which satisfy both:

	- style mask isn't NSBorderlessWindowMask
	- style mask don't have NSUtilityWindowMask set

	Should fix bug 30911

2010-08-29  Eric Wasylishen <ewasylishen@gmail.com>

	* Source/win32/w32_activate.m: Call -[NSApp deactivate] in response
	to a WM_ACTIVEAPPP message reporting that the app lost focus.

	This delivers NSApplicationWillResignActiveNotification
	and NSApplicationDidResignActiveNotification, hides panels, etc.

2010-08-24  Eric Wasylishen <ewasylishen@gmail.com>

	* Source/win32/WIN32Server.m: Handle Page Down and Page Up keys,
  as well as adding a few others.

2010-08-24  Eric Wasylishen <ewasylishen@gmail.com>

	* Headers/win32/WIN32Server.h:
	* Source/win32/WIN32Server.m:
	* Source/win32/w32_movesize.m:
	Fix a rather serious error where the extra window data was allocated
	in two places (allocated with objc_malloc in the WM_CREATE handler,
	and also allocated by Windows using the cbWndExtra field of the window
	class structure). Sometimes the window level was accessed from one
	memory area and sometimes from the other.

	This is a quick fix that leaves the level and ordered properties
	in the cbWndExtra area, and the rest is left in the WIN_INTERN
	structure.

	This fixes the problem where window ordering was broken when running
	apps in gdb.

2010-08-24  Eric Wasylishen <ewasylishen@gmail.com>

	* Source/win32/WIN32Server.m (-setmaxsize::):
  Remove the maximize box when a maximum size is set on a window.

2010-08-10 Fred Kiefer <FredKiefer@gmx.de>

	* Source/cairo/CairoFontEnumerator.m,
	* Source/xlib/GSXftFontInfo.m: Also request spacing information.
	Patch by Derek Fawcus <dfawcus@employees.org>.

2010-08-03  Eric Wasylishen <ewasylishen@gmail.com>

	* Source/win32/WIN32Server.m:
	Only look at NSUtilityWindowMask to decide whether to use a thin-
	style title bar (WS_EX_TOOLWINDOW).

2010-07-28 Fred Kiefer <FredKiefer@gmx.de>

	* Source/gsc/GSGState.m (-fillRect:withPattern:): Don't use an
	autoreleased bezier path.
	* Source/art/path.m (-DPSrectfill::::),
	* Source/xlib/XGGState.m (-DPSrectfill::::): Use
	-fillPath:withPattern: not -fillRect:withPattern: as the rect needs
	to be converted first.

2010-07-26 Fred Kiefer <FredKiefer@gmx.de>

	* Source/win32/WIN32Server.m,
	* Source/x11/XGServerEvent.m: Use NSDeleteCharacter instead of
	NSBackSpaceCharacter for the backspace key. This is what Cocoa and
	OpenStep have been doing all the time.
	Also use NSBackTabCharacter on X11 when XK_ISO_Left_Tab is
	pressed, but don't convert shift-tab into NSBackTabCharacter.
	Patch by Derek Fawcus <dfawcus@employees.org>.

2010-07-25  Eric Wasylishen <ewasylishen@gmail.com>

	* Source/win32/WIN32Server.m:
	Fix accidental integer division intended to be float division when
	setting the timestamp on events. This was causing all timestamps
	to be rounded to the nearest second.

2010-07-25  Eric Wasylishen <ewasylishen@gmail.com>

	* Source/win32/w32_GLContext.m:
	* Source/x11/XGGLContext.m:
	Apply fix for bug 29705: OpenGL subwindow positioning error
	(OpenGL subwindow position was incorrectly calculated when
	the window content view was flipped)

2010-07-25 Fred Kiefer <FredKiefer@gmx.de>

	* Source/x11/XGServerEvent.m:
	Treat Shift modifiers in the same manner as other modifiers.
	This fixes the value of the shift bit (NSShiftKeyMask) in
	the modifierFlags passed to a -flagsChanged: method call.
	Without it the shift bit is inverted, as explained in
	the source comments, as X reports the modifier bits in
	force before the key was pressed/released.
	Patch by Derek Fawcus <dfawcus@employees.org>.

2010-07-25  Eric Wasylishen <ewasylishen@gmail.com>

	* Source/win32/WIN32Server.m:
	When ordering out a window, use the SWP_NOACTIVATE flag on SetWindowPos
	so Windows doesn't activate/deactivate any windows when hiding a window.

	This fixes the bug where when a tooltip disappeared, it would deactivate
	the window the tooltip was over.

2010-07-07  Eric Wasylishen <ewasylishen@gmail.com>

	* Source/win32/WIN32Server.m:
	* Source/win32/w32_movesize.m:
	Fix for bug #29709: Windows: Maximize button in a window title bar is
	always grayed out

2010-07-06  Eric Wasylishen <ewasylishen@gmail.com>

	* Source/win32/WIN32Server.m: Tweak the conditions for incrementing the
	clickCount when handling mouse clicks: (i.e. double click detection)
	- Require a click to be within a distance (retrieved from Windows)
	   of the last click to count (previously there was no proximity check)
	- Allow clicks separated by the Windows double click time interval
	to count (e.g. if the Windows double click time interval is n,
	clicking at times 0, n, 2n, 3n would produce events with click counts
	1, 2, 3, and 4. This matches OS X behaviour. Previously, all clicks
	had to be within the windows double click time interval to count as
	one group.)

2010-06-23  Quentin Mathe <quentin.mathe@gmail.com>

	Fixed Windows backend issues introduced with r30523 where images are
	drawn at the wrong location by -[NSImage drawXXX] methods.
	See bug report #30069
	Images are also now drawn correctly with these methods in a
	rotated/scaled context unlike previously (but alpha blending still
	doesn't work properly).
	* Source/winlib/WIN32Context.m (-supportsDrawGState): Added.
	* Headers/winlib/WIN32GState.m: Added oldWorldTransform ivar.
	* Source/winlib/WIN32GState.m:
	(-setUpAppKitBaseCoordinatesForHDC:, -restoreGDIBaseCoordinatesForHDC:,
	drawGState:fromRect:toPoint:op:fraction:): Added.

2010-06-06 Fred Kiefer <FredKiefer@gmx.de>

	* Source/cairo/CairoGState.m
	(-compositeGState:fromRect:toPoint:op:fraction:): Move the usage
	of _ct and source->_ct after the check whether they are set.

2010-06-01  Quentin Mathe <quentin.mathe@gmail.com>

	Fixed composite operator to behave correctly and added a new draw
	operator to get -[NSImage drawXXX] methods work exactly as Cocoa and
	improve the drawing performance in some cases.
	Eliminated all flipping checks in the backend to ensure the flipping
	remains an high-level AppKit concept.
	* Source/gsc/GSContext.m:
	(-GSdraw:toPoint:fromRect:operation:fraction:): Added.
	This method calls -drawGState:fromRect:toPoint:op:fraction:.
	* Headers/gsc/GSGState.h (-drawGState:fromRect:toPoint:op:): Added
	as an informal protocol which can be implemented by subclasses
	* Source/cairo/CairoContext.m (-supportsDrawGState): Added overriden
	implementation that enables -drawGState:fromRect:toPoint:op:fraction:.
	* Source/cairo/CairoGState.m:
	(-drawOrientationMarkersIn:): Added.
	(-DPSimage::::::): Removed flipping check.
	(-compositeGState:fromRect:toPoint:op:fraction:): Fixed to precisely
	implement the PostScript behavior which is to ignore rotation and
	scaling effect for the content but not for the destination point.
	Also documented in details since this code is complex.
	(-drawGState:fromRect:toPoint:op:fraction:): Added.

2010-05-25 Riccardo Mottola <rmottola@users.sf.net>

	* Source/x11/XGDragView.m
	* Source/gsc/GSGState.m
	Added missing imports.

2010-05-16 17:39-EDT Gregory John Casamento <greg.casamento@gmail.com>

	* Headers/win32/WIN32Server.h
	* Source/win32/w32_general.m
	* Source/win32/WIN32Server.m: Added code to re-activate the
	theme when the theme changes on Windows.

2010-05-11 Fred Kiefer <FredKiefer@gmx.de>

	* configure.ac: Make cairo the default backend. Fall back to art
	and xlib gracefully.
	* configure: Regenerate.

2010-05-10  Adam Fedor  <fedor@gnu.org>

	* Fix release documentation

2010-05-09  Adam Fedor  <fedor@gnu.org>

	* Version 0.19.0 Unstable release

2010-05-09  Adam Fedor  <fedor@gnu.org>

	* Version 0.18.0

2010-04-20 Doug Simons <doug.simons@testplant.com>

	* Source/winlib/WIN32GState.m:
	Fix problem with display location for some composited images.

2010-04-20 Doug Simons <doug.simons@testplant.com>

	* Source/win32/WIN32Server.m:
	Fix problem with key events going to window other than the key window.
	Block callbacks while setting the foreground window to prevent key/main
	window changes from cascading in a feedback loop.

2010-04-18 Eric Wasylishen <ewasylishen@gmail.com>

	* Source/winlib/WIN32FontInfo.m:
	Use DEFAULT_QUALITY for fonts instead of ANTIALISED_QUALITY.

	ANTIALISED_QUALITY forces small text to be non-antialised,
	which looks out of place compared with most Windows apps.

2010-04-15 Eric Wasylishen <ewasylishen@gmail.com>

	* Source/win32/w32_create.m:
	Use the default icon size when loading the app ico file
	Otherwise, the first icon in the file would be used.

2010-04-14 Jonathan Gillaspie <jonathan.gillaspie@testplant.com>

  * Source/win32/WIN32Server.m:  Have non-key, non-main windows
  that order front not become active.  Also don't bring windows
  that are ordering out to the foreground first.

2010-03-25 Fred Kiefer <FredKiefer@gmx.de>

	* Source/art/ftfont.m,
	* Source/art/ftfont-old.m,
	* Source/xlib/XGGState.m: Add more missing imports.

2010-03-25 Riccardo Mottola <rmottola@users.sf.net>

	* Source/gsc/GSGState.m: import NSValue, include -> import
	* Source/xlib/XGGState.m: added missing imports

2010-03-24 Doug Simons <doug.simons@testplant.com>

	* Source/winlib/WIN32FontInfo.m: Include NSDebug.h for
	definition of NSDebugLLog().

2010-03-24 Doug Simons <doug.simons@testplant.com>

	* Source/win32/WIN32Server.m: Ignore duplicate mouse down
	events generated by first click in a window.

2010-03-19 Eric Wasylishen <ewasylishen@gmail.com>

	* Headers/win32/w32_movesize.h:
	* Source/win32/w32_movesize.m:
	* Source/win32/WIN32Server.m: Call displayIfNeeded on
	the window when WM_SIZING is recieved so windows redraw
	while being resized.

2010-03-19 Eric Wasylishen <ewasylishen@gmail.com>

	* Source/win32/WIN32Server.m: Report deltaX and deltaY
	for mouse move events, like OS X does.

2010-03-19 Eric Wasylishen <ewasylishen@gmail.com>

	* Source/win32/WIN32Server.m: Process WM_SYSKEYDOWN
	and WM_SYSKEYUP messages - these are delivered instead
	of normal WM_KEYDOWN and WM_KEYUP messages when the
	ALT key is presesd. (and also F10).

	This fixes NSAlternateKeyMask not being set.

2010-03-13 Eric Wasylishen <ewasylishen@gmail.com>

	* Source/win32/w32_GLcontext.m: Set the WS_DISABLED flag
	on the OpenGL subwindow so mouse/keyboard events get
	redirected to the parent window.
	Previously mouse/keyboard events were being eaten by
	the OpenGL subwindow - now they work as expected.

2010-03-13 Eric Wasylishen <ewasylishen@gmail.com>

	* Source/win32/w32_GLcontext.m:
	Make more than one NSOpenGLView in an application work.

	Win32GLContext was using the hDC stored in the pixel format
	object in a few places, instead of getting it from the
	Win32Subwindow object.

2010-03-13 Eric Wasylishen <ewasylishen@gmail.com>

	* Headers/win32/WIN32Server.h:
	* Source/win32/WIN32Server.m: Add support for horizontal
	mousewheel scrolling

010-03-13 Eric Wasylishen <ewasylishen@gmail.com>

	* Source/win32/WIN32Server.m: Fix handling of mousewheel events.
	The WM_MOUSEWHEEL message uses screen coordinates, so convert
	them to client coordinates.

2010-03-13 Fred Kiefer <FredKiefer@gmx.de>

	* Source/gsc/GSContext.m (-GSDrawImage::):
	Bug fix by Anibal Rindisbacher <anibal784@gmail.com>

2010-03-12 Doug Simons <doug.simons@testplant.com>

	* Source/win32/WIN32Server.m: Capture the mouse to get mouse
	moved events outside of a window while a button is down.

2010-03-11 Doug Simons <doug.simons@testplant.com>

	* Source/win32/WIN32Server.m: Prevent generating spurious
	NSMouseMoved events when the mouse hasn't actually moved.

2010-03-08 Doug Simons <doug.simons@testplant.com>

	* Source/win32/WIN32Server.m: Oops, I don't know how the
	extra 'u' got in there... fixed.

2010-03-08 Doug Simons <doug.simons@testplant.com>

	* Source/win32/WIN32Server.m: When the shift key is down,
	charactersIgnoringModifiers should be uppercase (this is
	consistent with Cocoa and the x11 backend.

2010-03-07 Fred Kiefer <FredKiefer@gmx.de>

	* Source/cairo/CairoGState.m: Only use calls for
	cairo_pattern_set_extend() on cairo > 1.6.0.
	Patch suggested by Eric Wasylishen <ewasylishen@gmail.com>.

2010-03-05 Richard Frith-Macdonald <rfm@gnu.org>

	* Source/cairo/CairoGState.m:
	* Source/gsc/GSGState.m:
	Use the -zone method rather than GSObjCZone()

2010-02-24 16:45-EST Gregory John Casamento <greg.casamento@gmail.com>

	* Source/win32/WIN32Server.m: Added a boolean to control if
	callbacks are honored so that we can ignore the
	SetActiveWindow(...) call when windows are resigned.  Otherwise
	this causes some issues and could result in an inconsistent state.
	* Source/winlib/WIN32GState.m: Moved AlphaBlend to seperate
	function so that it can be called elsewhere.

2010-02-20 Fred Kiefer <FredKiefer@gmx.de>

	* Source/gsc/GSStreamContext.m
	* Headers/cairo/CairoFontInfo.h
	* Source/cairo/CairoFontInfo.m
	* Source/cairo/CairoGState.m
	* Source/winlib/WIN32FontInfo.m
	* Source/art/ftfont.m
	* Source/art/ftfont-old.m
	* Headers/xlib/GSXftFontInfo.h
	* Headers/xlib/XGFontSetFontInfo.h
	* Source/xlib/XGFontSetFontInfo.m
	* Source/xlib/GSXftFontInfo.m
	* Source/xlib/XGFont.m: Adjust to the CGFloat change for NSFont
	and NSAffineTransform done in base and gui.

2010-02-11  Nicola Pero  <nicola.pero@meta-innovation.com>

	* Documentation/Back/GNUmakefile: Do not try including the
	non-existing GNUmakefile.local file.
	* Documentation/GNUmakefile: Same change.
	* Fonts/GNUmakefile: Same change.
	* Source/winlib/GNUmakefile: Same change.
	* Tools/GNUmakefile: Same change.

	* Fonts/GNUmakefile.postamble (before-uninstall): Remove
	back-resources_INSTALL_DIR if empty.

2010-02-10 Eric Wasylishen <ewasylishen@gmail.com>

	* Source/x11/XGServerWindow.m:
	* Source/x11/XGServerEvent.m:
	* Headers/x11/XGGeneric.h: Handle horizontal scrolling events

2010-02-07 03:37-EST Gregory John Casamento <greg.casamento@gmail.com>

	* Headers/win32/WIN32Server.h: Remove HOTKEY method.
	* Source/win32/w32_general.m: Remove HOTKEY method.
	* Source/win32/WIN32Server.m: Remove call to HOTKEY method.  Added
	function "mask_for_keystate(..)" to implement modifier mappings
	on Windows.   Also changed process_key_event to use the new function
	and changed the call to ToUnicode to use a blank array instead of
	modifying the existing keyState array since this was returning the
	characters with the modifiers still applied.

2010-02-05 16:31-EST Gregory John Casamento <greg.casamento@gmail.com>

	* Headers/win32/WIN32Server.h: Added declaration for decodeWM_HOTKEY:...
	* Source/win32/WIN32Server.m: Added call to method decodeWM_HOTKEY:...
	* Source/win32/w32_general.m: Added method decodeWM_HOTKEY:...

2010-01-26 Fred Kiefer <FredKiefer@gmx.de>

	* Source/win32/w32_text_focus.m: Re-enable the focus in event.
	* Source\win32\WIN32Server.m (-movewindow::, -placewindow::): Use
	the SWP_NOACTIVATE flag to pervent window activation.
	* Source\win32\WIN32Server.m (-setinputstate::): Set active on
	main not key.

2010-01-26 Fred Kiefer <FredKiefer@gmx.de>

	* Source/x11/XWindowBuffer.m (+windowBufferForWindow:depthInfo:):
	Merge the two checks for xshm.
	* Source/art/ftfont.m (-initWithFontName:...screenFont:):
	Initialize unicodeCmap to -1 to be able to detect missing unicode
	encoding in a font.

2010-01-25 04:13-EST Gregory John Casamento <greg.casamento@gmail.com>

	* Source/win32/w32_create.m: (-decodeWM_CREATEParams:::) add
	code to load and set the HICON into the window.  Currently,
	an .ico file with the same name as the image specified in
	NSIcon or CFBundleIconName needs to be provided in the
	resources.

2010-01-22 Fred Kiefer <FredKiefer@gmx.de>

	* Source/x11/XWindowBuffer.m (+windowBufferForWindow:depthInfo:)
	(test_xshm): Don't give up on xshm when pixmaps aren't supported.
	Based on proposal by Derk Fawcus <dfawcus+lists-gnustep-dev@employees.org>.

2010-01-22  Wolfgang Lux  <wolfgang.lux@gmail.com>

	* Source/x11/XWindowBuffer.m (+windowBufferForWindow:depthInfo:):
	* Source/art/ARTGState.m (-GSSetDevice:):
	* Source/cairo/XGCairoXImageSurface.m (-initWithDevice:):
	Fix bug #28590 (with a little help from Fred Kiefer).

2010-01-21 15:45-EST Riccardo Mottola <rmottola@users.sf.net>
	Committed by: Gregory John Casamento <greg.casamento@gmail.com>

	* Source/win32/w32_text_focus.m: Correction for extra event which
	was causing main/key windows to get out of sync in the backend and
	gui.

2010-01-14  Wolfgang Lux  <wolfgang.lux@gmail.com>

	* Source/x11/XGServerEvent.m (-processEvent:):
	* Source/x11/XGServerWindow.m (-_wm_state:, -_ewmh_state, -_checkStyle,
	-_rootWindowForScreen:, -window::::, -nativeWindow:::::): Revise
	detection of window miniaturization and deminiaturization based on
	ICCCM WM_STATE property.
	* Source/x11/XGServerWindow.m (-miniwindow:): Add special case for
	metacity window manager to avoid miniaturizing shaded windows.

2010-01-14 05:41-EST Gregory John Casamento <greg.casamento@gmail.com>

	* Headers/win32/WIN32Server.h: Added decodeWM_MOUSEACTIVATE:..
	* Source/win32/w32_general.m: Added call to decodeWM_COMMAND:
	to -[GSTheme processCommand:] the theme callback which handles
	native menus,

2010-01-12 Fred Kiefer <FredKiefer@gmx.de>

	* Tools/xpbs.m: Add missing comma after name of selection atom.

2010-01-10 Riccardo Mottola <rmottola@users.sf.net>

	* Source/win32/w32_activate.m: generate GSAppKitWindowLeave leave
	events.

2010-01-08 Fred Kiefer <FredKiefer@gmx.de>

	* Source/win32/w32_text_focus.m: Small clean up in focus handling.

2009-12-19 Eric Wasylishen <ewasylishen@gmail.com>

	* Source/cairo/CairoGState.m:
	-DPSsetflat: and -DPScurrentflat should not have been transforming
	the flatness value with the current transformation matrix.
	The effect of this could be seen in the Apple BezierPathLab example;
	zooming in on the circle caused it to look more and more like a
	polygon.

2009-12-11 Eric Wasylishen <ewasylishen@gmail.com>

	* Source/cairo/CairoGState.m:
	Add a call to cairo_pattern_set_extend(pattern, CAIRO_EXTEND_PAD);
	on the pattern used to draw images. This keeps the edges of images
	crisp when the are scaled up.
	The description from the Cairo docs is: "pixels outside of the
	pattern copy the closest pixel from the source".

2009-11-19 Doug Simons

	* Source/x11/XGServerWindow.m:
	Make sure we return current window bounds.

2009-11-16 Riccardo Mottola <rmottola@users.sf.net>

	* Source\win32\WIN32Server.m: Remove left-over call to a mouse down
	event in a mouse-up

2009-11-10 Richard Frith-Macdonald <rfm@gnu.org>

	* Source\win32\WIN32Server.m: Track mouse button state so that when
	mouse down events are lost (which appears occasionally to be the case)
	we can simulate the missing event.

2009-11-08 Fred Kiefer <FredKiefer@gmx.de>

	* Source/x11/XGServerWindow.m (-windowDevice:): Don't return a
	static variable as the window device.

2009-11-05 Fred Kiefer <FredKiefer@gmx.de>

	* Source/cairo/CairoGState.m: Set the colour for all text drawing.

2009-11-04 Fred Kiefer <FredKiefer@gmx.de>

	* Source/gsc/GSGState.m (-setColor:state:): Don't handle alpha specially.
	* Source/cairo/CairoGState.m: Clean up last change.

2009-11-04 Richard Frith-Macdonald <rfm@gnu.org>

	* Source\winlib\WIN32GState.m: Fixes for read image.
	* Source\win32\WIN32Server.m: Use layered window for alpha.

2009-11-03 Fred Kiefer <FredKiefer@gmx.de>

	* Source/cairo/CairoGState.m: Set the fill or stroke colour
	immediatly before the drawing.
	* Source/art/ARTGState.m (-setColor:state:): Handle stroke colour
	correctly.

2009-11-03 Fred Kiefer <FredKiefer@gmx.de>

	* Source/cairo/CairoGState.m (-compositeGState:...): Use the
	offset adjustment for cairo > 1.8 in the general case.

2009-11-01 Fred Kiefer <FredKiefer@gmx.de>

	* Source/winlib/WIN32GState.m: first hack at GSReadRect implementation.

2009-11-01  Wolfgang Lux  <wolfgang.lux@gmail.com>

	* Source/x11/XGServerWindow.m (setWindowHintsForStyle): Revert
	change to (Motif) window style hints that would add a border
	around appicons and miniwindows on some window managers.

	* Source/x11/XGServerWindow.m (-miniwindow): Remove code that can
	make programs unresponsive during window miniaturization.

2009-10-31 Thomas Gamper <icicle@cg.tuwien.ac.at>

	* Source/x11/XGGLFormat.m
	Check explicitly for GLX_SAMPLES and GLX_SAMPLE_BUFFERS.

2009-10-29 Fred Kiefer <FredKiefer@gmx.de>

	* Source/gsc/GSGState.m (-_fillRect:withPattern:): Convert the
	drawing coordinate back in user space.

2009-10-28 Thomas Gamper <icicle@cg.tuwien.ac.at>

	* Source/x11/XGGLFormat.m
	Check for GLX_VERSION_1_4.

2009-10-28 Riccardo Mottola <rmottola@users.sf.net>

	* Source/x11/XGGLFormat.m
	cleaned up c99-isms

2009-10-25 Thomas Gamper <icicle@cg.tuwien.ac.at>

	* Source/x11/XGServerWindow.m
	Implement setMouseLocation:onScreen:.

2009-10-25 Thomas Gamper <icicle@cg.tuwien.ac.at>

	* Source/x11/XGGLContext.m
	* Source/x11/XGGLFormat.m
	* Headers/x11/XGOpenGL.h
	Clean up OpenGL stuff, reformat code and add Multisampling
	support.

2009-10-23 Fred Kiefer <FredKiefer@gmx.de>

	* Source/gsc/GSContext.m,
	* Headers/gsc/GSGStateOps.h,
	* Source/gsc/GSGState.m: Empty definitions of gradient methods.
	* Source/cairo/CairoGState.m: Simple cairo gradient implementation.

2009-10-20 Fred Kiefer <FredKiefer@gmx.de>

	* Source/winlib/WIN32GState.m: Small correction of last change.

2009-10-19 Fred Kiefer <FredKiefer@gmx.de>

	* Headers/gsc/GSGStateOps.h,
	* Source/gsc/GSGState.m,
	* Source/art/path.m,
	* Source/art/ARTGState.m,
	* Source/cairo/CairoGState.m,
	* Source/xlib/XGGState.m,
	* Source/winlib/WIN32GState.m: Implement pattern colours for all backends.

2009-10-18 Richard Frith-Macdonald <rfm@gnu.org>

	* Source/x11/XGServerWindow.m:
	* Source/x11/XGServerEvent.m:
	Experimental code to try to spot window deminiaturisation and send
	an event to the gui so that it knows about it.

2009-07-31  Adam Fedor  <fedor@gnu.org>

	* Version 0.17.1

2009-07-27 Fred Kiefer <FredKiefer@gmx.de>

	* Source/cairo/CairoFontEnumerator.m,
	* Source/xlib/GSXftFontInfo.m: Use DejaVu as another fallback
	font, as Bitstream Vera and FreeSans are no longer supplied
	directly by Debian.

2009-07-13 Fred Kiefer <FredKiefer@gmx.de>

        * Source/winlib/WIN32GState.m (-_paintPath:) Only draw when the
	fill/stroke colour has a non zero alpha.

2009-07-10 Fred Kiefer <FredKiefer@gmx.de>

        * Source/cairo/CairoGState.m
	(-compositeGState:fromRect:toPoint:op:fraction:): Add hack to
	avoid scrolling problem for cairo > 1.8.

2009-05-31 Fred Kiefer <FredKiefer@gmx.de>

	* Source/x11/XWindowBuffer.m: Protect the XSHM code parts with
	#ifdef statements.

2009-05-31 Fred Kiefer <FredKiefer@gmx.de>

	* Source/gsc/GSContext.m (-DPScomposite:...:, -DPSdissolve:...:) Map
	onto GScomposite:toPoint:fromRect:operation:fraction:.
	* Source/gsc/GSGState.m (-compositeGState:fromRect:toPoint:op:,
	-dissolveGState:fromRect:toPoint:delta:) Map onto
	compositeGState:fromRect:toPoint:op:fraction:.
        * Source/winlib/WIN32GState.m (-compositeGState:fromRect:toPoint:op:,
	-dissolveGState:fromRect:toPoint:delta:),
	* Source/xlib/XGGState.m (-compositeGState:fromRect:toPoint:op:,
	-dissolveGState:fromRect:toPoint:delta:),
        * Source/cairo/CairoGState.m (-compositeGState:fromRect:toPoint:op:,
	-dissolveGState:fromRect:toPoint:delta:): Remove these methods.
	* Source/art/composite.m
	(-compositeGState:fromRect:toPoint:op:fraction:): Added.

2009-05-10  Adam Fedor  <fedor@gnu.org>

	* Version 0.17.0

2009-04-04 Riccardo Mottola <rmottola@users.sf.net>

	* Source/x11/XGGLFormat.m,
	Source/x11/XGGLContext.m: reorder instructions for c89 compatibility

2009-03-28 Fred Kiefer <FredKiefer@gmx.de>

	* Source/x11/XWindowBuffer.m (+windowBufferForWindow:depthInfo:):
	Return an autorelease instance.
	* Source/cairo/XGCairoXImageSurface.m (-initWithDevice:),
	* Source/art/ARTGState.m (-GSSetDevice:): Adopt callers.

2009-03-12 Fred Kiefer <FredKiefer@gmx.de>

	* Source/x11/XGServerEvent.m: Correct formatting.

2009-03-12 Thomas Gamper <icicle@cg.tuwien.ac.at>

	* Source/x11/XGServerEvent.m:
	Implement key repeat support.

2009-03-07 Xavier Glattard <xavier.glattard@online.fr>

	* Source/x11/XGServerEvent.m:
	Fix a bug (from rev.28036) and consolidate the computing of
	expose rectangle of subwindows.

2009-03-06 Xavier Glattard <xavier.glattard@online.fr>

	* Source/x11/XGGLFormat.m:
	Missing var initialization.

2009-03-04 Xavier Glattard <xavier.glattard@online.fr>

	* Source/x11/XGServerEvent.m,
	* Source/x11/XGGLContext.m,
	* Source/x11/XGGLFormat.m:
	Fix typo and oversights - Comes along with the previous changes.

2009-03-04 Xavier Glattard <xavier.glattard@online.fr>

	* Source/x11/XGGLContext.m,
	* Source/x11/XGServerWindow.m,
	* Source/x11/XGServerEvent.m,
	* Source/win32/w32_GLcontext.m,
	* Source/win32/w32_windowdisplay.m,
	* Source/win32/WIN32Server.m:
	Two improvements related to OpenGL.
	1) prevent the backing store to be flushed after a call to [-drawRect:]
	(and fix a small bug is win32 window style)
	2) handle expose/paint events with retained/buffered backing store.

	* Source/x11/XGGLFormat.m,
	* Source/win32/w32_GLformat.m:
	Declare some new pixel format attributes.

	* Source/x11/XGGLContext.m,
	* Source/win32/w32_GLcontext.m:
	Undo Rev27944 related to NSRECT conversion.

2009-02-21 Fred Kiefer <FredKiefer@gmx.de>

	* Source/x11/XGGLContext.m (XGXSubWindow -initWithView:visualInfo:):
	Set black background pixel.

2009-02-21 Fred Kiefer <FredKiefer@gmx.de>

	* Source/x11/XGGLContext.m (XGXSubWindow -initWithView:visualInfo:)
	* Source/win32/w32_GLcontext.m (Win32Subwindow -initWithView:):
	Remove special code for different window border handling.

2009-02-11 Riccardo Mottola <rmottola@users.sf.net>

	* Source/win32/WIN32Server.m: Handle Alt-Gr (bug #25397)

2009-02-11 Richard Frith-Macdonald <rfm@gnu.org>

	* Source/x11/XGServerWindow.m: Minor fixes to compile with GC

2009-02-08  Wolfgang Lux  <wolfgang.lux@gmail.com>

	* Source/x11/XGServerWindow.m (-titlewindow::, -docedited::): Add
	an asterisk before the window's title if its document is edited
	and the window manager is not capable of displaying the document's
	status (i.e., any window manager other than Window Maker for now).

2009-02-08  Matt Rice  <ratmice@gmail.com>

	* Source/x11/XGGLContext.m (-[XGXSubWindow initWithView:visualInfo:]):
	Use the depth provided by the VisualInfo not the parent window.

2009-02-06 Fred Kiefer <FredKiefer@gmx.de>

	* Source/cairo/CairoGState.m (-copyWithZone:): Correction to last
	change.

2009-02-05 Fred Kiefer <FredKiefer@gmx.de>

	* Source/cairo/CairoGState.m (-copyWithZone:): Better handling of
	clip copying when the clip is not representable by cairo.

2009-02-05 Fred Kiefer <FredKiefer@gmx.de>

	* Source/xlib/XGBitmap.m: Fix some compiler warnings.

2009-02-03 Richard Frith-Macdonald <rfm@gnu.org>

	* Source/win32/WIN32Server.m (-setParentWindow:forChildWindow:),
	Temporarily comment out method implementation as it was preventing
	popup menus from working.

2009-01-30 Richard Frith-Macdonald <rfm@gnu.org>

	* Source/win32/WIN32Server.m: fix typo
	* Source/x11/XGServerWindow.m: ditto

2009-01-29 Fred Kiefer <FredKiefer@gmx.de>

	* Source/win32/WIN32Server.m (-setPartentWindow:forChildWindow:),
	* Source/x11/XGServerWindow.m (-setPartentWindow:forChildWindow:):
	Implement new method.
	* Source/cairo/CairoGState.m (-compositeGState:...): Adjust y
	coordinate of point.

2009-01-25 Riccardo Mottola <rmottola@users.sf.net>

	* Source/art/image.m: Fix for big-endiam machines

2009-01-24 Riccardo Mottola <rmottola@users.sf.net>

	* Source/art/image.m: Optimized and correct handling of 16 bit in
	_get_8_bits()

2009-01-17  Wolfgang Lux  <wolfgang.lux@gmail.com>

	* Source/x11/XGServerWindow.m (_setSupportedWMProtocols:,
	_checkStyle:, window::::, orderwindow:::): Set the WM protocols
	supported by a window according to its style mask.

2009-01-13 Fred Kiefer <FredKiefer@gmx.de>

	* Source/art/ftfont.m: Give more information on failed font face access.

2008-12-21  Adam Fedor  <fedor@gnu.org>

	* Version 0.16.0

2008-12-19  Wolfgang Lux  <wolfgang.lux@gmail.com>

	* Source/x11/XGServerEvent.m (check_modifier): Fix an issue where
	modifier key settings could be set incorrectly.

2008-12-19  Nicola Pero <nicola.pero@meta-innovation.com>

	* All GNUmakefiles: removed GNUSTEP_CORE_SOFTWARE=YES and
	added PACKAGE_NAME=gnustep-back.
	* GNUmakefile: Export PACKAGE_NAME to reduce chances of a problem
	if a GNUmakefile in a subdirectory is missing it.

2008-12-18  Nicola Pero <nicola.pero@meta-innovation.com>

	* All GNUmakefiles: added GNUSTEP_CORE_SOFTWARE=YES at the
	beginning.
	* GNUmakefile: Export GNUSTEP_CORE_SOFTWARE to reduce chances of a
	problem if a GNUmakefile in a subdirectory is missing it.

2008-12-17 Fred Kiefer <FredKiefer@gmx.de>

	* Source/winlib/WIN32FontInfo.m (-coveredCharacterSet): Set cbThis
	element of GLYPHSET structure before calling Windows funtion.

2008-12-17 Richard Frith-Macdonald <rfm@gnu.org>

	* Tools/gpbs.m: Remove use of private method for connection keepalive.
	Keepalive is now enabled in base when necessary.

2008-12-15  Wolfgang Lux  <wolfgang.lux@gmail.com>

	* Source/x11/XGServerEvent.m (-processEvent:): Ignore
	_NET_STATE_WM property changes with Window Maker as it causes
	problems with hidden windows.
	Add a workaround for Window Maker so that unhidden windows
	correctly show their document edited status.

2008-12-11 Fred Kiefer <FredKiefer@gmx.de>

	* Source/cairo/CairoContext.m (-GSDrawImage::): Correct test
	whether image conversion is needed.

2008-12-10  Wolfgang Lux  <wolfgang.lux@gmail.com>

	* Source/x11/XGServerEvent.m (-runLoopShouldBlock:): Add method to
	avoid blocking the run loop when the X event queue is not empty.

2008-12-02 Richard Frith-Macdonald <rfm@gnu.org>

	* GNUmakefile:
	* Fonts/GNUmakefile:
	* Tools/GNUmakefile:
	* Source/winlib/GNUmakefile:
	* Source/art/GNUmakefile:
	* Source/GNUmakefile:
	* Source/cairo/GNUmakefile:
	* Source/xlib/GNUmakefile:
	* Source/win32/GNUmakefile:
	* Source/x11/GNUmakefile:
	* Source/gsc/GNUmakefile:
	* Source/xdps/GNUmakefile:
	* Documentation/Back/GNUmakefile:
	* Documentation/GNUmakefile:
	Don't override installation domain ... fix for bug #24671

2008-11-30  Wolfgang Lux  <wolfgang.lux@gmail.com>

	* install.sh: Fix header syntax and provide default for make
	command argument.

2008-11-20 Richard Frith-Macdonald <rfm@gnu.org>

	* Tools/gpbs.m: Use new private method for connection keepalive as
	we need it on windows.

2008-11-20  Wolfgang Lux  <wolfgang.lux@gmail.com>

	* Source/x11/XGServerWindow.m ([XGServer -windowlist]): Implement
	a fix for bug #24707.

2008-11-14  Wolfgang Lux  <wolfgang.lux@gmail.com>

	* Tools/gpbs.m (init): Don't change SIGABRT handler to prevent
	infinite recursion on abort().

	* Tools/xpbs.m (+receivedEvent:type:extra:forMode:): Don't cache
	number of pending events. Prevents an issue where gpbs could block
	in XNextEvent and other applications contacting the pasteboard
	server become unresponsive.

2008-11-06 Fred Kiefer <FredKiefer@gmx.de>

	* Source/cairo/CairoContext.m (-GSDrawImage::): Convert the
	bitmap, when the format is unsupported.

2008-10-26 Fred Kiefer <FredKiefer@gmx.de>

	* Source/x11/XWindowBuffer.m (test_xshm): Check whether the X
	server supports shm pixmaps.

2008-10-24 Fred Kiefer <FredKiefer@gmx.de>

	* Source/win32/WIN32Server.m (-setalpha::): Implement transparent
	windows.
        * Source/winlib/WIN32GState.m (-DPSimage:...:): Call
	SetStretchBltMode() before scaling a bitmap.

2008-10-24 Fred Kiefer <FredKiefer@gmx.de>

	* Tools/xpbs.m (+initializePasteboard): Use XInternAtom when
	XInternAtoms isn't available.
	Patch by Riccardo Mottola <multix@ngi.it>.
	* configure.ac: Check for XInternAtoms.
	* configure,
	* config.h.in: Regenerate.

2008-10-24 Fred Kiefer <FredKiefer@gmx.de>

	* Source/x11/XGServer.m (-visualForScreen:, -depthForScreen:):
	New methods that hide RContext details.
	* Headers/x11/XGServer.h: Declare these new methods.
	* Source/x11/XWindowBuffer.m: Get the default visual and depth
	from the XGServer.

2008-10-22 Fred Kiefer <FredKiefer@gmx.de>

	* Source/x11/XGServerWindow.m (-_checkStyle:): Correct code
	for double parent handling.
	Patch by Wolfgang Lux <wolfgang.lux@gmail.com>.

2008-10-17 Fred Kiefer <FredKiefer@gmx.de>

	* Headers/win32/WIN32Geometry.h (MSScreenRectToGS, GSScreenRectToMS),
	* Source/win32/WIN32Server.m,
	* Source/win32/w32_movesize.m:
	Remove unused parameters from these functions and adjust callers.

2008-10-17 Fred Kiefer <FredKiefer@gmx.de>

	* Headers/win32/WIN32Server.h,
	* Source/win32/WIN32Server.m,
	* Source/win32/w32_activate.m,
	* Source/win32/w32_movesize.m,
	* Source/win32/w32_general.m: Removed unused and unneeded code
	left over from the last cleanup. This code was mostly setting
	server flags that never got read or using falgs that never were set.

2008-10-14 Fred Kiefer <FredKiefer@gmx.de>

        * Source/winlib/WIN32GState.m: Removed unneeded code. General cleanup.
        * Source/winlib/WIN32GState.m (-DPSimage:...:): Scale and rotate
	images correctly.
        * Source/winlib/WIN32GState.m (-compositeGState:...fraction:):
	Position images on scaled views better.

2008-09-14 Fred Kiefer <FredKiefer@gmx.de>

        * Source/art/ARTContext.m (-setupDrawInfo): Moved code from here
	to...
	* Source/x11/XGServer.m (-getForScreen:pixelFormat:masks:::):
	... here, including helper functions. Commented out this code and
	replaced it by a different approach.
	* Headers/x11/XGServer.h: Declare this new method.

2008-09-14 13:17-EDT Gregory John Casamento <greg_casamento@yahoo.com>

	* install.sh: Adding install script for use by compile-all.

2008-08-19 Fred Kiefer <FredKiefer@gmx.de>

        * Source/art/ARTContext.m (-GSSetDevice:::): Only call
	setupDrawInfo once.
        * Source/art/ARTContext.m (-setupDrawInfo): Try to handle
	endianess differance better.
        * Source/art/ARTContext.m (-initializeBackend): Call
	artcontext_setup_gamma().
	* Source/art/blit.h,
	* Source/art/blit-main.m:  New function artcontext_setup_gamma()
	split off from artcontext_setup_draw_info().

2008-08-14 Fred Kiefer <FredKiefer@gmx.de>

	* Source/x11/XGServerWindow.m (-_ewmh_isMinimized:): Correct
	indentation.
	* Source/x11/XGServerEvent.m (-receivedEvent:type:extra:forMode:):
	For PropertyNotify cache the window first.

2008-07-19 Fred Kiefer <FredKiefer@gmx.de>

	* Source/x11/XGServerWindow.m (-window::::): For EWMH window
	enable property change notifications.
	* Source/x11/XGServerWindow.m (-_ewmh_isMinimized:): Check whether
	the window is minimized.
	* Headers/x11/XGServerWindow.h (-_ewmh_isMinimized:): Declare new
	method.
	* Source/x11/XGServerEvent.m: Handle case when window gets minimized.
	* Headers/x11/XGGeneric.h: Add atom for hidden state.
	Patch by Hubert Chathi <hubert@uhoreg.ca>.

2008-07-12 Fred Kiefer <FredKiefer@gmx.de>

	* Source/xlib/GSXftFontInfo.m (-setupAttributes:),
	* Source/xlib/XGFontSetFontInfo.m (-setupAttributes:),
	* Source/xlib/XGFont.m (-setupAttributes:),
	* Source/art/ftfont.m (-setupAttributes:),
	* Source/art/ftfont-old.m (-setupAttributes): Correct the sign of
	the descender in the bounding box.

2008-07-12 Fred Kiefer <FredKiefer@gmx.de>

	* Source/xlib/GSXftFontInfo.m (-setupAttributes:),
	* Source/xlib/XGFontSetFontInfo.m (-setupAttributes:),
	* Source/xlib/XGFont.m (-setupAttributes:): Correct the setting of
	fontBBox, used for boundingRectForFont.

2008-07-11 Fred Kiefer <FredKiefer@gmx.de>

	* Source/x11/XGServerWindow.m (-setinputstate:): Disable new code,
	as it does not work on KDE 4.

2008-07-08 Fred Kiefer <FredKiefer@gmx.de>

	* Source/x11/XGServerWindow.m (-setinputfocus:): For EWMH window
	managers set the user time before requesting focus.
	* Source/x11/XGServerWindow.m (-setinputstate:): For EWMH window
	managers set active window status.
	Based on patch by Hubert Chathi <hubert@uhoreg.ca>.

2008-06-26 Fred Kiefer <FredKiefer@gmx.de>

	* Source/cairo/CairoGState.m (-copyWithZone:): Use a runtime
	version check and adjust from > to >= 1.6.0.
	* Source/cairo/CairoFontInfo.m (-setupAttributes): Slightly better
	error checks.

2008-06-14  Adam Fedor  <fedor@gnu.org>

	* Version 0.14.0

2008-06-12 Fred Kiefer <FredKiefer@gmx.de>

	* Source/x11/XGServerEvent.m,
	* Source/x11/XGDragView.m: Convert X event millisecond timestamp
	to NSEvent second timestamp.

2008-05-25  Adam Fedor  <fedor@gnu.org>

	* Revert library license version to 2 until applications
	can be converted

2008-06-07 Fred Kiefer <FredKiefer@gmx.de>

	* Source/cairo/CairoGState.m (-copyWithZone:): Don't use special
	clip adjustment for cairo > 1.6.0, as this got fixed there.

2008-06-01 18:00-EDT Gregory John Casamento <greg_casamento@yahoo.com>

	* Headers/x11/XGGeneric.h:
	* Source/x11/XGServerWindow.m: Added code to automatically make
	any window which uses the NSDesktopWindowLevel also be omnipresent.
	This capability will be added as a style later.

2008-05-28 Fred Kiefer <FredKiefer@gmx.de>

	* Source/cairo/CairoGState.m (-copyWithZone:): Avoid double
	allocation of dashes memory.
	* Source/gsc/GSGState.m (-DPSrectfill::::, -DPSrectstroke::::,
	-DPSrectclip::::): Don't use autoreleased objects.

2008-05-27 Fred Kiefer <FredKiefer@gmx.de>

	* Source/x11/XGServerWindow.m (check_modifier,
	-receivedEvent:...): Faster checking for modifiers.

2008-05-27 Fred Kiefer <FredKiefer@gmx.de>

	* Source/xlib/GSXftFontInfo.m (-coveredCharacterSet): Moved the
	swapping into the loop, where the actual data is available.
	Patch by Sebastian Reitenbach <sebastia@l00-bugdead-prods.de>.

2008-05-25  Adam Fedor  <fedor@gnu.org>

	* configure.ac: Fail if libXext or libXt not found when building
	x11 server. Set have_freetype variable.

2008-05-25  Nicola Pero  <nicola.pero@meta-innovation.com>

	* Tools/GNUmakefile.postamble: Use GNUSTEP_DOC instead of
	GNUSTEP_DOCUMENTATION, and GNUSTEP_DOC_MAN instead of
	GNUSTEP_DOCUMENTATION_MAN.

2008-05-22  Adam Fedor  <fedor@gnu.org>

	* Source/cairo/CairoContext.m (-GSSetDevice:::): Fix memory leak.

2008-05-16  Adam Fedor  <fedor@gnu.org>

	* Source/XGCommonFont.m (XGFontCacheName): New function to standardize
	display name (and handle new Mac OS X display names).
	* Tools/font_cacher.m ([XFontCacher -getPathFor:display]): Use it.
	* Source/xlib/XGFontManager.m (cache_name):  Use it.

2008-04-11 Fred Kiefer <FredKiefer@gmx.de>

	* Source/xlib/GSXftFontInfo.m (Ones): Correct the parameter name.
	* Source/winlib/WIN32FontInfo.m (-glyphIsEncoded:): Add parameter
	to windows call to supress defaults glyphs for missing ones.

2008-04-08 Fred Kiefer <FredKiefer@gmx.de>

	* Source/xlib/XGGState.m (-_paintPath:, -_doComplexPath:...):
	Correct the handling of complex path filling. This is needed for
	the glyph drawing.

2008-04-07 Fred Kiefer <FredKiefer@gmx.de>

	* Source/xlib/GSXftFontInfo.m
	(-appendBezierPathWithGlyphs:count:toBezierPath:) Implement this
	method with code copied over from the art backend.

2008-04-07 Fred Kiefer <FredKiefer@gmx.de>

	* Source/art/ftfont.m,
	* Source/art/ftfont-old.m (-glyphPacking): Add missing method.
	* Source/gsc/GSContext.m
	(-appendBezierPathWithPackedGlyphs:path:): Send on to gstate.
	* Headers/gsc/GSGStateOps.h
	(-appendBezierPathWithPackedGlyphs:path:): New method.
	* Source/gsc/GSGState.m (-DPScharpath:,
	-appendBezierPathWithPackedGlyphs:path:): Implement these methods.
	* Source/xlib/GSXftFontInfo.m (-coveredCharacterSet) Add missing
	method.

2008-04-04 Fred Kiefer <FredKiefer@gmx.de>

	* Source/winlib/WIN32FontInfo.m
	(-appendBezierPathWithGlyphs:count:toBezierPath:): New method.
	Patch by Christopher Armstrong <carmstrong@fastmail.com.au>.
	* Source/art/ftfont.m,
	* Source/art/ftfont-old.m: Moved ligature handling code from here
	to gui.
	* Source/cairo/CairoFontInfo.m (-glyphIsEncoded:): Report all
	ligatures as not supported, as we have no way to determine if they
	exist in the font.

2008-04-03 Fred Kiefer <FredKiefer@gmx.de>

	* Source/cairo/CairoFontInfo.m (-appendBezierPathWithGlyphs:...):
	Correct implementation.
	* Source/cairo/CairoGState.m (-DPScharpath::): Correct implementation.

2008-03-29 Fred Kiefer <FredKiefer@gmx.de>

	* Source/cairo/CairoFontEnumerator.m,
	* Source/cairo/CairoFaceInfo.m,
	* Source/cairo/Win32CairoSurface.m,
	* Source/cairo/CairoFontInfo.m,
	* Source/cairo/Win32CairoGlitzSurface.m,
	* Source/cairo/CairoGState.m:
	Clean up and better error check and reporting on cairo and malloc calls.

2008-03-19  Adam Fedor  <fedor@gnu.org>

	* Version 0.13.2

	* configure.ac: Add --without-freetype option

2008-03-17 21:01-EST Gregory John Casamento <greg_casamento@yahoo.com>

	* Source/gsc/GSStreamContext.m: Add back implementation for
	DPSrectclip::::.

2008-03-15 19:35-EST Gregory John Casamento <greg_casamento@yahoo.com>

	* Source/gsc/GSStreamContext.m: Correct call in NSDrawBitmap::::...
	to add NSHeight, not NSWidth to the y coordinate if it's flipped.

2008-03-15 17:48-EST Gregory John Casamento <greg_casamento@yahoo.com>

	* Source/gsc/GSStreamContext.m: Added implementation for GSDrawImage.

2008-03-13 19:37-EST Gregory John Casamento <greg_casamento@yahoo.com>

	* Source/gsc/GSStreamContext.m: Remove implementation of
	DPSrectclip:::: since it was causing issues with printing.  Will
	investigate further to see if this is the correct fix.

2008-03-09 Fred Kiefer <FredKiefer@gmx.de>

        * Source/art/ARTContext.m (-GSDrawImage:): Remove this hack again.
	* Source/art/image.m (_image_get_color_rgb_cmyk_gray,
	_image_get_color_rgb_8):  Make sure the image gets unpremultied in
	all cases.

2008-03-08 Fred Kiefer <FredKiefer@gmx.de>

	* Source\win32\WIN32Server.m (-exwindowStyleForGSStyle:):
	New method used in window::::, stylewindow: and styleoffsets:::::.
	* Headers\win32\WIN32Server.h,
	* Source\win32\WIN32Server.m (-resetForGSWindowStyle:w32Style:):
	Remove method.

2008-03-06 Richard Frith-Macdonald <rfm@gnu.org>

	* Headers\win32\WIN32Server.h: make 'orderedIn' and 'level' 32bit
	fields at start of structure so that we can easily use GetWindowLong()
	and SetWindowLong() with them.
	* Source\win32\w32_movesize.m:
	* Source\win32\WIN32Server.m:
	Change to accessing 'orderedIn' and 'level' directly using
	GetWindowLong() and SetWindowLong() so that code works when windows
	are owned by another app.

2008-03-06 Richard Frith-Macdonald <rfm@gnu.org>

	* Source\win32\w32_movesize.m: Bypass all existing code to send a
	resize when a window is minimised ... just call the miniaturise:
	method of the gui.  Should fix bug 22274

2008-03-06 Fred Kiefer <FredKiefer@gmx.de>

	* Source/cairo/CairoGState.m (-copyWithZone:): Correct the cairo
	version #ifdef.

2008-03-06 Richard Frith-Macdonald <rfm@gnu.org>

	* Source\win32\WIN32Server.m: Improve window level code ... when moving
	a window to the top of a level, jump it right to the top of the window
	z-order so that it is above any non-gnustep windows.
	* Source\win32\w32_movesize.m: If a window is jumped to the top of the
	z-order and hence breaks the level rules, use a bubble sort to get
	the windows back in level order by raising any windows which are
	lower than they should be.

2008-03-05 Richard Frith-Macdonald <rfm@gnu.org>

	* Headers\win32\WIN32Server.h: Add fields to track window level/ordering
	* Source\win32\WIN32Server.m: add code to implement window levvel/order
	management. NB. This is incomplete ... it seems that direct user action
	like clicking on a window will reorder it without going through the
	orderwindow::; method, so we need to deal with that somehow.
	* Source\win32\w32_movesize.m: Ensure that desktop level windows are
	pinned to the bottom.

2008-03-04 Xavier Glattard <xavier.glattard@online.fr>

	* configure.ac,
	  configure
	  : Display warning msgs when cairo backend is selected on win32
	* Headers/cairo/Win32CairoSurface.h,
	  Headers/cairo/Win32CairoGlitzSurface.h,
	  Source/cairo/Win32CairoSurface.m,
	  Source/cairo/Win32CairoGlitzSurface.m,
  	  Source/cairo/CairoContext.m,
  	  : Cairo and Cairo/Glitz experimental backends on win32

2008-02-26 Fred Kiefer <FredKiefer@gmx.de>

	* Source/x11/XGServerWindow.m (-_checkStyle:): Restructure code
	for double parent handling to avoid wrong computation path.

2008-02-25 Fred Kiefer <FredKiefer@gmx.de>

	* Source/x11/XGServer.m (-_screenContextForScreen:): Remove wrong
	local variable declaration and reorder code.
	* Source/x11/XGServer.m (-_initXContext:): Don't create default screen.

2008-02-15 Fred Kiefer <FredKiefer@gmx.de>

	* Source/win32/WIN32Server.m (-windowStyleForGSStyle:): Rewrite to
	handle all combination of styles.

2008-02-14 Fred Kiefer <FredKiefer@gmx.de>

	* Headers/win32/WIN32Server.h,
	* Source/win32/WIN32Server.m,
	* Source/win32/w32_activate.m,
	* Source/win32/w32_movesize.m,
	* Source/win32/w32_create.m,
	* Source/win32/w32_general.m,
	* Source/win32/w32_text_focus.m,
	* Source/win32/w32_windowdisplay.m:
	General cleanup and reformatting.
	* Source/win32/w32_Events.h: Removed this file.

2008-02-14 Fred Kiefer <FredKiefer@gmx.de>

	* Headers/win32/WIN32Server.h: Extend WIN_INTERN with
	backingStoreEmpty flag.
	* Source/win32/WIN32Server.m (-windowbacking::): Set
	backingStoreEmpty to YES;
	* Source/win32/w32_windowdisplay.m: Use backingStoreEmpty to
	determine drawing method.
	Patch by Christopher Armstrong <carmstrong@fastmail.com.au>.

2008-02-14 Fred Kiefer <FredKiefer@gmx.de>

	* Tools/win32pbs.m (-receivedEvent:...forMode:): Don't call NSApp
	to terminate the program.

2008-02-08 Fred Kiefer <FredKiefer@gmx.de>

        * Source/art/ARTContext.m (-GSDrawImage:): Hack to allow the
	handling of pre-multiplied bitmaps.

2008-01-31 Fred Kiefer <FredKiefer@gmx.de>

	* Tools/win32pbs.m: Use event polling code from WIN32Server.m.

2008-01-31 Fred Kiefer <FredKiefer@gmx.de>

	* Tools/xpbs.m: Improve support for RTF and add TIFF support.

2008-01-29 Fred Kiefer <FredKiefer@gmx.de>

	* Tools/xpbs.m: Add support for variable available clipboard
	types and minimal support for RTF.

2008-01-26 Fred Kiefer <FredKiefer@gmx.de>

	* Tools/xpbs.m: Add secondary selection support. Define some more
	MIME types and add support for more standard targets.

2008-01-24 Fred Kiefer <FredKiefer@gmx.de>

	* Source/xlib/GSXftFontInfo.m (-setupAttributes): Use
	FC_PIXEL_SIZE instead of FC_SIZE. Fixes #21912.

2008-01-21 Fred Kiefer <FredKiefer@gmx.de>

	* Headers/x11/XGOpenGL.h,
	* Source/x11/XGGLContext.m,
	* Source/x11/XGGLFormat.m:
	Get to work with newer versions of GLX.
	Patch by Thomas Gamper <icicle@cg.tuwien.ac.at>,
	slightly reworked.

2008-01-19 Fred Kiefer <FredKiefer@gmx.de>

	* Source/win32/WIN32Server.m (-setWindowdevice:forContext:):
	Correct wrong parameter name.

2008-01-19 Fred Kiefer <FredKiefer@gmx.de>

	* Source/x11/XGServerWindow.m: (-setWindowdevice:forContext:),
	* Source/win32/WIN32Server.m (-setWindowdevice:forContext:):
	Method replaces windowdevice:.
	* Source/gsc/GSContext.m,
	* Source/gsc/GSStreamContext.m,
        * Source/art/ARTContext.m,
	* Source/cairo/CairoContext.m,
	* Source/xlib/XGContext.m,
	* Source/winlib/WIN32Context.m (+GStateClass, +handlesPS):
	New methods to simplify the implementation of
	initWithContextInfo:. In that method call
	setWindowdevice:forContext: when the destination is a window.
	* Source/art/ARTContext.m (-setupDrawInfo): New method, code comes
	from old initWithContextInfo:, now called in GSSetDevice:::.

2008-01-11 Richard Frith-Macdonald <rfm@gnu.org>

	* Source/XGServerWindow.m:
	Try to find window offsets using off-screen windows unless the
	GSBackChecksOffsetsOnScreen user default is set to YES.

2008-01-07 Fred Kiefer <FredKiefer@gmx.de>

	* Source/win32/WIN32Server.m (-receivedEvent:...forMode:): Add
	#ifdef for Cygwin.

2008-01-01  Adam Fedor  <fedor@gnu.org>

	* Version 0.13.1

2007-12-11 Isaiah Beerbower <public@ipaqah.com>

	* Source/cairo/*
	* Headers/cairo/*
	Reverting back to fontconfig font system.

2007-12-10 Isaiah Beerbower <public@ipaqah.com>

	* Source/cairo/CairoFontEnumerator.m (-enumerateFontsAndFamilies, cacheFolder,
	bundleModificationDate, cacheFont, cacheNFontBundle, mergeFontInfo):
	Rewrite to cache fonts in a plist and support nfont bundles.
	(-defaultSystemFontName, -defaultBoldSystemFontName,
	-defaultFixedPitchFontName):
	Added actual PostScript name for Bitstream Vera fonts.
	* Source/cairo/CairoFaceInfo.m (-fontFace,
	-initWithfamilyName:fullName:weight:italicAngle:traits:files:index:,
	-setFullName:, -fullName, -setItalicAngle:, -italicAngle, -setIndex:, -index):
	Update to reflect changes in CairoFontEnumerator.
	* Headers/cairo/CairoFaceInfo.m: Same.
	* Source/cairo/CairoFontInfo.m (-setupAttributes): Take italicAngle & fullName
	from CairoFaceInfo.

2007-12-10 Fred Kiefer <FredKiefer@gmx.de>

	* Source/xlib/GSXftFontInfo.m:
	Explicitly include NSDictionary.h header for better MacOS-X
	compatibility.
	* Headers/gsc/GSGState.h: Change fillColorS and strokeColorS to
	NSColorSpace.
	* Source/gsc/GSGState.m (NSColor-colorWithValues:colorSpaceName:):
	Removed.
	* Source/gsc/GSGState.m (-GSSetFillColorspace:,
	-GSSetStrokeColorspace:, -GSSetFillColor:, -GSSetStrokeColor:):
	Changed to use NSColorSpace.

2007-12-03 Riccardo Mottola <riccardo@kaffe.org>

        * Source/winlib/WIN32GState.m: Implement Greyscale image handling

2007-11-29 Richard Frith-Macdonald <rfm@gnu.org>

        * Source/art/ReadRect.m:
        * Source/art/ARTContext.m:
        * Source/art/shfill.m:
	Explicitly include NSDictionary.h header for better MacOS-X
	compatibility.

2007-11-29 Richard Frith-Macdonald <rfm@gnu.org>

	* Source/x11/XGServerWindow.m: ([imagecursor::::::]) don't flip the
	hot point coordinates ... NSCursor coordinates are already supposed
	to be flipped.

2007-11-29 Fred Kiefer <FredKiefer@gmx.de>

	* Headers/x11/XGGeneric.h: Add atoms for new window types. Add
	definition of _NET_WM_STATE_ADD and _NET_WM_STATE_REMOVE
	* Source/x11/XGServerWindow.m (-setwindowlevel::): Better setting
	of skip state for window.
	* Source/x11/XGServerWindow.m (-orderwindow:::): Use it here as well.

2007-11-22 Fred Kiefer <FredKiefer@gmx.de>

	* Source/gsc/GSContext.m (-GSDrawImage:):Implement via
	NSDrawBitmap::::::.

2007-11-09  Adam Fedor  <fedor@gnu.org>

	* Version 0.13.0

2007-11-05 Fred Kiefer <FredKiefer@gmx.de>

	* COPYING: Add GPL 3 licence file.

2007-11-05 Fred Kiefer <FredKiefer@gmx.de>

	* Source/cairo/CairoGState.m (-DPSsetflat:, -DPSsetlinewidth:,
	-DPSsetmiterlimit, -DPScurrentflat:, -DPScurrentlinewidth:,
	-DPScurrentmiterlimit:, -DPSsetdash:::): Convert floats from user
	space to drawing space and visa versa.
	* Source/cairo/CairoGState.m (-DPSsetdash:::): Adjust dash values slightly.
	* Source/cairo/CairoFontEnumerator.m: Change NSLog to NSDebugLog.

2007-10-31 Fred Kiefer <FredKiefer@gmx.de>

	* Source/x11/XGServerWindow.m (-_setupRootWindow): Use
	objectForKey: instead of stringForKey:.
	Patch by Wolfgang Lux <wolfgang.lux@gmail.com>.

2007-10-30  Adam Fedor  <fedor@gnu.org>

        * gnustep-back.spec.in: Change Copyright to License.

2007-10-30 Fred Kiefer <FredKiefer@gmx.de>

	* Change files to use GPL 3 and LGPL 3.
	* Prepare for next release.

2007-10-18 Fred Kiefer <FredKiefer@gmx.de>

	* Source/cairo/CairoContext.m,
	* Source/cairo/CairoGState.m: Format cleanup.
	* Source/cairo/XGCairoXImageSurface.m (-initWithDevice:): Use
	XGCairoSurface when a NSBackingStoreNonretained type window is used.

2007-10-12 Fred Kiefer <FredKiefer@gmx.de>

	* Source/x11/XGServerWindow.m (-placewindow:): Change window to be
	temporary resizable. Patch by Wolfgang Lux <wolfgang.lux@gmail.com>.
	* Source/x11/XIMInputServer.m: Clean up includes to avoid compiler warning.
	* Source/x11/raster.c (calculateCombineArea): Change parameter
	signedness to avoid compiler warnings.
	* Source/x11/convert.c (convertTrueColor_generic,
	convertPseudoColor_to_8): Change parameter signedness to avoid compiler warnings.

2007-10-08 Fred Kiefer <FredKiefer@gmx.de>

	* Source/cairo/CairoFontInfo.m
	(-appendBezierPathWithGlyphs:count:toBezierPath:):  First implemenation.

2007-10-07 Fred Kiefer <FredKiefer@gmx.de>

	* Headers/gsc/GSFunction.h: Declare the -getsample:: method in
	header.

2007-10-05 Fred Kiefer <FredKiefer@gmx.de>

	* Source/art/shfill.m (-DPSshfill:): Correct typing error. Remove
	now obsolete method declaration.
	* Headers/gsc/GSFunction.h,
	* Source/gsc/GSFunction.m: New files. Implementation of Postscript
	function taken from art/shfill.m.
	* Source/gsc/GNUmakefile: Compile new file.
	* Source/gsc/GSContext.m (-DPSshfill:),
	* Source/gsc/GSGState.m (-DPSshfill:): Implement new method.

2007-10-05 Fred Kiefer <FredKiefer@gmx.de>

	* Source/cairo/CairoGState.m (-copyWithZone:): Only use cairo 1.4
	functions when cairo version fits.
	* Source/cairo/XGCairoXImageSurface.m (-initWithDevice:): Use
	depth from window device.

2007-10-01 Fred Kiefer <FredKiefer@gmx.de>

	* Source/x11/XGDragView.m: Add missing include.

2007-10-01 Fred Kiefer <FredKiefer@gmx.de>

	* Source/cairo/CairoGState.m (-copyWithZone:): No error logging
	when copy of path fails. This is normal in cairo 1.4.10 for empty
	paths.

2007-09-12 Fred Kiefer <FredKiefer@gmx.de>

	* Headers/cairo/CairoGState.h,
	* Source/cairo/CairoGState.m (-setSize, -DPSgsave, -DPSgrestore):
	Remove unused methods.
	* Headers/cairo/CairoPDFSurface.h,
	* Source/cairo/CairoPDFSurface.m: New files.
	* Source/cairo/GNUmakefile: Add new source file.
	* Source/cairo/CairoContext.m (-initWithContextInfo:,
	-beginPrologueBBox:...title:) Rewrite to support PDF output.

2007-09-09 Fred Kiefer <FredKiefer@gmx.de>

	* Source/cairo/CairoGState.m (-DPSeofill, -DPSfill, -DPSstroke):
	Clear the GNUstep path after operation.

2007-09-06 Fred Kiefer <FredKiefer@gmx.de>

	* Source/cairo/CairoGState.m (-copyWithZone:): Copy dash and clipping.
	* Source/cairo/CairoGState.m (-_setPath:): Clear the cairo path.

2007-09-05 Fred Kiefer <FredKiefer@gmx.de>

	* Headers/x11/XGGeneric.h: Add ivars for event time keeping.
	* Headers/x11/XGServer.h: Declare new event time keeping methods.
	* Source/x11/XGServerEvent.m (-setLastTime:, -lastTime): Implement
	new methods and use them to store event time.
	* Source/x11/XGServerWindow.m: Use these methods to get event time.

2007-09-05 Fred Kiefer <FredKiefer@gmx.de>

	* Source/cairo/CairoGState.m: Add more checks for cairo status.

2007-09-05 Fred Kiefer <FredKiefer@gmx.de>

	* Source/x11/XGServerWindow.m (-_checkStyle:, -windowlist): Use
	defScreen instead of 0.

2007-09-05 Fred Kiefer <FredKiefer@gmx.de>

	* configure.ac,
	* configure: Move checking for Xrender extension.
	* Source/cairo/XGCairoXImageSurface.m: Add include for config.h.
	Patch by Yen-Ju Chen <yjchenx@gmail.com>.

2007-09-04 Fred Kiefer <FredKiefer@gmx.de>

	* Source\winlib\WIN32FontInfo.m (-coveredCharacterSet): Create the
	NSMutableCharacterSet to store the character ranges in.

2007-09-03 Nicolas Roard <nicolas@roard.com>

	* configure:
	* configure.ac: check that Xrender lib is present and add it to the
	link process. Only use Xrender for Cairo.
	* Source/cairo/XGCairoXImageSurface.m: use 32 bits surfaces when
	available, else stay with 24bits surface.
	* Source/cairo/CairoGState.m: some cleaning, and fixed the scrolling
	bug.

2007-09-02 Nicolas Roard <nicolas@roard.com>

	* configure:
	* configure.ac:
	* config.h.in: added checking for Xrender extension
	* Source/x11/context.c: Now check for 32 bit surface + alpha channel
	* Source/cairo/XGCairoSurface.m: Modified to get the correct visual,
	not the default one
	* Source/cairo/CairoGState.m: Use cairo groups to allow recopy on the
	same surface

2007-08-21 Fred Kiefer <FredKiefer@gmx.de>

	* Source/art/ftfont.m,
	* Source/art/ftfont-old.m: Extracted code shared between these two
	files into new files.
	* Source/art/FTFaceInfo.h,
	* Source/art/FTFaceInfo.m,
	* Source/art/FTFontEnumerator.h,
	* Source/art/FTFontEnumerator.m: New files with extracted code.
	* Source/art/GNUmakefile: Add new source files.

2007-08-21 Fred Kiefer <FredKiefer@gmx.de>

	* Source/x11/XGServerWindow.m (-_setupRootWindow): Revert last
	change.
	* Source/x11/XGServerWindow.m (-setinputfocus:): Use CurrentTime
	instead of generic.lastTime.

2007-08-21 Fred Kiefer <FredKiefer@gmx.de>

	* Source/x11/XGServerEvent.m (-processEvent:): Made handling of
	focus in and out more explicit.

2007-08-16 Fred Kiefer <FredKiefer@gmx.de>

	* Source/xlib/XGFontManager.m (load_cache),
	* Tools/font_cacher.m (-writeCacheTo): Increase version number of
	font format, as font mask values have changed.

2007-08-16 Fred Kiefer <FredKiefer@gmx.de>

	* Source/x11/XGServerWindow.m (-_setupRootWindow): Set lastTime to
	CurrentTime not 1 to get setinputfocus working for the first
	activation of the application.

2007-08-15 Fred Kiefer <FredKiefer@gmx.de>

	* Source/x11/XGServerWindow.m (-_checkWMSupports:,
	-_tryRequestFrameExtents:): Correct minor errors.
	* Source/art/ftfont.m (-coveredCharacterSet): Protect against
	illegal characters.

2007-08-15 Fred Kiefer <FredKiefer@gmx.de>

	* Source/x11/XGServerWindow.m: Add more EWMH methods and helper
	methods for them.
	* Tools/xpbs.m: Simplify dragging support code.

2007-08-13 Fred Kiefer <FredKiefer@gmx.de>

	* Source/art/ftfont.m (-coveredCharacterSet): Correct code.
	Patch by Yen-Ju Chen <yjchenx@gmail.com>.

2007-08-07 Fred Kiefer <FredKiefer@gmx.de>

	* Source/art/ftfont.m (-coveredCharacterSet): Use local FT_Size
	variable instead of ivar. The ivar is sometimes invalid.
	Cleaned up compiler warnings.

2007-08-02 Fred Kiefer <FredKiefer@gmx.de>

	* Source/x11/XGServer.m (+initializeBackend): Handle SIGINT by
	calling ([NSApp terminate: NSApp]) to shut down cleanly.

2007-07-03 Sergii Stoian <soyan255@gmail.com>

	* Source/cairo/CairoGState.m
	  (-_setPoint): Adjust point.
	  (-_adjustPath:): Optimize and cleanup.
	  (-compositeGState:fromRect:toPoint:op:fraction:): Adjust toPoint.

2007-07-02 Sergii Stoian <soyan255@gmail.com>

	* Source/cairo/CairoGState.m
	  (-DPSshow:): Apply correct scale and translate transformation matrix.
	  (-DPSsetstrokeadjust:): Implement.
	  (-DPSinitgraphics): Set _strokeadjust to 1 by default.
	  (-_adjustPath:): Implement new method that place the path to pixel
	  boundaries.
	  (-_setPath:): Change method definition adding fillOrClip argument.
	  Use _adjustPath: method.
	  (-DPSclip): Change call of _setPath: to new format.
	  (-DPSeoclip): Ditto.
	  (-DPSeofill): Ditto.
	  (-DPSfill): Ditto.
	  (-DPSstroke): Ditto.
	  (-compositerect:op:): Ditto.
	* Headers/cairo/CairoGState.h: Define _strokeadjust variable.
	* Source/cairo/CairoFontInfo.m: (-widthOfString:): Add sanity check.

2007-06-29 Fred Kiefer <FredKiefer@gmx.de>

	* Headers/cairo/CairoSurface.h,
	* Source/cairo/CairoSurface.m (-setSize:): Add method.
	* Headers/cairo/CairoGState.h,
	* Source/cairo/CairoGState.m (-setSize:, -showPage): Add methods.
	* Source/cairo/CairoContext.m (-beginPrologueBBox:...title:,
	-showPage): New methods.
	* Source/cairo/CairoGState.m (-GSShowGlyphs::): Handle rotated
	text correctly.

2007-06-05 Fred Kiefer <FredKiefer@gmx.de>

	* Source/art/image.m (-DPSimage:): Replaced appendTransform: with
	prependTransform:. Undoes change from 2004-01-25.

2007-05-02  Nicola Pero  <nicola.pero@meta-innovation.com>

	* Source/GNUmakefile.postamble (after-clean): Remove
	$(BUNDLE_NAME)Info.plist on clean.

2007-04-27 Fred Kiefer <FredKiefer@gmx.de>

	* Headers/cairo/CairoSurface.h,
	* Source/cairo/CairoSurface.m: Remove default surface type setting.
	* Headers/cairo/XGCairoSurface.h: Remove includes.
	* Source/cairo/XGCairoSurface.m: Add includes.
	* Headers/cairo/XGCairoXImageSurface.h: Remove includes.
	* Source/cairo/XGCairoXImageSurface.m: Add includes, add  missing
	dealloc method.
	* Headers/cairo/CairoPSSurface.h,
	* Source/cairo/CairoPSSurface.m: New files.
	* Source/cairo/GNUmakefile: Add CairoPSSurface.
	* Headers/cairo/CairoGState.h,
	* Source/cairo/CairoGState.m: Replace method -GSSetDevice::: with
	-GSSetDevice::: and GSCurrentDevice::: with GSCurrentSurface:::.
	* Source/cairo/CairoGState.m (-DPSshowpage): Implement this method.
	* Source/cairo/CairoContext.m (-DPSgrestore, -DPSgsave): Remove
	these newly added methods.
	* Source/cairo/CairoContext.m (-initializeBackend): No longer set
	default surface type.
	* Source/cairo/CairoContext.m (-GSSetDevice:::): Create the
	surface here.
	* Source/cairo/CairoContext.m (-initWithContextInfo:): For PS
	output set the surface here.

2007-04-24 Fred Kiefer <FredKiefer@gmx.de>

	* Source/x11/XGDragView.m (-sendExternalEvent:... toWindow:) Tell
	xdnd about available types and selection owner.
	* Source/x11/XGServerEvent.m (processEvent:): Handle case
	SelectionRequest to get some simple xdnd support.
	Based on a patch by Matt Rice <ratmice@yahoo.com>.

2007-04-14  Adam Fedor  <fedor@gnu.org>

	* Version: Bump version

2007-04-04 Fred Kiefer <FredKiefer@gmx.de>

	* Headers/gsc/GSContext.h: Remove ivar gtable.
	* Source/gsc/GSContext.m: Changed to use a gtable object
	shared between all contexts.
	* Headers/cairo/CairoGState.h:
	Declare new methods for save and restore.
	* Source/cairo/CairoContext.m (-DPSgrestore, -DPSgsave): Use these methods.
	* Source/cairo/CairoGState.m (-DPSgrestore, -DPSgsave): Implement
	these methods.
	* Source/cairo/CairoGState.m (-compositeGState:...fraction:):
	Another try on conversion of the coordinates.

2007-04-14  Adam Fedor  <fedor@gnu.org>

	* Version 0.12.0 (From gnustep-stable branch)

2007-03-30 Fred Kiefer <FredKiefer@gmx.de>

	* header/xlib/XGGeometry.h: Replace calls to the now deprecated
	methods on NSAffineTransform with correct ones.

2007-03-23 Fred Kiefer <FredKiefer@gmx.de>

	* Source/art/ReadRect.m,
	* Source/art/composite.m,
	* Source/art/shfill.m,
	* Source/cairo/CairoGState.m,
	* Source/gsc/GSGState.m,
	* Source/winlib/WIN32GState.m,
	* Source/xlib/XGGState.m: Replace calls to the now deprecated
	methods on NSAffineTransform with correct ones.

2007-03-22 Fred Kiefer <FredKiefer@gmx.de>

	* Source/art/ARTGState.h: Declare internal methods.
	* Source/art/ARTGState.m: New file split out from ARTContext.m.
	* Source/art/ARTConext.m: Removed ARTContext bits.
	* Source/art/blit-main.m: New file split out from blit.m.
	* Source/art/blit.m: Removed self include stuff.
	* Source/art/GNUmakefile: Add new source files.
	* Source/art/composite.m: Adopt to GNUstep coding style.

2007-03-22 Fred Kiefer <FredKiefer@gmx.de>

	* Source/cairo/CairoGState.m (-compositeGState:...fraction:):
	Correct computation of source rectangle and add flip correction.
	The later is currently commented out.

2007-03-21 Fred Kiefer <FredKiefer@gmx.de>

	* Source/cairo/CairoGState.m: General clean-up and optimisation of
	this class.

2007-03-21 Fred Kiefer <FredKiefer@gmx.de>

	* Source/cairo/CairoGState.m (-setColor:state): Always call cairo_set_source_rgba().
	* Source/cairo/CairoGState.m (-GSReadRect:): Correct placement of rectangle.
	* Source/cairo/CairoGState.m (-compositerect:op:): Use
	cairo_paint() instead of cairo_fill().

2007-03-18 Fred Kiefer <FredKiefer@gmx.de>

	* Source/cairo/CairoGState.m: A complete rewrite, now path and
	transformation handling from the super class get used.
	* Source/cairo/CairoFontInfo.m (-setupAttributes:,
	-drawGlyphs:length:on:): Don't invert the font matrix.
	* Source/gsc/GSGState.m (-DPSrectclip::::, -DPSrectfill::::,
	-DPSrectstroke::::): Use NSBezierPath to get correct results when rotated.

2007-03-11 Fred Kiefer <FredKiefer@gmx.de>

	* Source/x11/XGDragView.m (GSActionForDragOperation,
	GSDragOperationForAction): Completed and corrected drag type
	mapping between xdnd and OpenStep. NSDragOperationAll should now
	be map back correctly when converted to xdnd and back again.

2007-03-07 Xavier Glattard <xavier.glattard@online.fr>

	* Source/win32/Event_format.sed,
	* Source/win32/GSDisplayServer_details.m,
	* Source/win32/RELEASE_NOTES,
	* Source/win32/w32_config.h,
	* Source/win32/w32_debug.m,
	* Source/win32/w32_notifications.m: Delete files.
	* Source/win32/WIN32Server.m (and other files):
	Deletion of all non-GNUstep debug stuff (printf...)
	Deletion of all Notification hooks (used for a debugging purpose)
	Deletion of the Application preference Panel that pops up the 1st
	time you run _any_ application.
	Deletion of the check of GSWINHandlesWindowDecorations and
	GSWIN32HandlesWindowDecorations options (none worked because of a
	typo and are now deprecated). Use of GSBackHandlesWindowDecorations
	option like X11 backend instead of GSUseWMStyles (marked as deprecated).
	Use of GSBackUsesNativeTaskbar option instead of GSUseWMTaskbar
	(marked as deprecated)
	All these options are read in -initWithAttribute: (no more in
	+inializeBackend) and set an instance (not class) variable.
	Add methods -handlesWindowDecorations/-setHandlesWindowDecorations
	Add methods -usesNativeTaskbar/-setUsesNativeTaskbar
	* Source/win32/w32_GLcontext.m:
	Fix a bug in OpenGL sub-window placement when handlesWindowDecorations == YES

2007-03-06 Richard Frith-Macdonald <rfm@gnu.org>

	* configure.ac: Add check for syslog
	* config.h.in: regenerate
	* configure: regenerate
	* Tools/gpbs.m: add --auto option to shut down when all connections
	from apps requiring pasteboard services are closed.

2007-03-02 Fred Kiefer <FredKiefer@gmx.de>

	* Source/cairo/CairoGState.m (-DPSinitmatrix, -GSCurrentCTM):
	Don't consider flipped state.
	* Source/cairo/CairoGState.m (-compositeGState:...fraction:):
	Simplified the code and now use cairo_paint and cairo_paint_with_alpha.

2007-03-01 Fred Kiefer <FredKiefer@gmx.de>

	* Source/cairo/CairoGState.m (-DPSinitgraphics): Set more cairo state.
	* Source/cairo/CairoGState.m (-compositeGState:...fraction:): Use
	either mask or fill, but not both.

2007-03-01 Fred Kiefer <FredKiefer@gmx.de>

	* Source/cairo/CairoGState.m (-setColor:state:): Use fillColor
	instead of parameter. Only in the former is the alpha field
	set. Bug found by using valgrind.

2007-02-28 Fred Kiefer <FredKiefer@gmx.de>

	* Source/cairo/CairoContext.m (-initWithContextInfo:): Set self
	from super call to get PS contexts working.

2007-02-28  Nicola Pero  <nicola.pero@meta-innovation.com>

	* configure.ac: Use gnustep-config to set GNUSTEP_MAKEFILES
	if not set.
	* GNUmakefile: Same change.
	* configure: Regenerated.

2007-02-28  Nicola Pero  <nicola.pero@meta-innovation.com>

	* Tools/win32pbs.m (WINVER): Define to make it compile with new
	releases where HWND_MESSAGE is not defined unless you explicitly
	request recent Microsoft Windows APIs by setting WINVER.

2007-02-27 Fred Kiefer <FredKiefer@gmx.de>

	* Source/winlib/Win32FontInfo.m (-setupAttributes:):
	Correct setting of maximumAdvancement and add xHeight.
	* Source/art/ftfont.m (-initWithFontName:matrix:screenFont:):
	Correct setting of maximumAdvancement and xHeight.
	* Source/xlib/GSXftFontInfo.m (-setupAttributes:):
	Correct setting of maximumAdvancement.
	* Source/xlib/XGFont.m(-setupAttributes:): Correct setting of
	maximumAdvancement.
	* Headers/cairo/CairoFontInfo.h: Add new ivar lineHeight.
	* Source/cairo/CairoFontInfo.m (-setupAttributes:):
	Correct setting of descender and add lineHeight and xHeight.
	* Source/cairo/CairoFontInfo.m (-drawGlyphs:length:on:): Remove adjustment.
	* Source/cairo/CairoGState.m: Better protection against _ct being null.

2007-02-27  Nicola Pero  <nicola.pero@meta-innovation.com>

	* Source/GNUmakefile.postamble (config.h): Use MKDIRS, not
	GNUSTEP_MAKEFILES/mkinstalldirs, to create local directories.

2007-02-27  Nicola Pero  <nicola.pero@meta-innovation.com>

	* Source/x11/GNUmakefile.preamble (GNUSTEP_INSTALL_LIBDIR): Do
	not set this obsolete/unused variable.
	* Source/xdps/GNUmakefile.preamble: Same change.
	* Source/xlib/GNUmakefile.preamble: Same change.
	* Source/win32/GNUmakefile.preamble: Same change.
	* Source/winlib/GNUmakefile.preamble: Same change.
	* gnustep-back-debug.spec.in: Obsolete file removed.
	* GNUmakefile (CVS_MODULE_NAME): Obsolete variable removed.

2007-02-27  Nicola Pero  <nicola.pero@meta-innovation.com>

	* configure.ac: Fixed typo: store XFT_LIBS in CAIRO_LIBS, not in
	CAIRO_CFLAGS.
	* configure: Regenerated.

2007-02-24 Graham J Lee <leeg@thaesofereode.info>

	* Source/cairo/CairoGState.m (DPSmoveto::, DPSlineto::,
	DPSnewpath): check for valid context.

2007-02-18 Fred Kiefer <FredKiefer@gmx.de>

	* Source/cairo/CairoGState.m (_set_op): Change cairo operators for
	NSCompositeHighlight and NSCompositePlusDarker.
	* Source/cairo/CairoGState.m (DPSrectstroke::::, DPSrectfill::::,
	DPSrectclip::::): Use cairo_rectangle.
	* Source/cairo/CairoGState.m (-compositeGState:...fraction:):
	Changed to work like the other backends for the Gorm palette images.

2007-02-17 Richard Frith-Macdonald <rfm@gnu.org>

	* GNUmakefile.postamble: fix typo

2007-02-15  Nicola Pero  <nicola.pero@meta-innovation.com>

	* configure.ac: Source GNUstep.sh then use GNUSTEP_SYSTEM_HEADERS
	and GNUSTEP_SYSTEM_LIBRARIES if available rather than using
	hardcoded paths.
	* configure: Regenerated.

2007-02-14  Nicola Pero  <nicola.pero@meta-innovation.com>

	* Fonts/GNUmakefile (back-resources_INSTALL_DIR): New variable.
	* Fonts/GNUmakefile.postamble (before-uninstall): Updated the
	install rules to not use GNUSTEP_INSTALLATION_DIR.

2007-02-13 Xavier Glattard <xavier.glattard@free.fr>

	configure.ac: opengl fixups for win32

2007-02-11 Fred Kiefer <FredKiefer@gmx.de>

	* Source/cairo/CairoGState.m (-DPScharpath::, -DPSshow:,
	-GSSetFont:, -GSSetFontSize:, -GSShowText::, -GSShowGlyphs::):
	Protect all font operation from _ct being NULL.
	* Source/cairo/CairoGState.m (-compositeGState:...fraction:):
	Small improvement for scrolling.

2007-02-11 Fred Kiefer <FredKiefer@gmx.de>

	* Source/cairo/CairoGState.m (-GSReadRect:): Implemented this method.

2007-02-10 Fred Kiefer <FredKiefer@gmx.de>

	* Source/gsc/GSGState.m (-bezierPath): New method.
	* Source/gsc/GSGState.m (-DPSpathbbox::::): Corrected to use new method.
	* Source/cairo/CairoGState.m (-GSSetPatterColor:,
	-pointInMatrixSpace:, -deltaPointInMatrixSpace:,
	-rectInMatrixSpace:, -DPSarct:, -GSReadRect:): New methods to
	override super implementation.
	* Source/cairo/CairoGState.m (-GSCurrentCTM, -GSConcatCTM:,
	-DPStranslate::, -DPSscale::, -DPSrotate:, -DPSinitmatrix,
	-DPSconcat:) Protect all matrix operation from _ct being NULL.
	* Source/cairo/CairoGState.m (-compositeGState:...fraction:):
	Small improvents to both unflipped case.

2007-02-08 Richard Frith-Macdonald <rfm@gnu.org>

	* Source/winlib/WIN32FontInfo.m:
	Fix error calculating advancement.

2007-01-31 Richard Frith-Macdonald <rfm@gnu.org>

	* Source\winlib\WIN32FontInfo.m:
	* Source\winlib\GNUmakefile.preamble:
	* Source\win32\GNUmakefile.preamble:
	* Headers\winlib\WIN32FontInfo.h:
	Implement number of glyphs and covered characterset.
	Set maximumAdvancement.

2007-01-31 Richard Frith-Macdonald <rfm@gnu.org>

	* Source/art/ftfont.m: Implement methods to get count of characters
	and characterset based on code by Yen-Ju Chen
	* Source/cairo/CairoFontEnumerator.m: Tidy layout
	* Source/cairo/CairoFaceInfo.m: ditto
	* Source/cairo/CairoFontInfo.m: ditto

2007-01-31 Richard Frith-Macdonald <rfm@gnu.org>

	* Source/win32/WIN32Server.m:
	* Source/win32/GNUmakefile:
	* Source/win32/w32_GLcontext.m:
	* Source/win32/w32_GLformat.m:
	* Headers/win32/WIN32OpenGL.h:
	OpenGL support patch by: Xavier Glattard <xavier.glattard@free.fr>.

2007-01-31 Richard Frith-Macdonald <rfm@gnu.org>

	* Source\winlib\WIN32FontInfo.m: Attempt to make unicode clean
	* Source\winlib\WIN32FontEnumerator.m: ditto
	* Source\win32\WIN32Server.m: Implement -windowlist method.

2007-01-15  Adam Fedor  <fedor@gnu.org>

	* Source/x11/XGServerWindow.m ([XGServer -orderwindow:::]): Set
	icon hints regardless of window manager (patch #5434 from Yen-Ju
	Chen).

2007-01-14 Richard Frith-Macdonald <rfm@gnu.org>

	* Source/x11/XGGLContext.m: Fixup coordinates of subwindow for
	bug report by Xavier Glattard.

2006-12-31 Fred Kiefer <FredKiefer@gmx.de>

	* Source/cairo/CairoGState.m (-setOffset:, -DPSinitmatrix): Use
	cairo functions to handle offset.
	* Source/cairo/CairoGState.m (-GSCurrentCTM): Changed order of
	transformations.
	* Source/cairo/CairoGState.m (-compositeGState:...fraction:):
	Corrected cases for flipped surface.

2006-12-31 Richard Frith-Macdonald <rfm@gnu.org>

	* configure.ac:  Explicitly add freetype libs and flags when building
	cairo, in case the cairo config stuff has left them out.
	Should fix bug #18508
	* configure: regenerate

2006-12-30  Mark Tracy <tracy454@concentric.net>
	* Source/art/ReadRect.m (-GSReadRect:): incorporate offset into
	coordinate transformation calculations. Fixes bug #18260

2006-12-28  Matt Rice  <ratmice@gmail.com>

	* Source/x11/XGServerWindow.m (-flushwindowrect::): Don't convert
	rect origin sent to handleExposeRect:forDriver: to int and back to
	float.

2006-12-27 Richard Frith-Macdonald <rfm@gnu.org>

	* Source/cairo/CairoContext.m: declare XWindowBuffer class
	* configure.ac: disable glitz (if it cannot be found) in such a
	way that Cairo backend still builds/runs.
	* configure: regenerate

2006-12-26 Fred Kiefer <FredKiefer@gmx.de>

	* Headers/x11/XGGeneric.h: Added XGWMNetStates.
	* Source/x11/XGServerWindow.m (-_checkWindowManager,
	-setwindowlevel::): Prevent some window types from showing up in
	the taskbar for old window managers that cannot handle window types.
	Patch by Yen-Ju Chen <yjchenx@gmail.com>.

2006-12-26 Fred Kiefer <FredKiefer@gmx.de>

	* Headers/cairo/XGCairoXImageSurface.h:
	* Source/cairo/XGCairoXImageSurface.m (-initWithDevice:):  Use
	XWindowBuffer to draw on.
	* Source/cairo/CairoContext.m (+initializeBackend): Use
	XGCairoXImageSurface as surface.
	* Source/cairo/CairoGState.m (-DPSimage:...:): Respect endianess,
	when creating a cairo image surface.
	Patch by Yen-Ju Chen <yjchenx@gmail.com>.

2006-12-19 Fred Kiefer <FredKiefer@gmx.de>

	* Source/cairo/XGCairoGlitzSurface.m (-initWithDevice:): Correct
	getting of visual ID.
	Patch by: Xavier Glattard <xavier.glattard@free.fr>.

2006-12-08 Richard Frith-Macdonald <rfm@gnu.org>

	* Source/x11/XGServerEvent.m: Fix incorrect setting for second help
	key.
	* Documentation/Back/DefaultsSummary.gsdoc: Document mappings of
	X keys to help keys.

2006-11-25  Matt Rice  <ratmice@gmail.com>

	* Source/art/ftfont.m (appendBezierPathWithGlyphs:count:toPath:):
	Uncomment code and switch to using FTC_Manager_LookupSize.

2006-11-19 Richard Frith-Macdonald <rfm@gnu.org>

	* Source/winlib/WIN32GState.m:
	* Source/art/path.m:
	* Source/art/ftfont.m:
	* Source/art/ftfont-old.m:
	* Source/art/shfill.m:
	* Source/art/image.m:
	* Source/xlib/XGGState.m:
	* Source/x11/XGServerWindow.m:
	Use accessor method (-transformStruct) to get at affine transform
	internals.  Make art code closer to coding standards in an attempt
	to improve readability.

2006-11-15  Nicola Pero  <nicola.pero@meta-innovation.com>

	Notice: you should now use 'make DESTDIR=/tmp/xxx install' if you
	want to relocate all the installation into /tmp/xxx/
	* GNUmakefile.postamble: Use DESTDIR instead of INSTALL_ROOT_DIR
	everywhere.

	* Documentation/Back/GNUmakefile: Use GNUSTEP_INSTALLATION_DOMAIN
	instead of GNUSTEP_INSTALLATION_DIR.
	* Documentation/GNUmakefile: Same change.
	* Fonts/GNUmakefile: Same change.
	* Source/GNUmakefile: Same change.
	* Source/art/GNUmakefile: Same change.
	* Source/cairo/GNUmakefile: Same change.
	* Source/gsc/GNUmakefile: Same change.
	* Source/x11/GNUmakefile: Same change.
	* Source/xdps/GNUmakefile: Same change.
	* Source/xlib/GNUmakefile: Same change.
	* Source/win32/GNUmakefile: Same change.
	* Source/winlib/GNUmakefile: Same change.
	* Tools/GNUmakefile: Same change.

2006-11-03 Richard Frith-Macdonald <rfm@gnu.org>

	* Source/xlib/XGFont.m: Assume ascii encoding as a fallback if no
	mapping can be found from the font registry to the encoding.

2006-10-31  Matt Rice  <ratmice@yahoo.com>

	* Source/x11/XGServerEvent.m (_handleTakeFocusAtom:forContext:):
	Unset ignore_take_focus for the key window.

2006-10-29 Richard Frith-Macdonald <rfm@gnu.org>

	* Source/xlib/XGFont.m: Use encodingFromCharset (undeprecated and
	handles more cases than GSEncodingForRegistry)

2006-10-28  Adam Fedor  <fedor@gnu.org>

	* back.make.in: Use correct flags;
	* Source/GNUmakefile.preamble: Add library depends for backend.
	(Partial fix for Bug #16453, see also gui).

2006-10-27 Fred Kiefer <FredKiefer@gmx.de>

	* Source/x11/XIMInputServer.m (-initWithDelegate:display:name:):
	Replace call to GetStringEncoding with [NSString
	localizedNameOfStringEncoding:]
	* Source/x11/XGServerWindow.m (-_setupMouse): Make log message on
	multiple mouse buttons a debug log message. Seems like newer X
	servers detect loads of mouse buttons which are not there.

2006-10-21  Matt Rice  <ratmice@yahoo.com>

	* Source/win32/WIN32Server.m: Update -windowlist implementation.
	* Source/x11/XGServerWindow.m (-orderwin:::): Replace
	desiredOrderedWindow with ignore_take_focus.
	(windowlist): Implement.
	(setinputfocus:): Replace desiredOrderedWindow with ignore_take_focus.
	* Headers/x11/XGGeneric.h (XGGeneric): Remove desiredOrderedWindow.
	* Headers/x11/XGServerWindow.h (gswindow_device_t):
	Add ignore_take_focus.

2006-10-15 22:48-EDT Gregory John Casamento <greg_casamento@yahoo.com>

	* Source/gsc/GSStreamContext.m: GSRectClipList() copied
	implementation from GSGState.m.

2006-10-15 11:14-EDT Mark Tracy <tracy454 at concentric dot net>

	* Source/gsc/GSStreamContext.m: GSStreamContext did not implement
	GSRectFillList fix: copied code from GSGState.m.
	Patch applied by Gregory Casamento

2006-10-12  Adam Fedor  <fedor@gnu.org>

	* Source/xlib/XGFontSetFontInfo.m (-drawGlyphs:length:onDisplay:drawable:with:at:], [-widthOfGlyphs:length:]): Fix spelling of length

2006-10-11 Nicola Pero <nicola.pero@meta-innovation.com>

	* GNUmakefile (GNUSTEP_INSTALLATION_DOMAIN): Use GNUSTEP_INSTALLATION_DOMAIN
	instead of GNUSTEP_INSTALLATION_DIR.

2006-10-04 Richard Frith-Macdonald <rfm@gnu.org>

	* Source/x11/XGServerEvent.m:
	For help key, generate key/down/up ewvent as well as flag changes.
	Use X Super_L key symbol as default backup help key, since many
	keyboards don't have a help key mapping by default, but the super
	keys are often the 'windows' keys available on PC keyboards.
	* Version: bump version number for next release

2006-10-04 Fred Kiefer <FredKiefer@gmx.de>

	* Headers/gsc/GSGState.h: Added copying protocol.
	* Headers/cairo/CairoGState.h: Removed duplicated ivars that are
	already defined in the new super class GSGState.
	* Source/cairo/CairoGState.m: Changed to use super class ivars
	where apropriate. Removed all compiler warnings. Changed colour
	setting and getting to work with super class methods.
	Reimplemented DPSinitmatrix to handle offset and use this from
	everywhere. Removed methods duplicating super class code.
	* Source/cairo/CairoContext.m (GSWSetViewIsFlipped:): Removed as
	super class implementation should be used.

2006-10-03 Richard Frith-Macdonald <rfm@gnu.org>

	* Source/x11/XWindowBuffer.m: ([_exposeRect:])
	Clip draw area to size of buffer rather than size of wiondow,
	in case the two have become out of sync somehow.
	* Source/win32/WIN32Server.m: Add help key mask
	* Source/x11/XGServerEvent.m: ditto

2006-10-02  Nicola Pero <nicola.pero@meta-innovation.com>

	* configure.ac: Check the new variable GNUSTEP_IS_FLATTENED,
	and default to yes.
	* configure: Regenerated.

2006-09-29 Hans Baier <hansfbaier@googlemail.com>

	* Source/cairo/CairoGState.m: Added hack to retrieve current rgb
	and alpha from cairos internal structures. Will be replaced by proper
	code when the cairo functions are available
	* Source/cairo/CairoGState.m:
	* Headers/cairo/CairoGState.h: refactored class as a subclass of
	GSGState. Removed all unimplemented methods implemented in the
	superclass.
	* Headers/cairo/CairoFaceInfo.h: fixed header file to include the
	needed freetype headers
	* Source/cairo/XGCairoGlitzSurface.m: fixed glitz api change
	glitz_glx_find_drawable_format ->
	glitz_glx_find_drawable_format_for_visual. Compiles now but doesnt
	work yet, because I don't know how to retrieve a proper VisualID.
	someone who knows, please fix it!

2006-09-28 Richard Frith-Macdonald <rfm@gnu.org>

	* Source/win32/WIN32Server.m: Use GSBackHandlesWindowDecorations
	* Source/x11/XGServerWindow.m:  ditto
	New user default to turn on backend handling of window decorations
	for all backends which support it.

2006-09-27 Richard Frith-Macdonald <rfm@gnu.org>

	* Source/x11/XGServerWindow.m: Add more debug for checking style
	Use _NET_FRAME_EXTENTS or _KDE_NET_WM_FRAME_STRUT to determine
	offsets if our window manager supports them.

2006-09-26 Richard Frith-Macdonald <rfm@gnu.org>

	* Source/x11/XGServerWindow.m: Add more debug for checking style
	offsets. Wait for up to a second for visibility events in case
	XSync() does not work to ensure we receive them.

2006-09-25 Richard Frith-Macdonald <rfm@gnu.org>

	* Headers/x11/XGGeneric.h: Extra fielkd to flag when style offsets
	are known.
	* Source/x11/XGServerEvent.m: Add a lot more debug logging for
	reparenting.  Ignore and log changes to 'known' style offsets.
	* Source/x11/XGServerWindow.m: On startup we now check to see if
	style offsets have been recorded in the root window, and if not
	we briefly create a test window of each style to determine style
	offsets, so we know what the offsets are for each style before
	anything attempts to use them.

2006-09-24 Richard Frith-Macdonald <rfm@gnu.org>

	* Source/x11/XGServerEvent.m: Use #if to disable old window exposure
	mechanism in favour of sending exposure events to the front end.
	Hopefully this will fix a bug where the old bypassing of the gui
	event queue could cause an attempt to copy from a region outside
	the image buffer.
	If there are no problems with this, we should remove the old, complex
	mechanism.

2006-09-13 Richard Frith-Macdonald <rfm@gnu.org>

	* Source/x11/XGServerWindow.m: use generic.wintypes.win_modal_atom
	for popup menu in gnome/ewmh window manager so that popup menus work
	in modal windows.  Reported as bug 17713 by Yen-Ju Chen.

2006-09-12 Richard Frith-Macdonald <rfm@gnu.org>

	* Source/art/ARTContext.m:
	* Source/art/path.m:
	* Source/art/composite.m:
	* Source/art/shfill.m:
	* Source/art/image.m:
	* Source/xlib/XGGState.m:
	* Source/x11/XGServerWindow.m:
	* Source/x11/XGServerEvent.m:
	Get backend to generate NSEvent objects with event location given in
	OpenStep coordinates. Fix flushwindowrect coordinate handling.
	Update art backend to try to honor the x and y window offsets
	provided in the graphics state.

2006-09-09 Richard Frith-Macdonald <rfm@gnu.org>

	* Source/x11/XGServerWindow.m: ([_XFrameToOSFrame:for:]) fix transform
	error.

2006-09-08 Adam Fedor <fedor@gnu.org>

	Tools/gpbs.1: Add documentation on options (from Dennis Leeuw).

2006-09-06 Richard Frith-Macdonald <rfm@gnu.org>

	* Headers/x11/XGGeneric.h: New ivars to hold offsets for different
	window styles.
	* Source/x11/XGServerWindow.m: Offset handling and frame management
	routines rewritten to try to get it right more often.
	Fix long-standing bug positioning windows ... so initial positions
	of titled windows should not conflict with horizontal menu.
	* Source/x11/XGServerEvent.m: Rewritten code which handles reparenting
	notification so that we calculate the offsets of our window properly.
	NB. these fixups require corresponding fixups in the gui library.

2006-08-17 Fred Kiefer <FredKiefer@gmx.de>

	* Source/xlib/GSXftFontInfo.m:
	changed method signatures to fix typos (lenght->length)
	Patch by: Hans Baier <hansfbaier@gmail.com>

2006-08-13 Christopher Armstrong <carmstrong@fastmail.com.au>

	* Source/winlib/WIN32GState.m: Fixups to last patch

2006-08-10 Christopher Armstrong (carmstrong@fastmail.com.au)
	(patch committed by Greg Casamento)
	* Source/winlib/WIN32GState.m: Better 24bit image support, Slightly
	extended composite method, Dashed-line handling (for selections)
	* Headers/winlin/WIN32FontInfo.m: Changed method
	signature draw:length:onDC:at: to correct spelling of length.

2006-08-01 Riccardo Mottola <riccardo@kaffe.org>

	* Headers/xlib/XGPrivate.h,
	Headers/xlib/GSXftFontInfo.h,
	Headers/xlib/XGFontSetFontInfo.h:
	changed method signatures to fix bug intruduced by RFM during typo fixes
2006-07-09  Fred Kiefer <FredKiefer@gmx.de>

	* Header/x11/XGGeneric.h,
	* Source/x11/XGServerWindow.m (-_setupRootWindow, -window::::),
	* Source/x11/XGServerEvent.m (-processEvent:):
	Impelemented handling for _NET_WM_PING.

2006-07-07 Richard Frith-Macdonald <rfm@gnu.org>

	* Source/x11/XGServer.m:
	Handle SIGTERM by calling ([NSApp terminate: NSApp]) to shut down
	cleanly.

2006-07-04 Richard Frith-Macdonald <rfm@gnu.org>

	* Source/art/ftfont.m:
	* Source/x11/XGServer.m:
	* Source/x11/XGDragView.m:
	* Source/GSBackend.m:
	* Source/gsc/GSGState.m:
	* Tools/gpbs.m:
	Avoid spurious warnings produced by gcc-4.1

2006-06-22 Richard Frith-Macdonald <rfm@gnu.org>

	* Tools/gpbs.m: Fix to get profiling to work for this daemon

2006-05-29  Fred Kiefer <FredKiefer@gmx.de>

	* Source/xlib/XGGState.m (-dealloc, -deepen):
	Free XFT drawing structures and don't reuse the same ones for
	copies of the gstate. Fixes bug #13705.

2006-05-29  Fred Kiefer <FredKiefer@gmx.de>

	* Source/xlib/GSXftFontInfo.m (FcFontEnumerator
	-defaultSystemFontName, -defaultBoldSystemFontName,
	-defaultFixedPitchFontName): Added this methods which return
	values similar to the art and cairo backend.
	Removed compiler warnings from this file.
	* Source/xlib/XGFontSetFontInfo.m (-dealloc): Call super dealloc.
	* Source/xlib/XGGeometry.m
	* Source/xlib/XGFont.m
	* Source/xlib/XGGState.m:
	* Tools/font_cacher.m:
	Removed compiler warnings.

2006-05-27  Fred Kiefer <FredKiefer@gmx.de>

	* Source/x11/XGServerWindow.m (-_DPSsetcursor::): Don't set cursor
	on root window. Patch by Mircea Trache <aer@shaw.ca>.

2006-05-13  Fred Kiefer <FredKiefer@gmx.de>

	* Headers/x11/XGServer.h,
	* Source/x11/XGServerWindow.m (-_XFrameToXHints:for:): New method to
	compute X hints directly from X frame. Previously the X frame
	was converted to an OS frame and from this the X hints were computed.
	* Source/x11/XGServerWindow.m, Source/x11/XGServerEvent.m:
	Replaced all usages of [_OSFrameToXHints:for:] with [_XFrameToXHints:for:].

2006-05-04  Fred Kiefer <FredKiefer@gmx.de>

	* Source/x11/XGServerWindow.m (-styleoffsets::::::): New method to
	compute window frame offset based on the _NET_FRAME_EXTENTS or
	_KDE_NET_WM_FRAME_STRUT property. This is based on a slightly
	extended patch by Yen-Ju Chen <yjchenx@hotmail.com>.
	Call this new method from [styleoffsets:::::] and [_OSFrameToXHints:].
	* Source/x11/XGServerWindow.m (-iconTileImage): Make sure the
	window pointer gets freed.

2006-05-03  Fred Kiefer <FredKiefer@gmx.de>

	* Source/x11/XGServerWindow.m (-nativeWindow:::::): Implemented to
	support using an X window for GNUstep drawing.

2006-04-30  David Ayers  <d.ayers@inode.at>

	* Source/x11/raster.c (RCreateImage): Remove unused variables.

	* Source/x11/XGServerEvent.m (gotShmCompletion:) Declare privat
	interface for shared memory handling.

2006-03-13  Adam Fedor  <fedor@gnu.org>

	* Source/x11/XGServerWindow.m (titlewindow::): Set NAME and ICON_NAME
	WM properties (Patch #5014 from Yen-Ju Chen).

2006-03-12  Fred Kiefer <FredKiefer@gmx.de>

	* Source/cairo/XGCairoGlitzSurface.m
	* Headers/cairo/XGCairoGlitzSurface.h:
	Rewrote to fit with changed glitz interface.

2006-03-13  Adam Fedor  <fedor@gnu.org>

	* Version 0.10.3

2006-03-13  Fred Kiefer <FredKiefer@gmx.de>

	* Source/x11/XGServerWindow.m (-termwindow:): Reset the window
	cache, if it points to the terminated window.

2006-03-12  Fred Kiefer <FredKiefer@gmx.de>

	* Source/cairo/NSBezierPathCairo.m
	* Source/cairo/NSBezierPathCairo.h
	* Source/cairo/CairoDevice.m
	* Source/cairo/CairoFontManager.m
	* Source/cairo/CairoFreeTypeFontInfo.m
	* Headers/cairo/CairoDevice.m
	* Headers/cairo/CairoFontManager.m
	* Headers/cairo/CairoFreeTypeFontInfo.m:
	Removed these files.
	* Source/cairo/GNUmakefile:
	Removed references to obsolete files.
	* Source/cairo/CairoFontInfo.m (-setCacheSize:):
	Fill the cache with zeros.
	* Source/cairo/CairoFontInfo.m (-setupAttributes):
	Free the font options.
	* Source/cairo/CairoGState.m (:bezierPath, -GSSendBezierPath:):
	Added NSBezierPath methods.
	* Source/cairo/XGCairoXImageSurface.m
	* Source/cairo/CairoContext.m
	* Source/cairo/XGCairoSurface.m
	* Source/cairo/CairoSurface.m
	* Source/cairo/XGCairoGlitzSurface.m
	* Headers/cairo/CairoSurface.h:
	Clean up of cairo backend code.

2006-03-07  Fred Kiefer <FredKiefer@gmx.de>

	* Source/cairo/CairoGState.m (-compositeGState:...fraction:,
	DPSimage::...:): Handle flipped views correctly.

2006-02-22 Richard Frith-Macdonald <rfm@gnu.org>

	* Source/gsc/GSStreamContext.m: Fix opening of file on mingw32
	Don't log where we are printingf to unless debugging is on.

2006-02-13  Fred Kiefer <FredKiefer@gmx.de>

	* Source/cairo/CairoGState.m (-copyWithZone:): Handle more of the
	state parameters in copy.
	* Source/cairo/CairoGState.m (-compositerect:op:): Protect
	operator setting with save/restore.

2006-02-12  Fred Kiefer <FredKiefer@gmx.de>

	* Source/cairo/CairoGState.m (-compositeGState:...fraction:): Deal
	with flipped views. Also some cleanup in the whole file and a hack
	to set alpha.

2006-02-11  Fred Kiefer <FredKiefer@gmx.de>

	* Source/cairo/CairoGState.m (-DPSImage::::::::): Handle missing
	parameters, row end padding and destroy the temporary image at the
	very end.

2006-02-06  Fred Kiefer <FredKiefer@gmx.de>

	* Source/x11/XGServer.m (_initXContext): Don't set the environment
	value for NSHOST. Patch by Tim MacIntosh <tmcintos@avalon.net>.
	See mails on dev mailing list for more explaination.

2006-02-06  Fred Kiefer <FredKiefer@gmx.de>

	* Headers/x11/xdnd.h: Declare two more functions used in xpbs.m.
	* Tools/gpbs.m: Removed compiler warnings about mismatching declarations.

2006-01-29  Fred Kiefer <FredKiefer@gmx.de>

	* Source/cairo/CairoFontInfo.m (_cairo_extents_for_NSGlyph,
	-drawGlyphs:length:on:) Corrected the conversion from NSGlyph to UTF8.
	* Source/cairo/CairoFontEnumerator.m:
	Use the same default fonts as the art backend.

2006-01-23  Fred Kiefer <FredKiefer@gmx.de>

	* Headers/cairo/CairoFaceInfo.h,
	* Source/cairo/CairoFaceInfo.m,
	* Source/cairo/CairoFontEnumerator.m,
	* Source/cairo/CairoFontInfo.m:
	Rewrite of all cairo font handling to work with exported cairo
	functions and enumerate fonts with the font config library.

2006-01-14 Richard Frith-Macdonald <rfm@gnu.org>

	* Source/gsc/GSContext.m:
	* Source/x11/XGServer.m:
	* Source/x11/XGServerWindow.m:
	* Source/x11/XWindowBuffer.m:
	* Headers/x11/XGServerWindow.h:
	Some fixes for 64bit processor support.  In particular, allow for
	bug/feature of X that 32bit data supplied in XChangeProperty must
	actually be 64bit on a 64bit machine.  The X client library discards
	the upper 32bits of each value when encoding the data to be sent to
	the server.  These changes fix WindowMaker interaction on AMD64.

2006-01-09 Richard Frith-Macdonald <rfm@gnu.org>

	* Source/win32/WIN32Server.m: Attempt to terminate gracefully when
	a quit message is received.

2005-12-22  Adam Fedor  <fedor@gnu.org>

	* Version 0.10.2

	* Source/art/ARTContext (-beep): Removed, unused.
	* Source/xdps/NSDPSContext.m (-beep): Idem.

2005-12-20  Adam Fedor  <fedor@gnu.org>

	* Source/art/ARTContext.m ([ARTContext -beep]): Respect user setting
	of bell volume.
	* Source/x11/XGServe.m: Idem.

2005-12-16  Adam Fedor  <fedor@gnu.org>

	* configure.in: Check for Xutf8LookupString
	* Source/x11/XIMInputServer.m: Use it.

2005-12-10  Fred Kiefer <FredKiefer@gmx.de>

	* Source/x11/XGServerWindow.m (-titlewindow::): Use UTF8 window
	title where possible.

2005-11-20  Adam Fedor  <fedor@gnu.org>

	* configure.ac: Check for winlib as well so we don't get invalid
	backend.

2005-11-19 21:39  Alexander Malmberg  <alexander@malmberg.org>

	* Source/art/ARTContext.m (flip_bytes, byte_order)
	(-initWithContextInfo:): Detect if the server doesn't have the same
	endianness and adjust the color bitmasks if necessary.

2005-11-18  Fred Kiefer <FredKiefer@gmx.de>

	* Source/x11/XGServerWindow.m (-window::::): Don't use the NET WM
	window icon for Window Maker.
	* Source/x11/XGServerWindow.m (_createNetIcon:::, _setNetWMIconFor:):
	Rewrote this methods to be prepared to use the mini window icon,
	when that gets available in back.

2005-11-16 Richard Frith-Macdonald <rfm@gnu.org>

	* Source/art/composite.m:
	* Source/art/ftfont-old.m:
	* Source/art/ftfont.m:
	* Source/art/shfill.m:
	* Source/cairo/CairoDevice.m:
	* Source/cairo/CairoFreeTypeFontInfo.m:
	* Source/cairo/CairoGState.m:
	* Source/gsc/GSContext.m:
	* Source/gsc/GSStreamContext.m:
	* Source/win32/GSDisplayServer_details.m:
	* Source/win32/WIN32Server.m:
	* Source/win32/w32_activate.m:
	* Source/win32/w32_debug.m:
	* Source/win32/w32_movesize.m:
	* Source/win32/w32_notifications.m:
	* Source/win32/w32_windowdisplay.m:
	* Source/winlib/WIN32GState.m:
	* Source/x11/XGGLContext.m:
	* Source/x11/XGGLFormat.m:
	* Source/x11/XGServerEvent.m:
	* Source/x11/XGServerWindow.m:
	* Source/xdps/AFMFileFontInfo.m:
	* Source/xdps/NSDPSContext.m:
	* Source/xdps/NSDPSContextOps.m:
	* Source/xlib/XGBitmap.m:
	* Source/xlib/XGCommonFont.m:
	* Source/xlib/XGFontSetFontInfo.m:
	* Source/xlib/XGGState.m:
	* Tools/font_cacher.m:
	* Tools/xpbs.m:
	Some fixups for coding style violations.  Should have no effect other
	than to render code more consistent/readable.

2005-11-07  Fred Kiefer <FredKiefer@gmx.de>

	* Source/x11/XGServerWindow.m (_createNetIcon, _setNetWMIconFor:):
	New methods to create and set NET WM icon for window.
	* Source/x11/XGServerWindow.m (-window::::): Use this methods to
	set window icon.

	* Source/cairo/CairoGState.m (-DPSImage::::::::): Try to deal with
	flipped views.
	* Source/cairo/CairoFontInfo.m: Reduced the amount of unexported cairo
	functions we use.

2005-10-30 Richard Frith-Macdonald <rfm@gnu.org>

	* Source/win32/WIN33Server.m: synchronize defaults so settings are
	not lost.  Tidy a lot of stuff to conform to coding standards.
	Update event handling code to use ET_WINMSG rather than less versatile
	deprecated API.

2005-10-23  Adam Fedor  <fedor@gnu.org>

	* configure.ac: Check for invalid backend graphics name.
	Error if no X11 libraries if using x11 server.

2005-10-20  Adam Fedor  <fedor@gnu.org>

	* Headers/win32/WIN32Server.h: uint -> unsigned int
	* Source/win32/...: Idem.
	* Source/win32/w32_notifications.m: Comment out unimplmented
	windows method.

2005-10-20 Tom MacSween <macsweent@sympatico.ca>

	* Source/win32/: Fixed a compile error when debug flags were
	activated. Removed detailed documation from MS. Read and
	write correctly from defaults.

2005-09-19  Adam Fedor  <fedor@gnu.org>

	* Version 0.10.1

	* configure.ac: Make art the default graphics module.

2005-09-14  Tom MacSween <macsweent@sympatico.ca>

	* Restructuring of the windows server to handle various
	window and toolbar issues (See Source/win32/RELEASE_NOTES for
	more info).
	* Headers/win32/WIN32Server.h: Added ivars and flags and methods.
	* Headers/winlib/WIN32GState.h: Added method to avoid confliting
	types with superclass.
	* Source/win32/GNUmakefile: Add new files.
	* w32_debug.m, w32_activate.m, w32_create.m, w32_general.m,
	w32_movesize.m, w32_text_focus.m, w32_windowdisplay.m,
	GSDisplayServer_details.m: New files.
	* Source/win32/WIN32Server.m: Large changes. Merged with
	WIN32ServerEvent. Lots of documentation.

	* Source/winlib/WIN32GState.m: Variable name changes to
	avoid shadowing.

2005-08-28  Fred Kiefer <FredKiefer@gmx.de>

	* Headers/cairo/CairoSurface.h,
	* Source/cairo/CairoSurface.m,
	* Source/cairo/XGCairoGlitzSurface.m,
	* Source/cairo/XGCairoSurface.m,
	* Source/cairo/XGCairoXImageSurface.m,
	* Source/cairo/CairoGState.m (-GSSetDevice:::):
	Rewrote the device handling to work for resized windows.
	* Headers/cairo/CairoFontInfo.h,
	* Source/cairo/CairoFontInfo.m (-drawGlyphs:length:on:, -setupAttributes),
	* Source/cairo/CairoGState.m (-GSShowGlyphs::):
	Moved adjustment of font size and positioning to CairoFontInfo.
	* Source/cairo/CairoContext.m:
	Clean up.

2005-08-20  Fred Kiefer <FredKiefer@gmx.de>

	* Source/cairo/CairoGState.m (-DPSImage::::::::):
	For the ARGB32 case sort the colour fields in the bitmap correctly.

2005-08-20  Fred Kiefer <FredKiefer@gmx.de>

	* Source/cairo/CairoFaceInfo.m (-fontFace): Use
	_cairo_toy_font_face_create, as Cairo did rename this function.
	* Source/cairo/CairoFontInfo.m (_cairo_glyph_for_NSGlyph): Use
	Cairo function _cairo_scaled_font_text_to_glyphs to convert to glyphs.

2005-08-16  Adrian Robert <arobert@cogsci.ucsd.edu>

	* Source/art/ftfont.m (-[FTFontInfo drawString:...]):
	Initialize index d for delta_data[].  (Already done in ftfont-old.)

2005-07-28  Fred Kiefer <FredKiefer@gmx.de>

	* Headers/cairo/CairoFaceInfo.h,
	* Headers/cairo/CairoFontEnumerator.h,
	* Headers/cairo/CairoFontInfo.h,
	* Headers/cairo/CairoSurface.h,
	* Headers/cairo/XGCairoSurface.h,
	* Source/cairo/CairoContext.m,
	* Source/cairo/CairoGState.m,
	* Source/cairo/CairoFaceInfo.m,
	* Source/cairo/CairoFontInfo.m,
	* Source/cairo/CairoFontEnumerator.m,
	* Source/cairo/CairoSurface.m,
	* Source/cairo/NSBezierPathCairo.m,
	* Source/cairo/XGCairoGlitzSurface.m,
	* Source/cairo/XGCairoSurface.m,
	* Source/cairo/XGCairoXImageSurface.m:

	Adopted to changes in latest release of cairo.

	* Source/cairo/GNUmakefile:
	Removed file CairoFontManager.m

2005-07-22  Adam Fedor  <fedor@gnu.org>

	* Version 0.10.0

2005-07-17  Adam Fedor  <fedor@gnu.org>

	* Version: Add interface version number
	* Source/GNUmakefile: Use it.
	* Source/GNUmakefile.postamble: Idem, add custom Info.plist.
	* Source/GNUmakefile.preamble: Update for interface version.

2005-07-14  Adam Fedor  <fedor@gnu.org>

	* Source/winlib/WIN32GState.m ([WIN32GState -compositeGState:...]):
	Fall through to default operation if alpha blend not sucessful.

2005-07-09  Fred Kiefer <FredKiefer@gmx.de>

	* Headers/gsc/GSGState.h,
	Source/gsc/GSGState.m: New methods
	[-compositeGState:fromRect:toPoint:op:fraction:] and
	[GSSetPatterColor:]. Also added ivar pattern.
	* Source/gsc/GSGState.m (-dealloc, -deepen, -setColor:state:):
	Deal with pattern ivar.
	* Source/gsc/GSContext.m,
	Source/gsc/GSStreamContext.m: New methods
	[-GScomposite:toPoint:fromRect:operation:fraction:] and
	[-GSSetPatterColor:].
	* Source/xlib/XGGState.m: New method
	[-compositeGState:fromRect:toPoint:op:fraction:] use this to
	implement [-compositeGState:fromRect:toPoint:op:] and
	[-dissolveGState:fromRect:toPoint:delta:].

2005-07-04  Adam Fedor  <fedor@gnu.org>

	* Documentation/news.texi: Update.

2005-07-01  Adam Fedor  <fedor@gnu.org>

	* Documentation/Back/Back.gsdoc,
	Documentation/Back/DefaultsSummary.gsdoc,
	Documentation/Back/WindowFocus.gsdoc,
	Headers/art/ARTContext.h,
	Headers/x11/XGDragView.h,
	Headers/xlib/XGFontSetFontInfo.h,
	Headers/xlib/XGGeometry.h,
	Source/x11/wrasterP.h,
	Source/xlib/XGFontSetFontInfo.m,
	Source/xlib/linking.m,
	Tools/GNUmakefile.postamble,
	Tools/GNUmakefile.preamble,
	Tools/gpbs.1: Add/fix copyright and licenses.

2005-06-17  Adam Fedor  <fedor@gnu.org>

	* Tools/gpbs.m ([PasteboardServer -connectionBecameInvalid:]):
	Use isKindOfClass.

2005-06-07  Fred Kiefer <FredKiefer@gmx.de>

	* Source/winlib/Win32GState.m (GSCreateBitmap): Allow
	NSCalibratedRGBColorSpace as well.
	(-_compositeGState:fromRect:toPoint:op:fraction:) Removed the
	leading underscore of the method name.

2005-05-26  Adam Fedor  <fedor@gnu.org>

	* Update FSF Address.

2005-05-20  Adrian Robert <arobert@cogsci.ucsd.edu>

	* Headers/xlib/XGGState.h, Source/xlib/XGGState.m: Changed
	HAVE_LIBXFT #ifdefs to HAVE_XFT.
	* configure.ac, config.h.in: Changed comments for HAVE_XFT to
	clarify that it is different from HAVE_LIBXFT (latter is just the
	runtime lib, while former implies a functional installation).

2005-05-14  Adrian Robert <arobert@cogsci.ucsd.edu>

	* Source/xlib/XGGState.m: Added missing #ifdefs to last patch so
	compilation on non-libxft system is unaffected.

2005-05-12  Adrian Robert <arobert@cogsci.ucsd.edu>

	* Headers/xlib/XGGState.h (xft_draw, xft_alpha_draw, xft_color,
	-xftDrawForDrawable, -xftColor): New ivars and methods for caching
	Xft (freetype) draw state.
	* Source/xlib/XGGState.m (-xftDrawForDrawable:, -xftColor): Cache
	Xft draw state.
	* Source/xlib/GSXftFontInfo.m: Use cached Xft draw state for rendering.

2005-04-20  Adam Fedor  <fedor@gnu.org>

	* Fonts/GNUmakefile.postamble: Make sure to install in
	$(GNUSTEP_INSTALLATION_DIR).
	* GNUmakefile: Add check to not install fonts if fonts=no.
	Fixes bug #12749

2005-04-19  Adam Fedor  <fedor@gnu.org>

	* Source/art/path.m ([ARTGState -_stroke:]): Change floorf->floor.
	Fixes bug #12731.

2005-04-16  Fred Kiefer <FredKiefer@gmx.de>

	* Source/xlib/XGGState.m
	(-_compositeGState:sourcefromRect:fromRecttoPoint:toPointop:opfraction:]):
	New way to compute drect. This fixes bug #12459.

2005-04-07  Fred Kiefer <FredKiefer@gmx.de>

	* Source/x11/XGServerWindow.m  (-iconSize): Use XFree to free
	xiconsize. Fixes bug #12578.

2005-04-04 Richard Frith-Macdonald <rfm@gnu.org>

	* Source/winlib/WIN32GState.m: tunr on alpha blending and swap colors
	to correct format.

2005-04-01  Adam Fedor  <fedor@gnu.org>

	* Source/win32/WIN32Server.m: Re-add 2005-02-23 change.

	* Source/xlib/GSXftFontInfo.m (-setupAttributes): Make log message
	more verbose.

2005-04-01 Richard Frith-Macdonald <rfm@gnu.org>

	* Source/x11/XGDragView.m: Complete code changes to factor out as
	much as possible into the superclass and avoid duplication.

2005-03-30  Adam Fedor  <fedor@gnu.org>

	* Version 0.9.5

	* Headers/x11/XGDragView.h, Source/x11/XGDragView.m: Tag previous
	version of file for release.
	* Source/win32/WIN32Server.m: Revert 2005-02-23 change for this release.

2005-03-29 Richard Frith-Macdonald <rfm@gnu.org>

	* Headers/x11/XGDragView.h: Make this a subclass of GSDragView
	* Source/x11/XGDragView.m: Rewrite to be a subclass of GSDragView
	so that bugfixes from it are in  XGDragView.  Remove lots of
	redundant code.  Still quite a bit to do.
	* Source/win32/WIN32Server.m: Add code to draw own window decorations
	and GSWIN32HandlesWindowDecorations user default to turn it off.
	Fixed code for detecting window at a screen point to ignore invisible
	windows (fixes crash in DnD).
	Altered window type to 'tool' for borderless windows, so that we don't
	get a button in the taskbar for every window we create.

2005-03-29  Adrian Robert <arobert@cogsci.ucsd.edu>

	* Source/art/ftfont.h, Source/art/ftfont.m, Source/art/ftfont-old.m:
	Support DPSxshow, xyshow, ashow, widthshow, and awidthshow in same
	drawString:... method that was just implementing DPSshow, and drop
	the stub that was slated to handle the former methods.
	* Source/art/ARTContext.m: Use the methods defined above.

2005-03-28 Richard Frith-Macdonald <rfm@gnu.org>

	* Source/win32/WIN32Server.m: fix for locating window at point.

2005-03-21  Adam Fedor  <fedor@gnu.org>

	* Source/art/blit.m (artcontext_setup_draw_info): Add mail address
	to log message.

2005-02-23  Luis Cabellos

	* Source/win32/WIN32Server.m: Use new run loop api under mingw32

2005-02-22  Adam Fedor  <fedor@gnu.org>

	* configure.ac: Rewrite, avoid setting vars unecessarily. Use
	pkg-config if possible. Switch back to xlib/winlib when other backends
	don't satisfy dependancies.
	* config.make, config.h: Update to match.
	* GNUmakefile (SUBPROJECTS): Add Fonts
	* Fonts: New folder with default nfont

	* Source/x11/GNUmakefile: Remove unneeded file.

2005-02-12  Fred Kiefer <FredKiefer@gmx.de>

	* Source/x11/XGServerWindow.m  (-setalpha::): Support for window
	alpha handling on X servers that implement this.

2005-02-12 13:58  Alexander Malmberg  <alexander@malmberg.org>

	* Headers/x11/XGServerWindow.h: Make the border and depth ivars
	unsigned.

2005-02-12 13:54  Alexander Malmberg  <alexander@malmberg.org>

	* Source/x11/XGServerWindow.m (setNormalHints): If the window isn't
	resizable, force the min and max sizes to be equal to the current
	size.
	(-placewindow::): Set the hints after updating xframe.

	Fixes bug #11713.

2005-02-10 00:50  Alexander Malmberg  <alexander@malmberg.org>

	* Tools/gpbs.m (init): Remove the program name from the arguments
	passed to the new task.

2005-02-08 Richard Frith-Macdonald <rfm@gnu.org>

	* Tools/gpbs.m: Use NSTask to re-execute as daemon.

2005-02-05 00:44  Alexander Malmberg  <alexander@malmberg.org>

	* Source/art/path.m (-_clip_add_svp:): Handle the case where
	no spans are generated for the path.

2005-01-31 07:30  Christian <christian@tenbyten.com>

	* Tools/gpbs.m: Correct missplaced bracket when built for windows.

2005-01-21 21:51  Alexander Malmberg  <alexander@malmberg.org>

	Various warning and whitespace cleanups.

	* Headers/x11/XGServerWindow.h,
 	* Source/art/ftfont.m,
	* Source/gsc/GSGState.m,
	* Source/win32/WIN32Server.m,
	* Source/x11/XGDragView.m,
	* Source/x11/XGServerEvent.m,
	* Source/x11/XGServerWindow.m: Change signedness of various
	variables.
	* Tools/gpbs.m: Add missing ctype.h include.
	* Source/x11/XGDrawView.m (-_setCursor): Initialize variables.

2005-01-20 22:39  Alexander Malmberg  <alexander@malmberg.org>

	* Source/art/ARTContext.m (-initWithContextInfo:): Enable stroke
	adjusting for the default gstate.

2005-01-20 17:58  Alexander Malmberg  <alexander@malmberg.org>

	* Source/xlib/XGGState.m (-DPSrectstroke::::): Don't decrease
	the width/height.

2005-01-15  Adrian Robert <arobert@cogsci.ucsd.edu>

	* Source/x11/XGServerEvent.m (-processEvent:): For XdndPosition
	event (ClientMessage), convert the point from root coordinates
	using XTranslateCoordinates() instead of relying on cached window
	position.  Update cached window position from this.

2005-01-12 00:32  Alexander Malmberg <alexander@malmberg.org>

	* Source/gsc/GSStreamContext.m (-DPSsetstrokeadjust:):
	Give 'setstrokeadjust' a boolean argument.

2005-01-11 21:57  Alexander Malmberg <alexander@malmberg.org>

	* Headers/x11/XWindowBuffer.h: Make the pending_rect ivar a struct
	of int:s.
	* Source/x11/XWindowBuffer.m: Add casts to remove pointer sign
	warnings.
	(-_exposeRect:, -_gotShmCompletion): Update uses of pending_rect.

2005-01-11 20:27  Alexander Malmberg <alexander@malmberg.org>

	* Source/art/ARTGState.h: Add strokeadjust ivar.
	* Source/art/ARTContext.m (-DPScurrentstrokeadjust)
	(-DPSsetstrokeadjust): Use the strokeadjust ivar.
	* Source/art/path.m (-DPSrectclip::::): Don't use the optimized
	path if the clipping path is complex.
	(-_stroke::): Remove second argument, rename to ...
	(-_stroke:): ... this. If strokeadjust is active, adjust the path
	to make it clearer.
	(-DPSrectstroke::::): Update _stroke::: call. Remove dash adjustment
	code.
	(-DPSstroke): Update _stroke:: call.
	* Source/art/composite.m: Fix comment typo. Remove some old
	debugging code.

2005-01-11 16:15  Alexander Malmberg <alexander@malmberg.org>

	* Source/art/blit.m: Remove #warning:s.
	* Source/art/blit_scrapheap.m: Add mmx implementation of 15/16bpp
	blit_alpha_opaque.

2005-01-11 16:01  Alexander Malmberg <alexander@malmberg.org>

	* Source/art/ftfont.m: Copy old contents to ftfont-old.m and
	include that file if the freetype version is <2.1.8. Rewrite
	this file to work with freetype >=2.1.8.
	* Source/art/ftfont-old.m: New file.

2004-12-30 18:38 Gregory John Casamento <greg_casamento@yahoo.com>

	* Source/x11/XGDragView.m: _handleDrag: method correction for
	bug#11352 and for fixes to allow compilation with gcc < 3.0.

2004-12-09  Fred Kiefer <FredKiefer@gmx.de>

	* Source/win32/WIN32Server.m  (-standardcursor:): Don't set
	default cursor, when no standard cursor is available.
	* Source/x11/XGServerWindow.m  (-standardcursor:): Don't set
	default cursor, when no standard cursor is available.
	Replaced the usage of the type xgps_cursor_id_t with Cursor
	throughout this file.

2004-12-06  Fred Kiefer <FredKiefer@gmx.de>

	* Source/x11/XGServerWindow.m  (-setwindowlevel::): Stop using
	the KDE override atom for window levels. The old behaviour may be
	reactivated via the define USE_KDE_OVERRIDE.

2004-11-28  Matt Rice <ratmice@yahoo.com>

	* Source/x11/XGGLFormat.m (-initWithAttributes:,append,append1): Add
	missing curly brackets, fix append and append1 macros so they can safely
	be used without curly brackets.

2004-11-28 Richard Frith-Macdonald <rfm@gnu.org>

	* Tools/gpbs.m: When run as daemon, re-execute with --no-fork flag
	so that we can work with threading using pth library (default on
	some BSD versions).

2004-11-10 18:41  Alexander Malmberg <alexander@malmberg.org>

	* Source/x11/XWindowBuffer.m (test_xshm): New function.
	(test_xshm_error_handler): New function.
	(+windowBufferForWindow:depthInfo:): Move XShm detection code
	to test_xshm and use it to decide whether to use XShm or not.
	(+initialize): Move use_xshm setting code to test_xshm.
	(+_gotShmCompletion:): Don't warn if we can't find an XWindowBuffer
	for the event.

2004-11-10  Matt Rice <ratmice@yahoo.com>

	* Source/x11/XGServerWindow.m (-iconSize): Implement new method.
	(-iconTileImage:): ditto.

2004-11-09 22:42  Alexander Malmberg <alexander@malmberg.org>

	* Source/x11/XGBitmapImageRep.m: Remove dead file.
	* Source/x11/GNUmakefile: Remove reference.

2004-11-09 22:15  Alexander Malmberg <alexander@malmberg.org>

	* Source/art/ftfont.m (fix_path): Don't prepend the path to absolute
	file names.
	(-initWithFontName:matrix:screenFont:): Initialize cachedGlyph.
	(-advancementForGlyph:): Handle NSNullGlyph.
	(-glyphForCharacter:): Return NSNullGlyph if there's no glyph for
	the character.

2004-11-09 19:00  Alexander Malmberg <alexander@malmberg.org>

	* Tools/gpbs.m (main): If we get a -GSStartupNotification argument,
	post the notification after initializing. Fixes bug #10876.

2004-11-04  Adrian Robert <arobert@cogsci.ucsd.edu>

	* Source/x11/XGServerEvent.m (process_key_event): Modifier detection:
	If default "GSModifiersAreKeys" is YES, ignore 'shift' and/or other
	state and just map keypress to first modifier for they key.
	* Documentation/Back/DefaultsSummary.gsdoc: Document new default
	"GSModifiersAreKeys".
	* Source/xlib/XGBitmap.m (_bitmap_combine_alpha()): corrected typo
	in error message.

2004-10-30  Fred Kiefer <FredKiefer@gmx.de>

	* Source/xlib/XGContext.m  (+initializeBackend): Use anti-aliaesd
	fonts when available and not specified otherwise.
	* Documentation/Back/DefaultsSummary.gsdoc: Document that AA fonts
	are now the default for xlib.

2004-09-28  Fred Kiefer <FredKiefer@gmx.de>

	* Source/x11/XGServerEvent.m (initialize_keyboard): Corrected typo
	reported by Benhur Stein <benhur.stein@gmail.com>.

2004-09-24  Adrian Robert <arobert@cogsci.ucsd.edu>

	* Source/x11/XGServerEvent.m: Improvement of earlier update to
	determine modifiers from KeySyms rather than KeyCodes: in
	process_key_event, KeySym is now looked up taking shift/compose
	modifier state into account, while in handling of KeyMapNotify in
	processEvent: this state is also considered in the majority of cases.
	Base on suggestions by Kazunobu Kuriyama (kazunobu.kuriyama@nifty.com).

2004-09-23  Adam Fedor  <fedor@gnu.org>

	* Version 0.9.4

	* Documentation/news.texi: Update

2004-09-21 19:19  Alexander Malmberg <alexander@malmberg.org>

	* Source/art/ftfont.m: Add lineHeight ivar to FTFontInfo.
 	(+defaultLineHeightForFont): Implement.
	(-initWithFontName:matrix:screenFont:): Set lineHeight.

2004-09-19  Fred Kiefer <FredKiefer@gmx.de>

	* Source/win32/WIN32Server.m: Added missing include for new Cygwin
	event pooling.

2004-09-17  Fred Kiefer <FredKiefer@gmx.de>

	* Source/winlib/Win32GState.m (-_compositeGState:...fraction:):
	Made the use of AlphaBlend depend on a define, which by default is missing.

2004-09-09  Fred Kiefer <FredKiefer@gmx.de>

	* Tools/xpbs.m (-[XPbOwner getSelectionData:type:], -[XPbOwner
	xProvideSelection:]): Removed some compiler warnings.
	* Source/cairo/CairoGState.m (-DPSimage:...:): Slightly improved.
	(-compositeGState:fromRect:toPoint:op:fraction:) New method
	(-compositeGState:fromRect:toPoint:op:,
	-dissolveGState:fromRect:toPoint:delta:) Implemented via new method.
	Added all missing colour conversions.
	(GSShowGlyphs::) Use new method on CairoFontInfo.
	* Header/cairo/CairoFontInfo.h (-drawGlyphs:length:on:atX:y:) New method.
	* Source/cairo/CairoFontInfo.m (-drawGlyphs:length:on:atX:y:) New method.
	Moved some includes from header to here, extracted method
	[setupAttributes] and other cleanup.

2004-09-08  Adam Fedor  <fedor@gnu.org>

	* Headers/x11/XGServer.h: Add 8bit fast drawing.
	* Source/x11/XGServer.m ([XGScreenContext
	-initForDisplay:screen:]): For 8bit, test for RGB_BEST_MAP.
	* Source/xlib/XGBitmap.m (_pixmap_combine_alpha,
	_bitmap_combine_alpha, _pixmap_read_alpha): Add 8 bit case.
	(patch from Paul Secchia <paul@worldnet.att.net>).

	* Documentation/Back/DefaultsSummary.gsdoc: Document it.

	* Documentation/news.texi: Update for new release.

2004-09-05 00:05  Alexander Malmberg <alexander@malmberg.org>

	* Tools/GNUmakefile.preamble: Compile with -Wall.
	* Tools/xpbs.m: Rename to +initializePasteboard. Return NO iff
	XOpenDisplay fails.
	* Tools/win32pbs.m (+initialize): Rename to +initializePasteboard.
	Return YES.
	* Tools/gpbs.m ([PasteboardServer -init]): Call	+initializePasteboard
	instead of +class. Set xPbClass to nil if the call fails.

2004-09-01  Adam Fedor  <fedor@gnu.org>

	* configure.ac: Prepend don't overwrite CFLAGS and LDFLAGS given
	in environment.

2004-08-31  Adrian Robert <arobert@cogsci.ucsd.edu>

	* Source/x11/XGServerEvent.m: Changed mapping of GNUstep modifier
	keys to X11 KeySyms instead of KeyCodes.  (Added check_key(); updated
	check_modifier(), -processEvent: (KeyMapNotify), changed
	default_key_code() to key_sym_from_defaults(), updated
	initialize_keyboard().)

2004-08-30  Fred Kiefer <FredKiefer@gmx.de>

	* Source/xlib/GSXftFontInfo.m: Changed usage of CString for font
	name and family into UTF8String for XFT. Patch by Yen-Ju Chen
	<yjchenx@hotmail.com>.

2004-08-24  Fred Kiefer <FredKiefer@gmx.de>

	* Source/win32/WIN32Server.m (-windowbounds:): Corrected variable
	name, so the fiel compiles again.
	(-setupRunLoopInputSourcesForMode:): Added new event polling code
	for Cygwin.
	* Source/cairo/CairoContext.m (-NSReadPixel:, beep): Removed methods.

2004-08-23  Fred Kiefer <FredKiefer@gmx.de>

	* Source/cairo/CairoContext.m (-DPScurrentalpha:,
	-DPSsetoffset::): Removed methods.
	* Source/cairo/CairoGState.m (-offset, -setoffset:): Added methods.
	(-forwardInvocation:): Improved output.
	(-GSSetDevice:::) Commented out NSLog calls.
	* Source/gsc/GSGState.m (-_showString:lenght:): Removed this
	method which was a left over from last patch.

2004-08-09 14:38  Alexander Malmberg <alexander@malmberg.org>

	* Source/win32/WIN32Server.m, Source/win32/WIN32ServerEvent.m,
	Headers/win32/WIN32Geometry.h (MSScreenRectToGS, GSScreenRectToMS):
	The 'GS' rect is, in the terminology of NSWindow.h, the window frame,
	not the screen frame. make the conversions match this and update
	the callers.
	* Source/x11/XGServerWindow.m (-_OSFrameToXFrame:for:,
	-_OSFrameToXHints:for:, -_XFrameToOSFrame:for:): Update conversions.
	(-windowdevice:): Remove artificial delays and geometry querying.
	Update based on the frame from the last ConfigureNotify.
	(-placewindow::): Remove event coordinate adjustments. Always send
	move/resize events to -gui right away.

2004-08-03  Fred Kiefer <FredKiefer@gmx.de>

	* Header/cairo/*:
	* Source/cairo/*:
	* Source/GSBackend.m:
	* configure.ac:
	* configure:
	Added cairo backend from Banlu Kemiyatorn <object@gmail.com>.

2004-07-30 15:52  Alexander Malmberg <alexander@malmberg.org>

	* Headers/gsc/GSCStateOps.h, Source/gsc/GSContext.m,
	Source/gsc/GSGState.m (-GSReadRect:): New method.

	* Source/art/GNUmakefile: Add ReadRect.m.
	* Source/art/ReadRect.m: New file.
	* Source/art/blit.m, Source/art/blit.h: Add read_pixels_a and
	read_pixels_o. Fix spurious low bits in BLEAN_READ for 16bpp and
	15bpp modes.

	* Source/xlib/XGContext.m (-GSReadRect:): Remove.
	* Source/xlib/XGGState.m (-GSReadRect:): Update key names and set all
	keys even if the rectangle is degenerate. Return nil if the image
	can't be read. Set the Matrix key.

2004-07-26 15:37  Matt Rice <ratmice@yahoo.com>
		  Alexander Malmberg <alexander@malmberg.org>

	* Source/x11/XGServerWindow.m (-_createAppIconPixmaps): New method.
	(-orderwindow:::): Use -_createAppIconPixmaps to set IconPixmapHint
	if we're using windowmaker.

2004-07-14  Adam Fedor  <fedor@gnu.org>

	* Documentation/Back/Standards.txt: update.

2004-07-13 03:11  Alexander Malmberg <alexander@malmberg.org>

	* Source/art/shfill.m (function_setup, -DPSshfill:): NSDebugLLog
	helpful error messages if something was wrong in the shader
	dictionary.

2004-07-09  Adam Fedor  <fedor@gnu.org>

	* Documentation/Back/Standards.txt: New EWMH file.

2004-07-06  Fred Kiefer <FredKiefer@gmx.de>

	* Source/winlib/Win32GState.m (-_compositeGState:...fraction:):
	Applied alpha blending patch by MA Garcias <lists@tragnarion.com>.
	Disabled GDI_WIDELINE_BEZIERPATH_BUG.
	* configure.ac: Added test for msimg32, needed for AlphaBlend.
	* configure: Regenerated.
	* Source/xlib/XGGState.m: Moved additional show methods to super class.
	* Source/gsc/GSGState.m: Implemented additional show methods based
	on (-showGlyphs::) and simple glyph conversion.

2004-06-19  Fred Kiefer <FredKiefer@gmx.de>

	* Source/x11/XGServerWindow.m (-standardcursor::): Added more
	standard cursors.
	* Source/win32/WIN32Server.m (-standardcursor::): Added more
	standard cursors.

2004-06-28 00:45  Alexander Malmberg <alexander@malmberg.org>

	* Headers/x11/XGServerWindow.h: Add buffer_width and buffer_height
	ivars.
	* Source/x11/XGServerWindow.m (-windowdevice:): Use buffer_width and
	buffer_height instead of xframe to keep track of the size of the
	buffer and alpha_buffer.

2004-06-28 00:41  Alexander Malmberg <alexander@malmberg.org>

	* Source/xlib/XGGState.m (-setWindowDevice:): Remove use of
	cast-as-lvalue.

2004-06-26 13:04  Alexander Malmberg <alexander@malmberg.org>

	* Source/x11/XGServerEvent.m (-processEvent: ConfigureNotify):
	Don't ignore the event for unmapped windows. Use XTranslateCoordinates
	to get the size and position right for both real and artificial
	events. Only update the position hints if we're mapped.

	* Source/x11/XGServerWindow.m: Add handlesWindowDecorations variable.
	(-handlesWindowDecorations): New method.
	(setWindowHintsForStyle, -styleoffsets:::::): If we aren't handling
	window decorations, treat all windows as borderless.
	(-stylewindow::, -setinputstate::): Assert that we're handling window
	decorations.
	(-window::::): Create the window structure earlier so it can be used
	to convert frames.
	(-_setupRootWindow): Set handlesWindowDecorations based on the
	GSX11HandlesWindowDecorations defaults value.

	* Documentation/Back/DefaultsSummary.gsdoc: Document
	GSX11HandlesWindowDecorations.

2004-06-19  Fred Kiefer <FredKiefer@gmx.de>

	* Source/win32/WIN32Server.m (-findWindowAt:windowRef:excluding:)
	New method for D&D. (-dragInfo), (-slideImage:from:to:) Removed.

2004-06-11  Adam Fedor  <fedor@gnu.org>

	* Version 0.9.3
	* Documentation/news.texi: Update.

	* configure.ac: Remove WindowMaker/libwraster check

2004-05-27  Fred Kiefer <FredKiefer@gmx.de>

	* Source/win32/WIN32ServerEvent.m (-windowEventProc:::) Added
	handling of size and move events and extracted end of resize event
	handling into the same new method. PAINT now always validates the
	whole window.
	Patch by MA Garcias <lists@tragnarion.com>.
	New method [-resizeBackingStoreFor:] used for end of resize events.

2004-05-13 17:11  Alexander Malmberg <alexander@malmberg.org>

	* Source/art/ftfont.m (-advancementForGlyph:): Return a zero size for
	control glyphs.

	(-positionOfGlyph:precededByGlyph:isNominal:): Check if either glyph
	is a control glyph before converting to freetype glyph indices.

2004-05-12  Fred Kiefer <FredKiefer@gmx.de>

	* Headers/win32/WIN32Geometry.h: (GSWindowOriginToMS) corrected computation.
	* Source/win32/WIN32Server.m (-orderwindow:::) Removed obsolte
	"return" in non-NSWindowOut case and use flag SWP_NOACTIVATE.
	(-placewindow::, -movewindow::) Don't use flag SWP_NOREDRAW.
	Patch by MA Garcias <lists@tragnarion.com>.
	* Source/win32/WIN32ServerEvent.m Corrected definition of the
	GET_X_LPARAM and GET_Y_LPARAM macros.

2004-03-30 01:49  Alexander Malmberg <alexander@malmberg.org>

	* Source/x11/XGGLFormat.m (-initWithAttributes:): Fix handling of
	15bpp and 16bpp modes (NSOpenGLPFAAccumSize).

2004-02-29 21:42  Alexander Malmberg <alexander@malmberg.org>

	* Source/art/ftfont.h, Source/art/ftfont.m: Add
	-drawGlyphs::at::to::::::alpha::color::::transform:drawinfo: method.

	* Source/art/ARTContext.m (-GSShowGlyphs::): Use it if the
	destination window has an alpha buffer.

	(-initWithContextInfo:): Try to find a DirectColor or TrueColor
	visual before falling back on the default visual.

2004-02-28  Adam Fedor  <fedor@gnu.org>

	* Version 0.9.2

2004-02-28  Fred Kiefer <FredKiefer@gmx.de>

	* Source/win32/WIN32Server.m (-setupRunLoopInputSourcesForMode:):
	Use a shorte timer interval.

2004-02-24 15:45  Alexander Malmberg <alexander@malmberg.org>

	* Source/art/image.m: Add support for grayscale, one-is-black
	color spaces.
	(_image_get_color_rgb_cmyk_gray): Invert gray value if one is black.
	(-DPSimage:::::::::::): If the color space is NSDeviceBlackColorSpace
	or NSCalibratedColorSpace, treat one as black.

2004-02-17  Adam Fedor  <fedor@gnu.org>

	* Source/x11/XGServerWindow.m ([XGServer -orderwindow:::]): Don't
	try to raise the root window.

2004-02-08 23:20  Gregory John Casamento <greg_casamento@yahoo.com>

	* Source/xlib/XGGState.m: Added necessary calibrated
	colorspaces to the DPSimage: method.

2004-02-04 01:48  Alexander Malmberg <alexander@malmberg.org>

	* Source/x11/XGServerEvent.m: Remove uses of the now deprecated
	"casts as lvalues" gcc extension.

2004-01-27  Adam Fedor  <fedor@gnu.org>

	* Documentation/Back/DefaultsSummary.gsdoc: Fix doc markup
	* Documentation/Back/GNUmakefile: Change install location.

2004-01-25  Fred Kiefer <FredKiefer@gmx.de>

	* Source/art/shfill.m (-DPSshfill:):
	* Source/winlib/Win32GState.m (-DPSimage::::):
	* Source/xlib/XGGState.m (-DPSimage::::): Replaced
	appendTransform: with prependTransform:.
	* Source/art/image.m (-DPSimage:): Replaced prependTransform: with
	appendTransform:.

2004-01-25 13:52  Alexander Malmberg <alexander@malmberg.org>

	* Source/art/image.m (-_image_do_rgb_transform:::): Fix off-by-one
	error in horizontal clipping.

2004-01-10  Adam Fedor  <fedor@gnu.org>

	* configure.ac: Check if XShm is really implemented (it isn't on
	Cygwin even though the headers are there).
	* Source/x11/XGServerEvent.m ([XGServer -processEvent:event]):
	ifdef around XShm call.

2004-01-10  Adam Fedor  <fedor@gnu.org>

	* Prevent orderwindow:relativeTo: from making a window key.
	* Headers/x11/XGGeneric.h: Add Ivar.
	* Source/x11/XGServerEvent.m (-_handleTakeFocusAtom:forContext:):
	Don't take focus if we ordered this window previously.

	* Source/x11/XGServerWindow.m ([XGServer -orderwindow:::]):
	Set desiredOrderWindow.
	([XGServer -setinputfocus:]): Reset it.

2004-01-10  Adam Fedor  <fedor@gnu.org>

	* Source/x11/XGServerWindow.m ([XGServer -orderwindow:::]):
	When otherWin == 0, make sure the window does not go in front
	of the current key window.

	* Source/win32/WIN32Server.m ([WIN -orderwindow:op:otherWin:winNum]):
	Allow otherWin < 0.

2004-01-10 16:25  Alexander Malmberg <alexander@malmberg.org>

	* Source/art/blit.m: Replace uses DI_16_B5G5R5A1 and DI_16_B5G6R5
	with uses of DI_16_B5_G5_R5_A1 and DI_16_B5_G6_R5.
	(sover_ao): Add an optimized version for the 16/15 bpp modes.
	(satop_aa): Simplify calculation of da'.
	(datop_aa): Simplify calculation of da'. Fix the rounding.
	(xor_aa): Fix the rounding.
	(DI_16_B5_G5_R5_A1, DI_16_B5_G6_R5): Unpack pixels in a more
	efficient way.

	* Source/art/blit_scrapheap.m: New file.

2004-01-07 14:51  Alexander Malmberg <alexander@malmberg.org>

	* Source/art/composite.m (-_composite_func::::::): If the source has
	alpha, the destination is opaque, and the operator is NSCompositeCopy,
	set dst_needs_alpha to YES.

	(-compositerect:op:): If alpha is needed, make sure alpha is always
	created _before_ setting up the alpha destination pointers. Only
	write alpha for NSCompositeCopy if the current color isn't opaque.

2004-01-07  Fred Kiefer <FredKiefer@gmx.de>

	Added missing .cvsignore files and extended the existing ones.

2003-12-31  Fred Kiefer <FredKiefer@gmx.de>

	* Tools/win32pbs.m New file to handle windows clipboard
	interaction.
	* Tools/GNUmakefile
	Compile new file for windows backend.
	* Tools/gpbs.m (PasteboardServer -init) for windows backends use
	Win32PbOwner as the pasteboard owner class.

2003-12-30  Fred Kiefer <FredKiefer@gmx.de>

	* Source/gsc/path.m (-GSSendBezierPath:) preset the count
	variable, as this is expected by the method [NSBezierPath
	getLineDash:count:phase:].
	* Source/xlib/XGGState.m (-_doPath::draw:) allways set fill rule
	for path_fill.

2003-12-30  Fred Kiefer <FredKiefer@gmx.de>

	* Source/art/path.m (-DPSrectstroke::::,
	-_axis_rectangle::::vpath:axis::::pixel:): Adopted to change in
	NSAffineTransform.h.

2003-12-28  Fred Kiefer <FredKiefer@gmx.de>

	* Source/win32/WIN32Server.m (initWithAttributes:): Adjusted
	spelling of useWMTaskBar to header, to get it compile.

2003-12-26  Adam Fedor  <fedor@gnu.org>

	* Focus fixes.
	* Headers/win32/WIN32Server.h: Add flags ivar
	* Source/win32/WIN32Server.m (orderwindow:::): If useWMTaskBar
	flag set, don't show app icon and don't order out menu window.
	* Source/win32/WIN32ServerEvent.m (windowEventProc:::):
	On activation message, activate app, on deactivation message,
	deactivate app (if message comes from menu window).

2003-12-25  Fred Kiefer <FredKiefer@gmx.de>

	* Source/win32/WIN32Server.m (-_initWin32Context) set a default
	cursor, which is used each time the window is entered.

2003-12-23  Fred Kiefer <FredKiefer@gmx.de>

	* Source/winlib/WIN32GState.m (-copyBits:fromRect:toPoint:): Made
	save against self and source being the same object and corrected
	computation for flipped views. This code is copied over from xlib.
	* Source/winlib/WIN32FontEnumerator.m Reimplemented the whole file.
	* Source/winlib/WIN32FontInfo.m (-setupAttributes) assign font
	family ivar and use common functions with font enumerator.
	* Source/win32/WIN32ServerEvent.m (WIN32Server
	-windowEventProc::::) flag that we handle erasing of the
	background ourselves. (invalidateWindow) copy from backing store
	if possible.

2003-12-03  Adam Fedor  <fedor@gnu.org>

	* Headers/win32/WIN32Server.h: Add ivars currentFocus, desiredFocus.
	* Source/win32/WIN32Server.m (setinputfocus:): Don't set if window
	already has focus
	* Source/win32/WIN32ServerEvent.m (-windowEventProc::::): Main
	event handler.
	(mainWindowProc): Call -windowEventProc::::.
	(-handleGotFocus:): Handle main/key directly without sending event
	to frontend.

2003-12-02  Adam Fedor  <fedor@gnu.org>

	* Source/win32/WIN32Server.m: Add a bunch of DebugLLog
	statements (WTrace, NSEvent, Focus).  Move event functions to...
	* Source/win32/WIN32ServerEvent.m: here.

2003-12-02 Leigh Smith   <leigh@bogus.example.com>

	* Source/winlib/WIN32GState.m ([WIN -_paintPath:drawType]):
	Corrected bug in Bezier curves, a bug in line widths and adds a
	workaround for a Windows GDI drawing bug when drawing curved wide
	lines.

2003-11-25 20:12  Alexander Malmberg <alexander@malmberg.org>

	* Source/x11/XGServerEvent.m (initialize_keyboard): Make sure that
	no _*_keycodes contains the same keycode twice.

2003-11-25 12:09  Alexander Malmberg <alexander@malmberg.org>

	* Source/art/ftfont.m ([FTFontInfo_subpixel
	-drawGlyphs::at::to::::::color::::transform:drawinfo:): If freetype
	is sufficiently new, use its LCD subpixel support instead of scaling
	manually.

2003-11-23  Adam Fedor  <fedor@gnu.org>

	* Version 0.9.1

2003-11-23  Fred Kiefer <FredKiefer@gmx.de>

	* Source/x11/XGServerEvent.m (process_modifier_flags()) treat caps
	lock as alpha shift and not as shift modifier.

2003-11-20  Adam Fedor  <fedor@gnu.org>

	* Source/xlib/XGBitmap.m (_pixmap_combine_alpha): Use RGetClosestXColor
	to get colors on 8bit displays.
	(_bitmap_combine_alpha): Likewise. Fixes PR #6341

2003-11-19  Benhur Stein <benhur@inf.ufsm.br>

	* Source/x11/XGServerEvent.m ([XGServer -processEvent:event]): Correct
	off-by-one error.

2003-11-19  Adam Fedor  <fedor@gnu.org>

	* Source/x11/XGServer.m: Add some docs.

	* Window focus fixes.
	* Source/x11/XGServerEvent.m ([XGServer -processEvent:event]): Move
	take focus code...
	([XGServer -_handleTakeFocusAtom:forContext:]):  ...to here. Check for
	common problems before passing event to frontend.
	([XGServer -processEvent:event])(FocusOut): Invalidate current
	focus window and focus request.

2003-11-18 16:57  Alexander Malmberg <alexander@malmberg.org>

	* Source/art/ftfont.m: Remove fallback ivar. Add advancementImgd
	and a simple glyph size cache for use in -advancementForGlyph:.

	(-initWithFontName:matrix:screenFont:): Set up advancementImgd.
	(-advancementForGlyph:): Use advancementImgd instead of setting up
	a FTC_ImageTypeRec on each call. Cache glyph sizes to avoid expensive
	freetype calls.

2003-11-05  Adam Fedor  <fedor@gnu.org>

	* Source/x11/XGServerEvent.m ([XGServer -processEvent:]): New
	method broken off from -receivedEvent:type:extra:forMode:.

2003-11-05 03:29  Alexander Malmberg <alexander@malmberg.org>

	* Source/x11/XGServerEvent.m (-receivedEvent:type:extra:forMode:):
	Casts as lvalues will be deprecated in gcc 3.4. Thus, don't assign
	to the cWin macro. Reported by Lyndon Tremblay.

2003-11-02 02:58  Alexander Malmberg <alexander@malmberg.org>

	* Source/gsc/GSStreamContext.m Whitespace cleanups.

	(writeHex): Use index properly; don't always write the first byte.
	Use fputc() instead of fprintf() (was doing the hex conversion
	manually anyway, might as well make it efficient).

2003-11-02 02:27  Alexander Malmberg <alexander@malmberg.org>

	* Source/gsc/GSStreamContext.m (fpfloat, writeHex): Make static.

2003-10-29  Yen-Ju Chen <yjchenx@hotmail.com>

	* Source/x11/XGServerWindow.m ([XGServer -_setupRootWindow]): Always
	set WindowMaker app icon property
	([XGServer -window::::]): Idem for GNUstep window styles.
	([XGServer -stylewindow::win]): Idem.
	([XGServer -docedited::win]): Idem.
	([XGServer -setwindowlevel::]): Idem.

2003-10-22  Adam Fedor  <fedor@gnu.org>

	* configure.ac: Check for X11 function prototypes (Fixes problems
	on Solaris 2.6).

2003-10-20 20:09  Alexander Malmberg <alexander@malmberg.org>

	* Tools/xpbs.m (-xProvideSelection:): Copy all characters and the
	terminating nul in XG_COMPOUND_TEXT handling.

2003-10-20 16:20  Alexander Malmberg <alexander@malmberg.org>

	* Tools/xpbs.m (+xSelectionNotify:): Don't call XGetAtomName()
	if the property is None.

2003-10-19  Adam Fedor  <fedor@gnu.org>

	* Source/xlib/XGBitmap.m: Cache color lookup to reduce use
	of XQueryColor (based on code from Marko Riedel).

	* configure.ac: Add 2.57 prereq

2003-10-15  Adam Fedor  <fedor@gnu.org>

	* configure.ac: Don't look for jpeg/tiff (already linked in by gui).

2003-10-08 15:58  Alexander Malmberg <alexander@malmberg.org>

	* Source/xlib/XGContext.m (+initializeBackend): Give NSLog an
	objective-c string (@""), not a c string (""). Reported by Matt
	Rice.

2003-10-05  Adam Fedor  <fedor@gnu.org>

	* Documentation/GNUmakefile: Make Back documentation
	* Documentation/Back/GNUmakefile: Set DocumentationDirectory.

	* Source/x11/raster.c (RMakeCenteredImage): Remove (unused).

2003-10-04 14:27  Alexander Malmberg <alexander@malmberg.org>

	* Source/art/path.m (-DPSrectclip::::): Move the call to -DPSnewpath
	so it gets called on all paths through the method.

2003-10-03  Adam Fedor  <fedor@gnu.org>

	* configure.ac: Use -Wl for netbsd linker options.

2003-10-02  Adam Fedor  <fedor@gnu.org>

	* Source/xlib/XGGState.m (-DPSrectclip::::): Clear path.
	* Source/winlib/WIN32GState.m (-DPSrectclip::::): Idem.
	* Source/art/path.m (-DPSrectclip::::): Idem.

2003-09-30  Adam Fedor  <fedor@gnu.org>

	* Source/gsc/GSGState.m ([GSGState -DPSrectclip::::]): Clear
	the current path after clipping.

2003-09-29  Adam Fedor  <fedor@gnu.org>

	* Version 0.9.0

2003-09-22 13:03  Alexander Malmberg <alexander@malmberg.org>

	* Source/art/image.m (-_image_do_rgb_transform:::): Check if the
	coordinates involved are too large to handle normally. If they
	are, scale down the numbers a bit (gives less accuracy, but no
	overflow).

2003-09-20  Adam Fedor  <fedor@gnu.org>

	* Headers/xlib/XGGState.h: Add GSReadRect def.
	* Headers/xlib/XGPrivate.h: Add _pixmap_read_alpha def.
	* Source/xlib/XGBitmap.m (_pixmap_read_alpha): Implement.
	* Source/xlib/XGGstate.m (-GSReadRect:): Idem.

2003-09-15  Adam Fedor  <fedor@gnu.org>

	* Source/gsc/GSGState.m ([GSGState -deepen]): Typo fix - copy
	textCtm (reported by Banlu Kemiyatorn <id@project-ile.net>).

2003-09-09  Adam Fedor  <fedor@gnu.org>

	* Source/gsc/GSContext.m (-DPSsetgstate:): Copy gstate so we
	don't modify original.

2003-09-08 01:39  Alexander Malmberg <alexander@malmberg.org>

	* Source/art/blit.m (artcontext_setup_draw_info): Add some debug
	logging.

2003-09-03  Adam Fedor  <fedor@gnu.org>

	* Source/xdps/GNUmakefile: include config.make (patch from
	Aredridel <aredridel@nbtsc.org>).

2003-09-02  Adam Fedor  <fedor@gnu.org>

	* Tools/gpbs.m (init): Don't mess with file descriptors on MinGW.

2003-09-02  Fred Kiefer <FredKiefer@gmx.de>

	* Tools/xpbs.m
	Made all calls to XGetAtomName() free their memory later on.
	Removed function osTypeToX(). Extracted method
	[getSelectionData:type:] from [xSelectionNotify:].
	[xSelectionNotify:] now supports incremental data transfer and is
	save against failing string conversions. Complete rewrite of
	[xProvideSelection:] to better follow the ICCCM
	specification. This now implements TIMESTAMP, MULTIPLE and
	COMPOUND_TEXT (all untested!)

2003-08-31  Adam Fedor  <fedor@gnu.org>

	* Tools/gpbs.m (init): Close file descriptors so gpbs can be a proper
	daemon.

2003-08-26  Adam Fedor  <fedor@gnu.org>

	* Version 0.8.9

2003-08-19  Fred Kiefer <FredKiefer@gmx.de>

	* Tools/xpbs.m
	Made some of the NSLog messages	more explicit on what did go wrong.

2003-08-17  Fred Kiefer <FredKiefer@gmx.de>

	* Tools/gpbs.m
	[PasteboardServer init] made sure that class XPbOwner gets
	initialized, by adding a dummy call to class.
	* Tools/xpbs.m
	[XPbOwner requestData:] added loop to get data of size bigger that 32K
	bytes. [XPbOwner pasteboard:provideDataForType:] and
	[XPbOwner pasteboardChangedOwner:] removed the remaining ifdef tests for
	X_HAVE_UTF8_STRING. Removed function xTypeToOs() as this was not used.

2003-08-16  Fred Kiefer <FredKiefer@gmx.de>

	* Source/xlib/XGFontManager.m
	In load_cache() enclosed loading of archive in exception handling and
	removed the writing of the archive previously done to update the format.

2003-08-05  Martin Brecher <martin@mb-itconsulting.com>

	* Tools/gpbs.1: Updated, fixed typos, added BUGS and HISTORY
	section, file is now unprocessed as it should be.

2003-08-10 23:26  Alexander Malmberg <alexander@malmberg.org>

	* Source/art/ftfont.m: Override the new default font name methods.
	Log the glyph when logging FTC_SBitCache_Lookup errors.

2003-08-09  Fred Kiefer <FredKiefer@gmx.de>

	* Tools/xpbs.m
	Reworked the X interaction so that both STRING and UTF8_STRING are
	supported both ways.

2003-08-08  Fred Kiefer <FredKiefer@gmx.de>

	* Tools/xpbs.m
	[XPbOwner initialize] switched the usage of PRIMARY and CLIPBOARD.
	* Documentation/Back/DefaultsSummary.gsdoc
	Add new GSOldClipboard deafult.

2003-08-02  Kazunobu Kuriyama  <kazunobu.kuriyama@nifty.com>

	* Tools/xpbs.m: Multi-lingual cut & paste support

2003-08-02 13:29  Alexander Malmberg <alexander@malmberg.org>

	* Source/x11/XGServer.m (-dealloc): Only use the rcontext freeing
	hack when using our own wraster.

2003-08-01  Adam Fedor  <fedor@gnu.org>

	* configure.ac: Move freetype check before Xft check and
	fix up flags.

2003-07-30  David Ayers  <d.ayers@inode.at>

	* Created tag 'pre-header-reorg-20030731'.

	* Source/art/GNUmakefile: Do not make headers publilc.
	* Source/gsc/GNUmakefile: Ditto.
	* Source/x11/GNUmakefile: Ditto.
	* Source/xdps/GNUmakefile: Ditto.
	* Source/xlib/GNUmakefile: Ditto.

	* Headers/win32/*.h: Update includes for new header structure.
	* Headers/winlib/*.h: Ditto.
	* Headers/x11/XGServer.h: Ditto.
	* Headers/xlib/*.h: Ditto.

	* Source/art/ftfont.m: Ditto.
	* Source/gsc/*.m: Ditto.
	* Source/x11/*.m: Ditto.
	* Source/xdps/*.m: Ditto.
	* Source/xlib/*.m: Ditto.

	* Tools/gpbs.m: Ditto.

2003-07-26  Fred Kiefer <FredKiefer@gmx.de>

	* Source/x11/XGServer.m
	In [XGScreenContext dealloc] free hermes_data of RContext.

2003-07-26  Fred Kiefer <FredKiefer@gmx.de>

	* Source/gsc/GSGState.m
	In [GSCurrentCTM] autorelease the returned value.

2003-07-23  Adam Fedor  <fedor@gnu.org>

	* Version 0.8.8

2003-07-22  Kazunobu Kuriyama <kazunobu.kuriyama@nifty.com>

	* Headers/xlib/XGFontSetFontInfo.h: New file.
	* Source/xlib/XGFontSetFontInfo.m: New file.
	* Source/xlib/XGContext.m:
	([XGContext +initializeBackend]): Modified to use XGFontSetFontInfo.
	* Source/xlib/GNUmakefile: Modified to include XGFontSetFontInfo.m.

2003-07-22  Adam Fedor  <fedor@gnu.org>

	* Headers/x11/XGOpenGL.h (GSglxMinorVersion): New

	* Source/x11/XGGLContext.m (+clearCurrentContext): Use it to call
	correct function.
	(-initWithFormat:shareContext:, makeCurrentContext): Idem.
	* Source/x11/XGGLFormat.m ([ XGGLPixelFormat -getValues:
        forAttribute:forVirtualScreen:]): Idem.
	(initWithAttributes:): Idem.
	(Patch from Damien Genet with some changes).

2003-07-21  Adam Fedor  <fedor@gnu.org>

	* Documentation/Back/DefaultsSummary.gsdoc: Add new
	GSXIMInputMethodStyle deafult (Adam Fedor).

	* Source/x11/context.c, StdCmp.c, convert.c, raster.c, scale.c:
	Updated to 0.80.2 version

2003-07-13  Kazunobu Kuriyama <kazunobu.kuriyama@nifty.com>

	* Header/x11/XGInputServer.h: Add the new category InputMethod.
	* Header/x11/XGServer.h: Add the new category InputMethod.
	* Source/x11/XIMInputServer.m:
	([XIMInputServer (XIMPrivate) -ximStyleInit]): Cover the input
	method styles RootWindow, OffTheSpot, OverTheSpot, and OnTheSpot.
	([XIMInputServer (XIMPrivate) -ximCreateIC:]): Implement OffTheSpot
	and OverTheSpot.  Implement the category InputMethod.
	* Source/x11/XGServer.m: Implement the category InputMethod.  Add
	overriding methods to NSTextView (NSView (InputMethod)).

2003-07-27 Richard Frith-Macdonald <rfm@gnu.org>

	* Tools/gpbs.m: Use protocols
	* Source/x11/XGServerWindow.m: Use UTF8String rather than cString
	to avoid crashes using non-ascii strings ... is this right?

2003-07-16  Fred Kiefer <FredKiefer@gmx.de>

	* Source/x11/XGServer.m
	Added [XGScreenContext dealloc] to clean up RContext.
	* Source/x11/XGServerWindow.m
	[_checkWindowManager] better clean up of memory.
	[_setupRootWindow] and [titlewindow::] free the value of the
	XTextProperty.

2003-07-16  Fred Kiefer <FredKiefer@gmx.de>

	* Tools/xpbs.m
	[XPbOwner xSelectionNotify:] and [XPbOwner xProvideSelection:]
	explicit conversion of transferd strings from/to
	NSISOLatin1StringEncoding.

2003-07-05  Adam Fedor  <fedor@gnu.org>

	* Documentation/Back/DefaultsSummary.gsdoc: New file.

	* Tools/gpbs.1: Unziped
	* Tools/GNUmakefile.postamble: gzip man files.

	* configure.ac: Add openbsd flags like freebsd.

2003-07-06  Fred Kiefer <FredKiefer@gmx.de>

	* Header/x11/XGGeneric.m
	Added some new Atoms to structure XGWMWinTypes.
	* Source/x11/XGServerWindow.m
	[_checkWindowManager] initializes the new atoms. In
	[setwindowlevel::] changed the EWMH case, so that it works
	correctly with KDE 3.1. There we used to have borders on menu windows.

2003-07-05 14:05  Alexander Malmberg <alexander@malmberg.org>

	* Source/art/ftfont.m: Handle freetype <=2.1.2 in the error
	reporting.

2003-07-03 22:03  Alexander Malmberg <alexander@malmberg.org>

	* Source/art/ftfont.m: Give more information when reporting
	FTC_SBitCache_Lookup() errors.

2003-07-02 17:28  Alexander Malmberg <alexander@malmberg.org>

	* Source/art/ftfont.m (-initWithFontName:matrix:screenFont:):
	Return nil if it's not a valid font.

2003-07-01 16:37  Alexander Malmberg <alexander@malmberg.org>

	* Source/art/ftfont.m: Use the correct set of flags when loading
	glyphs for freetype >=2.1.3. Anti-alias by default if there is no
	defaults value for GSFontAntiAlias.

2003-06-30 18:11  Alexander Malmberg <alexander@malmberg.org>

	* Source/xlib/XGFont.m (-xCharStructForGlyph:):	Don't try to treat
	NSGlyph pointers as unichar pointers; break on non-little-endian
	systems.

2003-06-29 17:34  Alexander Malmberg <alexander@malmberg.org>

	* Source/art/ftfont.m (-initWithFontName:matrix:screenFont:): Round
	the matrix entries for screen fonts to integers to get consistent
	handling of non-integer sized screen fonts.

2003-06-28 15:27  Alexander Malmberg <alexander@malmberg.org>

	* Source/art/ftfont.m: Use a specific table when translating
	face names. Add a list of standard face names so make_strings can
	generate .strings files.

	* Source/GNUmakefile: Add nfontFaceNames.strings to the list of
	localized resources. Set the language list to English and Swedish.

	* Source/GNUmakefile.preamble: Add a quick hack to make make_strings
	pick up the .m files in all subprojects.

	* Source/English.lproj/nfontFaceNames.strings,
	Source/Swedish.lproj/nfontFaceNames.strings: Add English (dummy) and
	Swedish translations of the nfont face names.

2003-06-27 Richard Frith-Macdonald <rfm@gnu.org>

	* Tools/gpbs.m: Removed unused methods no longer in protocol.

2003-06-25  Adam Fedor  <fedor@gnu.org>

	* Tools/gpbs.1.gz: New file (from Martin Brecher).
	* Tools/GNUmakefile.postamble (after-install): Install it.

2003-06-26 00:33  Alexander Malmberg <alexander@malmberg.org>

	* Source/ftfont.m (-_generateGlyphsForRun:at:): Add (experimental)
	handling of utf16 to glyph generation so planes beyond the BMP can
	be used.

2003-06-20  Adam Fedor  <fedor@gnu.org>

	* Version 0.8.7

2003-06-17 20:07  Alexander Malmberg <alexander@malmberg.org>

	* Source/art/composite.m, Source/art/ftfont.m, Source/art/path.m:
	Minor cleanups.

2003-06-17  Fred Kiefer <FredKiefer@gmx.de>

	* Source/gsc/GSStreamContext.m (GSShowGlyphs::, output:length:)
	Removed compiler warnings about signed/unsigned comparision.
	Declared the extension method [GSFontInfo nameOfGlyph:].
	In [NSDrawBitmap:::::::::::] initiliale variable alpha to stop the
	compiler from complaining.
	* Source/x11/xdnd.c (xdnd_is_dnd_aware(), xdnd_get_type_list)
	Removed compiler warnings about signed/unsigned comparision.
	* Header/x11/XGGeneric.h
	Made ivar focusRequestNumber unsigned.
	* Source/x11/XGServerEvent.m (receivedEvent:type:extra:forMode:)
	Removed compiler warnings about signed/unsigned comparision.
	[receivedEvent:type:extra:forMode:] initialiase deltaY in all
	cases.
	* Source/x11/XGServerWindow.m (PropGetCheckProperty(),
	_setupRootWindow, windowdevice:, setwindowlevel::, imagecursor::::::)
	Removed compiler warnings about signed/unsigned comparision.
	Adopted to changes in GSDisplayServer.h.
	* Source/x11/XGDragView.m (_handleEventDuringDragging:,
	_updateAndMoveImageToCorrectPosition, _xWindowAcceptingDnDunderX:Y:,
	_xWindowAcceptingDnDDescendentOf:underX:Y:)
	Removed compiler warnings about signed/unsigned comparision.
	* Source/xlib/XGGState.m (_doComplexPath:::)
	Removed compiler warnings about signed/unsigned comparision.
	* Source/xlib/GSXftFontInfo.m (setupAttributes)
	Removed compiler warnings about unused variable.
	* Source/win32/WIN32Server.m
	Adopted to changes in GSDisplayServer.h.
	windowStyleForGSStyle() changed parameter style to unsigned.
	* Tools/xpbs.m
	Removed include for file GSPasteboardServer.h to remove some
	compiler warnings.

2003-06-12 21:44  Alexander Malmberg <alexander@malmberg.org>

	* Source/art/ftfont.m: Handle 2.0.* correctly in the freetype
	version check.

2003-06-12 19:22  Alexander Malmberg <alexander@malmberg.org>

	* Source/x11/XWindowBuffer.m: Add XWindowBufferUseXShm defaults
	variable.

2003-06-11 15:32  Alexander Malmberg <alexander@malmberg.org>

	* Source/art/ftfont.m: Implement -glyphWithName: and
	-appendBezierPathWithGlyphs:count:toBezierPath:.

2003-06-07 23:05  Alexander Malmberg <alexander@malmberg.org>

	* Source/art/ftfont.m: Add some ifdef:s to get it to compile with
	both freetype <=2.1.2 and >=2.1.3.

2003-06-06  Adam Fedor  <fedor@gnu.org>

	* Source/x11/XGServerWindow.m (setWindowHintsForStyle): Specifically
	check for success of XGetWindowProperty call.

2003-05-25  Adam Fedor  <fedor@gnu.org>

	* Version 0.8.6

2003-05-19 15:56  Alexander Malmberg <alexander@malmberg.org>

	* Source/art/shfill.m (function_getsample): Clamp to range.
	(function_setup): Use -doubleValue, not -intValue, for values that
	are allowed to be real numbers.

2003-05-18  Benhur Stein

	* Source/xlib/XGGState.m (-copyBits:fromRect:toPoint:): Draw
	correctly when source and dest have different flip'ness.
	(-_compositeGState:sourcefromRect:fromRecttoPoint:toPointop:opfraction:]):
	Draw correctly when source is flipped.

2003-05-18 00:03  Alexander Malmberg <alexander@malmberg.org>

	* Source/art/GNUmakefile, Source/art/shfill.m: Implement basic
	version of shfill operator.

2003-05-17 14:49  Alexander Malmberg <alexander@malmberg.org>

	* configure.ac: Make sure to add -lm when adding -ltiff (wasn't done
	in one case).

	* configure: Regenerate.

2003-05-11 19:21  Alexander Malmberg <alexander@malmberg.org>

	* Source/art/ftfont.m: Report errors in more cases.

2003-05-07  Adam Fedor  <fedor@gnu.org>

	* configure.ac: Check for freetype separetely and add to xlib flags
	if present.

2003-05-02  Adam Fedor  <fedor@gnu.org>

	* Documentation/Back/GNUmakefile: Remove GNUSTEP_MAKEFILES

2003-04-27  Adam Fedor  <fedor@gnu.org>

	* Updates for filesystem change.
	* GNUmakefile (GNUSTEP_MAKEFILES): Remove
	* Documentation/GNUmakefile, Source/GNUmakefile,
	Source/*/GNUmakefile, Tools/GNUmakefile: Idem
	* configure.ac: Replace $GNUSTEP_SYSTEM_ROOT/Makefiles with
	$GNUSTEP_MAKEFILES.  Replace Libraries with Library/Libraries.
	Replace Headers with Library/Headers.

2003-03-01  Fred Kiefer <FredKiefer@gmx.de>

	* Source/winlib/Win32FontInfo.m
	* Source/xlib/GSXftFontInfo.m
	* Source/xlib/XGFont.m
	In [setupAttributes] removed setting of fontDictionary values.
	* Source/xdps/AFMFileFontInfo.m
	Create the fontDictionary in [_setFontInfo].

2003-04-27 Richard Frith-Macdonald <rfm@gnu.org>

	* Tools/xpbs.m: ([xSendData:format:items:type:to:]) Fix bug
	calculating offset into data buffer.  Prevent crashing and
	provision of garbage data.

2003-04-10 12:12  Alexander Malmberg <alexander@malmberg.org>

	* Source/x11/XWindowBuffer.m (-dealloc): Don't explicitly set the
	X window's background pixmap back to None.

2003-04-02 14:04  Alexander Malmberg <alexander@malmberg.org>

	* Source/art/ARTContext.m, Source/art/blit.h: Clean up includes.

	* Source/art/blit.m (plusd_aa): Fix calculation of alpha.

2003-03-29 19:13  Alexander Malmberg <alexander@malmberg.org>

	* Source/art/ARTContext.m, Source/art/blit.h, Source/art/blit.m,
	Source/art/ftfont.h, Source/art/ftfont.m: Implement rendering of
	text to buffers with destination alpha. Change the subpixel
	font rendering to override the glyph operator since it's the one
	actually being used.

2003-03-25  Adam Fedor  <fedor@gnu.org>

	* Source/xlib/GSXftFontInfo.m: Protect 'id' when including
	fontconfig/fontconfig.h (suggestion from Pete French).

2003-03-26 00:24  Alexander Malmberg <alexander@malmberg.org>

	* Source/x11/XWindowBuffer.m (-dealloc): Free the shared memory
	pixmap (if one was allocated).

	* Source/art/composite.m: When checking whether the overlap handling
	should be used, compare windows, not gstates.

2003-03-22  Willem Rein Oudshoorn  <woudshoo@xs4all.nl>

	* Source/x11/XGServerWindow.m ([XGServer -orderwindow:::]):
	Use XWithDrawWindow instead of XUnmapWindow as suggested by
	Xlib programming manuals.

2003-03-03 20:05  Alexander Malmberg <alexander@malmberg.org>

	* Source/art/ftfont.m: Remap glyph numbers from freetype so
	NSNullGlyph is never used.

2003-03-01  Fred Kiefer <FredKiefer@gmx.de>

	* Source/xlib/GSXftFontInfo.m
	In [setupAttributes] moved the call to open the XFT font further
	to the back as Derek Zhou claims that this takes over the
	ownership of the pattern, which then results in strange behaviour.

2003-02-27  Fred Kiefer <FredKiefer@gmx.de>

	* configure.ac
	Check for FreeType 2 fontconfig.
	* configure
	* config.h.in
	Regenerated
	* Header/xlib/GSXftFontInfo.h
	Define font enumerator for fontconfig.
	* Source/xlib/XGContext.m
	Use new enumerator in anti-alias mode if available.
	* Source/xlib/GSXftFontInfo.m
	Added fontconfig specific code.
	Patch from Derek Zhou dzhou@chrontel.com with some adaption

2003-03-24  Adam Fedor  <fedor@gnu.org>

	* Version: 0.8.5

2003-03-11  Adam Fedor  <fedor@gnu.org>

	* configure.ac: Only add libgdi32 for winlib

2003-03-08  Adam Fedor  <fedor@gnu.org>

	* Headers/x11/XGOpenGL.h: Standardize BOOL redefine to XWINDOWSBOOL.

2003-02-24  Adam Fedor  <fedor@gnu.org>

	* Version: 0.8.4

2003-02-20  Willem Rein Oudshoorn  <woudshoo@xs4all.nl>

	* Source/xlib/XGFont.m ([XGFontInfo -setupAttributes]): Use
	ascender and descender informaton of the X11 font instead of using
	maximum bounding box.

2003-02-19  Adam Fedor  <fedor@gnu.org>

	* Source/gsc/GSStreamContext.m (fpfloat): New function. Used everywhere
	to print a float regardless of current locale.

2003-02-17  Willem Rein Oudshoorn  <woudshoo@xs4all.nl>

	* Source/x11/XGDragView.m ([XGDragView -drawRect:]): use [self
	frame] instead of `rect'.  Fixes #101846.
	([XGDragView -_handleDrag:]): Fixed typo in comment
	([XGDragView -_handleEventDuringDragging:theEvent]): Removed old
	comment.

2003-02-16 Richard Frith-Macdonald <rfm@gnu.org>

	* Source/x11/XGDragView.m: Set drag window at NSPopUpMenuWindowLevel
	so that it lies above pretty much anything apart from screensaver.

2003-02-09  Fred Kiefer <FredKiefer@gmx.de>

	* Source/x11/XGServerWindow.m
	Removed implementation of image sliding. Corrected
	xgps_cursor_image compiler warning.
	* Header/x11/XGSlideView.h
	* Source/x11/XGSlideView.m
	Removed files as they are now in the front end.
	* Source/x11/GNUmakefile
	Removed XGSlideView.m

2003-02-10 18:44  Alexander Malmberg <alexander@malmberg.org>

	* Source/art/ftfont.m: Implement -glyphIsEncoded:.
	(add_face): Avoid calling malloc(0).

2003-02-09  Adam Fedor  <fedor@gnu.org>

	* Source/gsc/GSStreamContext.m (-GSShowGlyphs::): Implement to use
	glyphshow if font gives back glyph names, otherwise use previous
	hack.

2003-02-09  Fred Kiefer <FredKiefer@gmx.de>

	* Source/gsc/GSStreamContext.m
	[DPSconcat:] simplify the output for common cases.
	[GSShowGlyphs::] added hack implementation, so that some usefull
	output is still provided.

2003-02-08 21:10  Alexander Malmberg <alexander@malmberg.org>

	* Source/art/ftfont.m: Add somewhat experimental -nameOfGlyph:
	method to try to get printing to work.

2003-02-06 Richard Frith-Macdonald <rfm@gnu.org>

	* Tools/gpbs.m (ihandler): Fix for mingw, which doesn't have kill()
	* Headers/winlib/WIN32FontInfo.h: New method to draw glyphs
	* Source/winlib/WIN32FontInfo.m: New method to draw glyphs
	* Source/winlib/WIN32GState.m: New method to draw glyphs

2003-02-02 22:00  Alexander Malmberg <alexander@malmberg.org>

	* Source/art/ftfont.m (-initWithFontName:matrix:screenFont:): Use
	better guess for x-height value.

	* Source/x11/XGServerWindow.m: Use safer order of includes.

	* Source/xlib/GSXftFontInfo.m (-widthOfGlyphs:lenght:,
	-drawGlyphs:lenght:onDisplay:drawable:with:at:): Convert glyph
	buffers to 16-bit buffers that the Xft functions can handle.

	* Source/xlib/XGFont.m: Whitespace cleanups.

2003-01-31  Chris B. Vetter <chrisv@web4inc.com>

	* Tools/gpbs.m (-dealloc): Remove observer.
	(ihandler): Reset all signals and try to reraise original signal.
	(init): Set NSIG signals.
	(main): release server before exiting.

2003-02-02  Fred Kiefer <FredKiefer@gmx.de>

	* Source/xlib/GSXftFontInfo.m
	Added glyph methods needed for new text system.

2003-01-31  Fred Kiefer <FredKiefer@gmx.de>

	* Source/x11/XGServerWindow.m
	Implemented [movewindow::] and [restrictWindow:toImage:].
	* Source/x11/XGBitmapImageRep.m
	Removed the xPixmap methods.
	* Source/x11/XGSlideView.m
	Use new display server methods to implement without X calls. This
	class can now be moved to frontend.
	* Source/x11/XGDragView.m
	Use new display server methods.

2003-01-31 22:33  Alexander Malmberg <alexander@malmberg.org>

	* Source/art/ftfont.m (-_generateGlyphsForRun:at:): Implement
	handling of text attachments.

2003-01-27 18:10  Alexander Malmberg <alexander@malmberg.org>

	* Source/art/ftfont.m: Clean up includes.
	(-initWithFontName:matrix:screenFont:):	Use absolute values of the
	matrix entries when checking if a screen font entry should be used.

2003-01-26 21:24  Alexander Malmberg <alexander@malmberg.org>

	* Source/xlib/GSXftFontInfo.m: Update with screen font changes in
	backend/gui interface.

2003-01-26 20:07  Alexander Malmberg <alexander@malmberg.org>

	* Source/x11/XWindowBuffer.m (-_exposeRect:): Round rectangle to
	expose outwards so all pixels intersected by the expose rectangle
	are actually exposed.

2003-01-26 20:04  Alexander Malmberg <alexander@malmberg.org>

	* Headers/xlib/XGPrivate.h, Source/art/ARTContext.m,
	Source/art/ARTGState.h, Source/art/composite.m, Source/art/ftfont.h,
	Source/art/ftfont.m, Source/art/image.m, Source/art/path.m,
	Source/winlib/WIN32FontInfo.m, Source/xdps/AFMFileFontInfo.m,
	Source/xlib/XGFont.m, Source/xlib/XGGState.m: Merge in
	text-system-branch.

2003-01-26 18:17  Alexander Malmberg <alexander@malmberg.org>

	* Source/xlib/XGFont.m: Make -GSShowGlyphs::'s helpers actually
	work.

2003-01-26 17:22  Alexander Malmberg <alexander@malmberg.org>

	* Headers/xlib/XGPrivate.h, Source/xlib/XGFont.m,
	Source/xlib/XGState.m: Implement basic version of -GSShowGlyphs::
	with a few helpers.

2003-01-26 17:15  Alexander Malmberg <alexander@malmberg.org>

	* Source/art/ftfont.m (-advancementForGlyph:): Return correct
	metrics for both screen and printer fonts.

2002-11-26 12:58  Alexander Malmberg <alexander@malmberg.org>

	* Source/winlib/WIN32FontInfo.m, Source/xdps/AFMFileFontInfo.m,
	Source/xlib/XGFont.m, Source/xlib/XftFontInfo.m: Update with new
	screen font changes in backend/gui interface.

	Source/art/ftfont.m: Update with new interface. Add basic support
	of screen fonts.

2002-11-24 00:40  Alexander Malmberg <alexander@malmberg.org>

	* Source/x11/XWindowBuffer (-_exposeRect:): Round coordinates
	explicitly to avoid truncating problems.

2002-11-24 00:35  Alexander Malmberg <alexander@malmberg.org>

	* Source/art/ARTContext.m, Source/art/ftfont.h, Source/art/ftfont.m:
	Implement the glyph generation backend methods. Implement the
	GSShowGlyphs operator. Handle glyphs properly in FTFontInfo.

2003-01-23  Adam Fedor  <fedor@gnu.org>

	* Headers/xlib/GSXftFontInfo.h: Renamed from XftFontInfo
	* Source/xlib/GSXftFontInfo.m: Idem.
	* Source/xlib/GNUmakefile: Update for change.
	* Source/xlib/XGContext.m: Idem.

2003-01-23  Adam Fedor  <fedor@gnu.org>

	* Documentation/Back: Some documentation.

2003-01-20  Adam Fedor  <fedor@gnu.org>

	* Source/gsc/GSStreamContext.m (-GSSetCTM:): Implement.
	(-GSConcatCTM:): Idem.
	(-NSDrawBitmap:::::::::::): Don't flip images in a flipped view.
	Correct scaling of images.

Tue Jan 21 02:08:05 2003  Alexander Malmberg <alexander@malmberg.org>

	* Source/xlib/XGFont.m ([XGFontInfo -dealloc]): Fixed memory leak:
	use XFreeFont(), not XUnloadFont().

2003-01-14  Adam Fedor  <fedor@gnu.org>

	* configure.ac: Check for GLX_RGBA_TYPE in glx.h

2003-01-14  Fred Kiefer <FredKiefer@gmx.de>

	* Source/xdps/NSDPSContext.m
	Removed unneeded method [xrContext]. Moved context access into
	[createDPSContext] and call [XGServer xrContextForScreen:] instead
	of [XGServer xrContext].

2002-12-31  Adam Fedor  <fedor@gnu.org>

	* Headers/x11/XGOpenGL.h: Redefine BOOL to avoid name collision

2002-11-27  Frederic De Jaeger <dejaeger@free.fr>

	* configure.ac: add the flag --disable-glx.
	* configure: regenerated

2002-11-24  Fred Kiefer <FredKiefer@gmx.de>

	* Source/x11/XIMInputServer.m
	In [lookupStringForEvent:window:keysym:] autorelease the string,
	so it gets freed late on.

2002-11-21  Adam Fedor  <fedor@gnu.org>

	* Version: 0.8.3

	* Source/gsc/GSStreamContext.m (-GSSendBezierPath:): Add back and
	implement.

	* Source/x11/XGServerEvent.m ([XGServer
	-receivedEvent:type:extra:forMode:] (ClientMessage:TAKE_FOCUS)):
	minor correction.

2002-11-21  Fred Kiefer <FredKiefer@gmx.de>

	* Source/gsc/GSGState.m
	Implemented [GSSendBezierPath:].
	* Source/gsc/GSStreamContext.m
	Removed (empty) implementation of [GSSendBezierPath:].
	* Source/x11/XGServer.m
	Added #ifdef around include of XGOpenGL.h.

2002-11-16  Adam Fedor  <fedor@gnu.org>

	* Source/x11/XGGLContext.m (-initWithFormat:shareContext:): Remove
	assert.

	* Source/x11/XGServerWindow.m ([XGServer -setinputstate::]): Return
	if window is NULL.

2002-11-16  Gregory John Casamento <greg_casamento@yahoo.com>

	* Headers/x11/XGOpenGL.h: Added define to avoid collision of
	parameters named "id" in some versions of the OpenGL headers
	with the Objective-C type "id".   This was causing build of
	back to fail.

2002-11-15  Frederic De Jaeger <dejaeger@free.fr>

	* Source/x11/XGGLFormat.m, Source/x11/XGGLContext.m
	  Headers/x11/XGOpenGL.h: New files.
	* Source/x11/Makefile: Updated.
	* configure.ac: add a test for GLX
	* Source/x11/XGServer.m (glContextClass,
          glPixelFormatClass): Implement.

2002-11-08  Adam Fedor  <fedor@gnu.org>

	* Source/x11/XGServerEvent.m ([XGServer
	-receivedEvent:type:extra:forMode:] (ClientMessage:TAKE_FOCUS)):
	Reassert focus and/or send FocusIn event in all cases.

2002-10-29  Adam Fedor  <fedor@gnu.org>

	* Source/x11/XGServerWindow.m ([XGServer -_checkWindowManager]):
	Make sure not to dereference possible NULL pointer.

2002-10-28  Adam Fedor  <fedor@gnu.org>

	* Source/gsc/GSStreamContext.m (-DPSsetalpha:): Use GSsetalpha
	as defined in frontend, for printers that don't support setalpha.

2002-10-27  Adam Fedor  <fedor@gnu.org>

	* Tools/font_cacher.m: Add @end (Reported by Caba Conti
	<520040438669-0001@t-online.de>).

2002-10-21  Adam Fedor  <fedor@gnu.org>

	* Source/x11/XIMInputServer.m
	([XIMInputServer -initWithDelegate:display:name:]): Use
	GSEncodingFromLocale.
	* Source/xlib/XGFont.m ([XGFontInfo -setupAttributes]): Idem.
	* Source/xlib/XftFontInfo.m ([XftFontInfo -setupAttributes]): Idem.

2002-10-19  Adam Fedor  <fedor@gnu.org>

	* Source/x11/XGServerEvent.m ([XGServer
	-receivedEvent:type:extra:forMode:] (ClientMessage:TAKE_FOCUS)):
	Don't set desiredFocusWindow to 0.
	([XGServer
	-receivedEvent:type:extra:forMode:] (FocusOut): Hack: if focus
	went nowhere, don't deactivate app.

2002-10-18  Adam Fedor  <fedor@gnu.org>

	* Source/x11/XGServerEvent.m ([XGServer
	-receivedEvent:type:extra:forMode:] (ClientMessage:TAKE_FOCUS)):
	Only send event if we don't have a key window.

2002-10-15 01:37  Alexander Malmberg  <alexander@malmberg.org>

	* Tools/GNUmakefile: Use BUILD_SERVER to decide whether to build
	X specific parts of gpbs or not.

2002-10-13  Adam Fedor  <fedor@gnu.org>

	* Version: 0.8.2.
	* Documentation/news.texi: Update.

Fri Oct 11 00:47:04 2002  Nicola Pero  <n.pero@mi.flashnet.it>

	* Source/xlib/XGFont.m ([XGFontInfo -setupAttributes]): Return NO
	if the font can't be loaded.  (Patch by Georg Fleischmann
	<georg@vhf.de>).

2002-10-10  Adam Fedor  <fedor@gnu.org>

	* GNUmakefile.postamble: Only install back.make if building
	as a library.

2002-10-10  Fred Kiefer <FredKiefer@gmx.de>

	* Source/xlib/XGGState.m
	DPSsetdash::: now accepts an empty dash pattern, signaling a reset
	to a solid line.

2002-10-08  Adam Fedor  <fedor@gnu.org>

	* Update for front-end passing colorspaces and fonts
	in overridable way.
	* Headers/gsc/GSGStateOps.h: Update changed methods.
	* Source/art/ARTContext.m: Font ivar is now a GSFontInfo
	class, so use 'font' instead of '[font fontInfo]'.
	* Source/gsc/GSContext.m (-GSSetFont): Idem.
	(-GSSetFillColorspace:): Implement.
	(-GSSetStrokeColorspace:): Idem.
	(-GSSetFillColor:): Idem.
	(-GSSetStrokeColor:): Idem.
	* Source/gsc/GSGState.m: Update font ivar handling.
	* Source/gsc/GSStreamContext.m: Idem.
	* Source/winlib/WIN32GState.m: Idem.
	* Source/xlib/XGGState.m: Idem.

	* Window focus fixes
	* Source/x11/XGServerEvent.m ([XGServer
	-receivedEvent:type:extra:forMode:](ClientMessage/TAKE_FOCUS)):
	Use given window as focus window, not one under mouse.
	* Source/x11/XGServerWindow.m ([XGServer -setinputfocus:]): Don't
	reset focus if we already requested it on this window.

2002-09-28 22:04  Alexander Malmberg  <alexander@malmberg.org>

	* Source/art/ftfont.m: Add .font package handling again.

2002-09-28 17:30  Alexander Malmberg  <alexander@malmberg.org>

	* Source/art/ftfont.m (load_font_configuration): Handle the
	'Family' key.

2002-09-26 16:08  Alexander Malmberg  <alexander@malmberg.org>

	* Source/art/ftfont.m: Implement handling of the 'ScreenFonts' key
	in .nfont packages.

2002-09-25 22:39  Alexander Malmberg  <alexander@malmberg.org>

	* Source/art/ftfont.m: Rework font configuration code to handle
	the updated (and rather different) .nfont package format.

2002-09-24 14:38  Alexander Malmberg  <alexander@malmberg.org>

	* Source/art/ftfont.m: Use GSFontAntiAlias defaults value to decide
	whether	antialiasing should be enabled in the default rendering
	hints.

2002-09-24 13:22  Alexander Malmberg  <alexander@malmberg.org>

	* Source/x11/XWindowBuffer.m (+windowBufferForWindow:depthInfo:):
	Detect and handle errors properly. Only use shared memory for
	reasonably large windows.

	(-needsAlpha): Make data isn't NULL before trying to do anything.

2002-09-23 19:30  Alexander Malmberg  <alexander@malmberg.org>

	* Source/art/ftfont.m (-initWithFontName:matrix:): Retain
	familyName correctly.

2002-09-21 12:14  Alexander Malmberg  <alexander@malmberg.org>

	* Headers/x11/XWindowBuffer.h, Source/x11/XWindowBuffer.m
	(+windowBufferForWindow:depthInfo:): If possible, create a shared
	pixmap from the image data and set it as the background of the
	window.

2002-09-20 18:36  Alexander Malmberg  <alexander@malmberg.org>

	* Source/art/path.m (clip_svp_callback): Use correct x coordinate
	for final span.

	(-_clip_add_svp:): Place the last entry at the correct place
	in clip_index.

2002-09-20 18:05  Alexander Malmberg  <alexander@malmberg.org>

	* Source/art/path.m (clip_svp_callback, -_clip_add_svp:): Update
	the clipping bounding box.

2002-09-19  Adam Fedor  <fedor@gnu.org>

	* Source/win32/WIN32Server.m ([WIN -setbackgroundcolor::]): New.
	* Source/x11/XGServerWindow.m ([XGServer -_createBuffer:]): Remove
	setting background pixmap.
	([XGServer -setbackgroundcolor::]): New

	* Source/xlib/XGGState.m
	(-_compositeGState:sourcefromRect:fromRecttoPoint:toPointop:opfraction):
	Convert destination point not rect.
	(-DPSimage:matrix:pixelsWide:pixelsHigh:bitsPerSample:samplesPerPixel:bitsPerPixel:bytesPerRow:isPlanar:hasAlpha:colorSpaceName:data):
	Remove flipping.

2002-09-19 00:33  Alexander Malmberg  <alexander@malmberg.org>

	* Header/x11/XGInputServer.h, Source/x11/XIMInputServer.m: Track
	all created XIC:s and destroy them explicitly.

2002-09-18 19:59  Alexander Malmberg  <alexander@malmberg.org>

	* Source/art/blit.h, Source/art/blit.m, Source/art/composite.m:
	Implement -dissolveGState:fromRect:toPoint:delta:.

2002-09-18 00:36  Alexander Malmberg  <alexander@malmberg.org>

	* Source/art/image.m (-DPSimage:::::::::::): Treat input as
	pre-multiplied in the common case to (really) match xlib/.

2002-09-16 16:43  Alexander Malmberg  <alexander@malmberg.org>

	* Source/art/ftfont.m (add_face): Change default rendering hints.

2002-09-16 16:36  Alexander Malmberg  <alexander@malmberg.org>

	* Source/art/ARTGState.h, Source/art/ARTContext.m,
	Source/art/image.m, Source/art/composite.m, Source/art/path.m:
	Handle NSBackingStoreNonretained.

2002-09-14 13:39  Alexander Malmberg  <alexander@malmberg.org>

	* Source/art/ftfont.m: Keep track of the family name in FTFaceInfo
	so FTFontInfo can set it correctly.

2002-09-14 13:03  Alexander Malmberg  <alexander@malmberg.org>

	* Source/art/ftfont.m: Add support for some simple rendering hints
	in .nfont packages.

2002-09-12 02:29  Alexander Malmberg  <alexander@malmberg.org>

	* Source/art/image.m (_image_get_color_rgb_8,
	_image_get_color_rgb_cmyk_gray): Fix clamping of y.

2002-09-10 22:11  Alexander Malmberg  <alexander@malmberg.org>

	* Headers/x11/XWindowBuffer.h: Add more documentation.

2002-09-10 21:36  Alexander Malmberg  <alexander@malmberg.org>

	* Source/art/ARTWindowBuffer.h, Source/art/ARTWindowBuffer.m,
	Source/x11/XWindowBuffer.m, Headers/x11/XWindowBuffer.h: Rename
	ARTWindowBuffer to XWindowBuffer and move it to x11/ so other
	backends can use it. Update many files in Source/art/.

2002-09-10 17:35  Alexander Malmberg  <alexander@malmberg.org>

	* Source/art/composite.m: Implement handling of tranformations and
	clipping.

2002-09-08  Adam Fedor  <fedor@gnu.org>

	* Source/x11/XGServerWindow.m ([XGServer
	-_XWinFrameToOSWinFrame:for:]): New.
	([XGServer -_addExposedRectangle::]): Convert rect to OS coords.
	([XGServer -_processExposedRectangles:]): Invalidate exposed
	rects in view. (patch from Frederic De Jaeger).

2002-09-06  Adam Fedor  <fedor@gnu.org>

	* Source/gsc/GSContext.m (-initWithContextInfo:): Fix
	for GSStreamContext subclass.
	* Source/GSStreamGState.m: New file.
	* Source/GSStreamContext.m: Make a subclass of GSContext.
	Call superclass implementation where appropriate.

	* Source/GSStreamContext.m: Fix for 'show'ing parenthesis
	characters (patch from Stefan Urbanek).

2002-09-01  Adam Fedor  <fedor@gnu.org>

	* Version: 0.8.1

2002-09-01 12:58  Alexander Malmberg  <alexander@malmberg.org>

	* Source/art/ARTContext.m ([ARTGState -GSCurrentDevice:::]): Check
	for NULL pointers before setting values.

2002-08-31 19:54  Alexander Malmberg  <alexander@malmberg.org>

	* Source/art/path.m (DPSrectfill::::): Calculate alpha pointer
	correctly when clipped.

	* Source/art/composite.m (-compositeGState:fromRect:toPoint:op:):
	Fix detection of horizontal-only overlap (order==2), and handling
	it in the general case.

	* Source/blit.m: Whitespace cleanups.

2002-08-31 15:52  Alexander Malmberg  <alexander@malmberg.org>

	* Source/art/image.m: Implement clipping of images using the
	clipping spans.

2002-08-31 14:40  Alexander Malmberg  <alexander@malmberg.org>

	* Source/art/ARTContext.m, Source/art/ARTGState.h, Source/art/path.m:
	Store clipping path as a set of spans instead of as an svp. Build
	spans from DPSclip and DPSeoclip, and use it when clipping (only
	implemented for paths, so far).

2002-08-30 15:42  Alexander Malmberg  <alexander@malmberg.org>

	* Source/art/blit.h, Source/art/blit.m, Source/art/path.m: Move
	svp rendering code to path.m.

2002-08-30 01:29  Alexander Malmberg  <alexander@malmberg.org>

	* Source/art/GNUmakefile, Source/art/ARTContext.m, Source/art/path.m:
	Move remaining path handling code to path.m. Reformat.

2002-08-30 00:33  Alexander Malmberg  <alexander@malmberg.org>

	* Headers/gsc/GSGStateOps.h, Source/art/ARTContext.m: Remove
	ARTGState's own path handling and have it use GSGState's again.

2002-08-28  Fred Kiefer <FredKiefer@gmx.de>

	* Source/gsc/GSGState.m
	New method [currentPoint], gets used in [DPScurrentpoint::].
	Corrected [DPSarc:::::] and [DPSarcn:::::] to draw the arc in user
	space and transfrom it afterwards and implemented  [DPSarct:::::].

2002-08-28 18:55  Alexander Malmberg  <alexander@malmberg.org>

	* Source/x11/XGBitmapImageRep.m, Source/xlib/XGBitmapImageRep.m,
	Source/x11/GNUmakefile, Source/xlib/GNUmakefile: Move
	XGBitmapImageRep.m from xlib/ to x11/.

	* Source/art/ARTContext.m: Remove the copy of the XGBitmapImageRep
	code.

	* Source/art/blit.m: Add missing include of NSDebug.h.

2002-08-28 16:01  Alexander Malmberg  <alexander@malmberg.org>

	* Source/art/blit.m (artcontext_setup_draw_info): Change NSLog to
	NSDebugLLog.

2002-08-28 13:29  Alexander Malmberg  <alexander@malmberg.org>

	* Source/art/ftfont.m: Make the filters used in subpixel rendering
	configurable.

2002-08-28 00:34  Alexander Malmberg  <alexander@malmberg.org>

	* Source/art/blit.m: Do basic gamma correction when rendering
	text.

2002-08-27 12:10  Alexander Malmberg  <alexander@malmberg.org>

	* Source/art/: Fix copyright notices.

2002-08-27 11:58  Alexander Malmberg  <alexander@malmberg.org>

	* Source/art/ftfont.m: Add experimental subpixel text renderer.

	* Source/art/blit.h, Source/art/blit.m: Add render_blit_subpixel
	function, used in subpixel rendering.

2002-08-27 10:23  Alexander Malmberg  <alexander@malmberg.org>

	* Source/art/ARTContext.m, Source/art/composite.m,
	Source/art/GNUmakefile: Move compositing code to its own file.
	Reformat.
	(-_composite_func::::::): Handle the plusl_oo case correctly.
	(-compositerect:op:): Handle inline alpha in the general case.

2002-08-26 16:36  Alexander Malmberg  <alexander@malmberg.org>

	* Source/art/image.m: Assume that input isn't premultiplied in
	all cases (to match -xlib behavior, for now). Reformat to fit
	coding standards better.

2002-08-26 15:59  Alexander Malmberg  <alexander@malmberg.org>

	* Headers/art/ARTContext.h, Source/art/ARTContext.m,
	Source/art/ARTWindowBuffer.m, Source/art/GNUmakefile,
	Source/art/blit.h, Source/art/ARTGState.h, Source/art/image.m: Move
	image handling (-DPSimage...) to its own file. Add handling of
	arbitrary transformations, arbitrary bits/samples, bits/pixel, etc.,
	planar data, and gray and cmyk colorspaces.

2002-08-26 01:09  Alexander Malmberg  <alexander@malmberg.org>

	* Source/art/blit.m: Reformat to fit coding standards better.

2002-08-26 00:33  Alexander Malmberg  <alexander@malmberg.org>

	* Source/art/ARTContext.m (-DPSimage:::::::::::): Assume input is
	pre-multiplied.

2002-08-25 21:41  Alexander Malmberg  <alexander@malmberg.org>

	* Source/art/ARTContext.m (-_composite_func::::::): Implement
	special optimized handling of transparent source.

2002-08-25 20:48  Alexander Malmberg  <alexander@malmberg.org>

	* Headers/gsc/GSGState.h, Headers/gsc/gscolors.h,
	Source/art/ARTContext.m, Source/gsc/GSGState.m, Source/gsc/gscolors.c,
	Source/winlib/WIN32GState.m, Source/xlib/XGGState.m: Optimize color
	handling by passing around pointers to device_color_t structures
	(instead of the structures themselves).

2002-08-23 01:54  Alexander Malmberg  <alexander@malmberg.org>

	* Source/art/ARTWindowBuffer.m (+artWindowBufferForWindow:): Mark
	the segment for destruction after X has attached to it.

2002-08-23 01:44  Alexander Malmberg  <alexander@malmberg.org>

	* Source/art/ARTContext.m: Implement handling of non-rectangle
	clipping paths. Use it when rendering paths (but not for other
	operators yet).

2002-08-22 02:34  Alexander Malmberg  <alexander@malmberg.org>

	* Source/art/ARTContext.m: (-DPSrectclip::::): Fix rounding when
	converting to pixel coordinates.

2002-08-21 20:27  Alexander Malmberg  <alexander@malmberg.org>

	* Source/art/ARTContext.m, Source/art/ARTWindowBuffer.h,
	Source/art/ARTWindowBuffer.m, Source/art/GNUmakefile: Renamed the
	WinImage class to ARTWindowBuffer and moved it to its own file.

2002-08-21 14:52  Alexander Malmberg  <alexander@malmberg.org>

	* Source/art/blit.h, Source/art/blit.m, Source/art/ftfont.h,
	Source/art/ftfont.m: Reformat to fit coding standards better.

2002-08-21 13:50  Alexander Malmberg  <alexander@malmberg.org>

	* Source/art/ARTContext.m: Move common code from _fill and DPSstroke
	to convert the current path to an ArtVpath to a new method. Update
	callers.

	(-compositerect:op:): Create alpha buffer for NSCompositeCopy
	if the current color isn't completely opaque.

2002-08-21  Alexander Malmberg  <alexander@malmberg.org>

	* Source/art/ARTContext.m: ([WinImage -_exposeRect:]) Guard against
	invalid coordinates to (hopefully) fix the problem with windows
	turning all white and BadValue warnings appearing.

2002-08-20  Alexander Malmberg <alexander@malmberg.org>

	* Headers/art/, Source/art/: Add back-art, a backend based on
	libart and freetype.

2002-08-15  Adam Fedor  <fedor@gnu.org>

	* configure.ac: Add NetBSD header/ldflag support (Patch from
	Peter Cooper). Cleanup freebsd support.

2002-08-06  Adam Fedor  <fedor@gnu.org>

	* Source/x11/XGServerEvent.m ([XGServer
	-receivedEvent:type:extra:forMode:]): Add special gotShmCompletion
	call for libart backend.

2002-08-02  Adam Fedor  <fedor@gnu.org>

	* Merge from 0.8.0 into main branch.

2002-08-01  Adam Fedor  <fedor@gnu.org>

	* Version: 0.8.0

	* configure.ac: Check for usleep.
	* Source/x11/XGServerWindow.m ([XGServer -windowdevice:]):
	Use alternate if no usleep.

2002-07-28  Adam Fedor  <fedor@gnu.org>

	* Source/xlib/XGBitmap.m (_pixmap_combine_alpha): Use
	interger arithmatic. (Patch from Jeff Teunissen)

2002-07-19  Adam Fedor  <fedor@gnu.org>

	* Source/xlib/XGGeometry.m (clipXRectsForCopying): Shift rect
	origin to account for clipping.
	* Source/xlib/XGGState.m (-setAlphaColor:): Correct colorspace
	of alpha color.

2002-07-17  Adam Fedor  <fedor@gnu.org>

	* Version: 0.7.9

2002-07-14  Adam Fedor  <fedor@gnu.org>

	* Source/x11/XIMInputServer.m (-ximCreateIC:): Don't set
	FocusWindow attrib. Causes a segfault at XCloseDisplay..

2002-07-13  Adam Fedor  <fedor@gnu.org>

	* Source/xlib/XGBitmap.m (_pixmap_combine_alpha): Fix and
	cleanup alpha blending (Rescale by alpha)
	(_bitmap_combine_alpha): Idem. (Patch from Jeff Teunissen).

2002-06-28  Adam Fedor  <fedor@gnu.org>

	* Source/xlib/XGFont.m ([XGFontInfo -xCharStructForGlyph:glyph]):
	Fix variable typo - using wrong index to glyph (patch from
	stoyan@hologr.com).

2002-06-24  Adam Fedor  <fedor@gnu.org>

	* Source/x11/XGServerWindow.m ([XGServer -windowdevice:]): Use
	usleep instead of loop to wait for resize (rewritten
	patch from georg@vhf.de).

Sat Jun 22 14:28:28 2002  Nicola Pero  <n.pero@mi.flashnet.it>

	* Source/gsc/GSGState.m ([-DPScurrentpoint::]): Use -invert, not
	-inverse, to invert an affine transform.

Sat Jun 22 14:24:20 2002  Nicola Pero  <n.pero@mi.flashnet.it>

	* Source/gsc/GSContext.m
	([-NSDrawBitmap:rect:pixelsWide:pixelsHigh:
	bitsPerSample:samplesPerPixel:bitsPerPixel:bytesPerRow:
	isPlanar:hasAlpha:colorSpaceName:data]): Use scaleXBy:yBy: rather
	than scaleBy::.
	* Source/gsc/GSGState.m ([-DPSscale::]): Idem.

2002-06-20  Adam Fedor  <fedor@gnu.org>

	* Source/x11/XGServer.m (_parse_display_name): New.
	([XGServer -_initXContext]): Use it.

2002-06-15  Alexander Malmberg <alexander@malmberg.org>

	* configure.ac, configure: Use libart2-config and freetype-config
	to get libs and cflags for libart and freetype. Updated configure.
	* Source/gsc/GSGState.m (-DPSinitgraphics): Set alpha _before_
	calling -setColor:state:.

2002-06-10  Adam Fedor  <fedor@gnu.org>

	* Version 0.7.8


2002-06-09  Adam Fedor  <fedor@gnu.org>

	* configure.ac: Set WIN32 and WINLIB only on mingw32 systems.

2002-06-08  Fred Kiefer <FredKiefer@gmx.de>

	* Headers/winlib/WIN32FontInfo.h
	Added ivar for font handle.
	* Source/winlib/WIN32FontInfo.m
	Implemented most of the code to support different fonts.

2002-06-08  Fred Kiefer <FredKiefer@gmx.de>

	* Source/gsc/GSGState.m
	Coorected [DPSrectfill::::], [DPSrectstroke::::] and
	[DPSrectclip::::] not to change the path.
	* Source/winlib/WIN32GState.m
	[DPSrectstroke::::] same correction.

2002-06-04  Fred Kiefer <FredKiefer@gmx.de>

	* Source/gsc/GSGState.m
	Added default implementation for [DPSrectfill::::],
	[DPSrectstroke::::] and [DPSrectclip::::].
	* Header/winlib/WIN32GState.h
	Added ivar to store old clip region.
	* Source/winlib/WIN32GState.m
	[_paintPath:], [DPSrectclip::::], [DPSinitclip], [setStyle:]
	and [restoreStyle:]: Rewrote the whole clipping code.
	Added [deepen] and [dealloc] for consistency.
	Simplified [DPSrectstroke::::].

2002-06-03  Adam Fedor  <fedor@gnu.org>

	* Source/win32/WIN32Server.m (-beep): Implement
	* Source/winlib/WIN32Context.m (-NSBeep): Remove.

	* Source/x11/XGServer.m (-beep): Implement.
	* Source/xlib/XGContext.m (-NSBeep): Remove.

2002-06-02  Fred Kiefer <FredKiefer@gmx.de>

	* Source/win32/WIN32Server.m
	Treat NSBackingStoreRetained the same as NSBackingStoreBuffered,
	just as the X backends do.
	* Source/winlib/WIN32GState.m
	Reimplemented creation of bitmaps. This should now work for all
	bitmaps with >16 bits per pixel. The bitmaps that are still missing
	are due to clipping problems, as can be seen by switching clipping off.

2002-05-12  Adam Fedor  <fedor@gnu.org>

	* Source/gsc/GSGState.m (-DPSsetalpha:): Call setColor:state:.
	Clamp value to 0<x<1
	(-DPSsetcmykcolor::::): Idem.
	(-DPSsetgray:):Idem.
	(-DPSsethsbcolor:::):Idem.
	(-DPSsetrgbcolor:::):Idem.
	(-GSSetFontSize:): Use given size.
	(-initWithDrawContext:): Call DPSinitgraphics
	(-DPSinitgraphics): Init all our graphics state.
	* Source/gsc/gscolors.c (gsHSBToRGB): Fix for h==1.
	(gsColorToCMYK): Implement.
	(gsColorToHSB): Idem. (Patches and suggestions from
	alexander@malmberg.org, rearranged a little).

	* Source/xlib/XGFontManager.m (load_cache): Use NSBundle to find
	font_cacher.

	* Source/xlib/XGGState.m (GSSetFont:) Rename from setFont.
	(-DPSinitgraphics): Call super.
	* Source/winlib/WIN32GState.m (-DPSinitgraphics): Call super.

	* Tools/GNUmakefile: Build font_cacher if BUILD_GRAPHICS=xlib

2002-05-11  Richard Frith-Macdonald <rfm@gnu.org>

	* Source/Source/xlib/XGFont.m: ([-xCharStructForGlyph:]) use newer
	GSGFromUnicode() API.

2002-05-09  Adam Fedor  <fedor@gnu.org>

	* Headers/gsc/GSGState.h: Add color and text ivars.
	* Headers/winlib/WIN32GState.h: Idem.
	* Headers/xlib/XGGState.h: Idem.

	* Source/gsc/GSContext.m: Implement font/text methods.
	* Source/gsc/GSGState.m (-setColor:state:) Implement
	Implement color DPS and GS ops to use it.
	Implement text/font ops.

	* Source/winlib/WIN32GState.m (-setColor:state:) Implement.
	Remove color ops (now in GSGState)

	* Source/xlib/XGGState.m (-setColor:state:) Implement.
	(-setAlphaColor:) New.
	Remove color ops (now in GSGState)

2002-05-07  Adam Fedor  <fedor@gnu.org>

	* Source/gsc/GSStreamContext.m (-GSSetFont:): Don't flip
	the font for a flipped view.

2002-05-06  Adam Fedor  <fedor@gnu.org>

	* configure.ac (BUILD_SERVER): Set to predefined define
	* Source/GSBackend.m: Use it.

2002-05-05  Adam Fedor  <fedor@gnu.org>

	* configure.ac: Simplify backend selection using --enable-server
	and --enable-graphics. Add --with-library-flags and
	--with-include-flags for adding additonal flags. Revert last
	change to XShm.h test. Add check for art libraries.
	* Source/GNUmakefile: Conform to new configure output
	* Source/GSBackend.m: Idem.
	* Headers/x11/wraster.h: Idem.
	* Source/x11/XIMInputServer.m: Correct define for HAVE_UTF8

	* GNUmakefile.postamble (after-distclean): Remove config.h
	* Source/gsc/GSContext.m (-dealloc): Destroy gstate.
	* Source/x11/XGServerWindow.m([XGServer
	-_addExposedRectangle::]): Use current context class
	([XGServer -flushwindowrect::]): Idem. (patches from
	alexander@malmberg.org).

2002-05-04  Adam Fedor  <fedor@gnu.org>

	* configure.ac: Improved check for XShm.h
	* Headers/x11/wraster.h: Use HAVE_X11_EXTENSIONS_XSHM_H
	* Source/x11/XIMInputServer.m: Fix #if for USE_XIM (patch from
	alexander@malmberg.org)
	* Source/xlib/XGContext.m: Idem for HAVE_XFT

2002-05-03  Adam Fedor  <fedor@gnu.org>

	* GNUmakefile.postamble: Remove '/' in
	$(INSTALL_ROOT_DIR)/$(GNUSTEP_MAKEFILES) so Windows won't
	complain.

2002-05-02  Adam Fedor  <fedor@gnu.org>

	* configure.ac: Updated to autoconf 2.53 from configure.in
	* configure, config.h.in: Regenerate.
	* acconfig.h: Remove

2002-05-01  Adam Fedor  <fedor@gnu.org>

	* config.make.in: Add newline at end - causes Solaris sed to barf.

2002-04-30  Adam Fedor  <fedor@gnu.org>

	* Version: 0.7.7
	* Documentation/news.texi: Update
	* NEWS: Regenerate.

2002-04-27  Ludovic Marcotte <ludovic@Sophos.ca>

	* Source/xlib/XGFontManager.m: Added a RETAIN call to the
	allFontNames ivar in -enumerateFontsAndFamilies since we would
	reference a dealloc'ed object after this method call.

2002-04-27  Fred Kiefer <FredKiefer@gmx.de>

	* Headers/win32/WIN32Server.h
	* Headers/winlib/WIN32GState.h
	* Source/win32/WIN32Server.m
	* Source/winlib/WIN32GState.m
	Made sure only resources allocated by our code will ever be freed.

2002-04-26  Adam Fedor  <fedor@gnu.org>

	* acconfig.h: Define HAVE_UTF8
	* config.h.in: Regen.

2002-04-24  Adam Fedor  <fedor@gnu.org>

	* configure.in: Don't enable wraster support if --with-wraster=none.
	Print error if no backend server or graphics configured.

2002-04-23  Adam Fedor  <fedor@gnu.org>

	* Headers/x11/XGServer.h: Rework to handle multiple screens.
	* Headers/xlib/XGContext.h: Simplify.

	* Source/win32/WIN32Server.m (-mouseLocationOnScreen:window:):
	Implement.

	* Source/x11/XGServer.m: Rework to handle multiple screens. New
	XScreenContext class.
	(-initXContext): Use it.
	(-_screenContextForScreen:): Implement.
	(-xrContextForScreen:): Idem.
	(-drawMechanismForScreen:): Idem.
	(-xDisplayRootWindowForScreen:): Idem.
	(-xColorFromColor:forScreen:): Idem.
	* Source/x11/XGServerEvent.m (-mouseLocationOnScreen:window:):
	Implement.
	* Source/x11/XGServerWindow.m (-window::::): Use screen arg.
	(_blankCursor): Use default screen for drawable (?).
	(imagecursor::::::): Idem.

	* Source/xlib/XGBitmapImageRep.m: Update for new server interface.
	* Source/xlib/XGGState.m: Idem.

2002-04-22  Georg Fleischmann

	* back/Source/xlib/XGGState.m
	[XGGState DPSsetlinewidth:]: scale line width.

2002-04-23  Fred Kiefer <FredKiefer@gmx.de>

	* Source/win32/WIN32Server.m
	[window::::] corrected and simplified the last change.

2002-04-22  Adam Fedor  <fedor@gnu.org>

	* configure.in: Check for gdi32.

	* Source/win32/WIN32Server.m (window::::): Update for new interface -
	frame is frame rect, not content rect.

	* Source/x11/XGServer.m (-_initXContext): Look for
	display attributes in server_info.
	* Source/x11/XGServerWindow.m (-window::::): Update for new interface.

2002-04-21  Fred Kiefer <FredKiefer@gmx.de>

	* Headers/win32
	* Headers/win32/WIN32Server.h
	* Headers/win32/WIN32Geometry.h
	* Source/win32
	* Source/win32/GNUmakefile
	* Source/win32/GNUmakefile.preamble
	* Source/win32/WIN32Server.m
	New directories and files with Display Server for MS Windows.
	* Headers/winlib
	* Headers/winlib/WIN32Context.h
	* Headers/winlib/WIN32GState.h
	* Headers/winlib/WIN32FontEnumerator.h
	* Headers/winlib/WIN32FontInfo.h
	* Source/winlib
	* Source/winlib/GNUmakefile
	* Source/winlib/GNUmakefile.preamble
	* Source/winlib/WIN32Context.m
	* Source/winlib/WIN32GState.m
	* Source/winlib/WIN32FontEnumerator.m
	* Source/winlib/WIN32FontInfo.m
	New directories and files for drawing on MS Windows.
	* configure
	Add library gdi32 for winlib back end.
	* Source/GSBackend.m
	Corrected to handle the winlib/win32 backend correctly.
	* Tools/gpbs.m
	Ifdefed some signals that are not defined in mingw and use spawn
	instead of fork on mingw.

2002-04-19  Richard Frith-Macdonald <rfm@gnu.org>

        * Tools/gpbs.m: If given -NSHost specification for the current host,
        ignore it and use the standard name.

2002-04-15  Gregory John Casamento <greg_casamento@yahoo.com>
	* configure.in: Added check to determine if libXft contains
	XftDrawStringUtf8 which is used to draw unicode strings.

2002-04-15  Adam Fedor  <fedor@gnu.org>

	* Source/x11/XGServerWindow.m ([XGServer
	-_addExposedRectangle::]): Use current server class
	([XGServer -flushwindowrect::]): Idem.
	(Suggestion by alexander@malmberg.org)

	* Source/x11/XIMInputServer.m (-initWithDelegate:display:name:):
	Use defaultCStringEncoding if UTF8 doesn't work.
	(Patch from stoyan@on.com.ua).

2002-04-14  Adam Fedor  <fedor@gnu.org>

	* Headers/x11/XGServerWindow.h: Add graphics driver protocol
	information.
	* Source/x11/XGServerWindow.m (_createBuffer:): Use it.
	(-termwindow:): Idem.
	([XGServer -windowbacking::win]): Idem.
	([XGServer -windowdevice:]): Idem.
	([XGServer -_addExposedRectangle::]): Idem.
	([XGServer -flushwindowrect::]): Idem.

	* Source/xlib/XGBitmapImageRep.m: Use new GSCurrentDevice.
	* Source/xlib/XGContext.m: Idem.
	* Headers/xlib/XGGState.h: Use window device, not window number.
	* Source/xlib/XGGState.m: Idem.

Thu Apr 11 22:24:01 2002  Nicola Pero  <n.pero@mi.flashnet.it>

	* Source/x11/XGServerEvent.m: Added missing includes.
	* Source/x11/XGServerWindow.m: Idem.
	* Source/x11/XGDragView.m: Idem.
	2
2002-04-11  Richard Frith-Macdonald  <rfm@gnu.org>

	* Tools/gpbs.m: Fixed bug in argument parsing ... was objecting to
	-NSHost!

2002-04-10  Adam Fedor  <fedor@gnu.org>

	* configure.in: Don't set X paths if no X found. Only set
	/usr/local paths for freebsd

	* Source/gsc/GSContext.m: Remove currentgstate, gstate
	* Source/x11/XGServerWindow.m (windowbacking:) Implement.

2002-04-06  Adam Fedor  <fedor@gnu.org>

	* configure.in: Renable XIM by default again.

	* Source/gsc/GSStreamContext.m (GSSetFont:): Implement.
	Fix up show methods and fix spaces in method names.

	* Source/xlib/XGContext.m (-initWithContextInfo:): Return
	alternate (PS) context when indicated.

	* Source/xlib/xrtools.c: Simplify color conversion routines.
	* Source/xlib/XGGState.m: Use them

2002-04-03  Adam Fedor  <fedor@gnu.org>

	* Source/GNUmakefile.preamble: Fix LIB_DIRS and
	LIBRARIES_DEPEND_UPON for compiling as a library.

2002-04-02  Adam Fedor  <fedor@gnu.org>

	* Source/gsc/GSContext.m (-GSDefineGState): Use new def - also
	creates a copy of the gstate.
	(-GSReplaceGState): Replace with copy of current gstate.

	* configure.in (--with-name): Configure the name of the backend
	* back.make.in: Idem.
	* config.make.in: Idem.
	* Source/GNUmakefile: Idem.
	* Documentation/install.texi: Document.

	* Source/GNUmakefile.preamble: Missing include.

	* Source/x11/XGServerWindow.m: Fix slideImage method name.

2002-04-01  Adam Fedor  <fedor@gnu.org>

	* Source/x11/XGServerWindow.m ([XGServer -_setupRootWindow]): Read
	GSAppOwnsMiniwindow default.
	([XGServer -appOwnsMiniwindow]): Use it.
	([XGServer -miniwindow:): Idem.

	* Source/gsc/GSContext.m (-GSSendBezierPath:): Implement
	(-GSRectClipList::): Likewise.
	(-GSRectFillList::): Likewise.
	(-GSCurrentCTM): Likewise.
	(-GSSetCTM:): Likewise.
	(-GSConcatCTM:): Likewise.
	* Source/xlib/XGGState.m ([XGGState -DPSsetmiterlimit:]): Implement
	to do nothing.

	* Source/x11/GNUmakefile: Remove unsed draw.c, gradient.c, misc.c

2002-03-31  Fred Kiefer <FredKiefer@gmx.de>

	* Source/x11/XGServerWindow.m
	In [window:::] set the initial hints for a window, as
	setWindowHintsForStyle() would otherwise never be called.

2002-03-30  Adam Fedor  <fedor@gnu.org>

	* Source/GNUmakefile.preamble: Add graphic includes, -Wall
	* Source/gsc/GNUmakefile.preamble: Likewise.
	* Source/x11/GNUmakefile.preamble: Likewise.
	* Source/xlib/GNUmakefile.preamble: Likewise.

	* Tools/font_cacher.m: Fix include.

2002-03-29  Adam Fedor  <fedor@gnu.org>

	* Source/gsc/GSGState.m (-GSSendBezierPath:): Append path in all
	cases.
	(- GSRectFillList): Implement.
	* Source/x11/XGServerWindow.m:
	([XGServer -windowbounds:]): Don't get screen bounds.

	* Source/x11/*.c: Fix includes.

2002-03-27  Adam Fedor  <fedor@gnu.org>

	* Source/x11/GNUmakefile: Get headers from right place.
	* Source/xlib/GNUmakefile: Remove invalid header.

	* Source/x11/XGServerWindow.m (-window:::): Change method to
	match frontend (including setting of style).

2002-03-27  Adam Fedor  <fedor@gnu.org>

	* Version: Initial version (most code extracted from xgps).<|MERGE_RESOLUTION|>--- conflicted
+++ resolved
@@ -1,11 +1,10 @@
-<<<<<<< HEAD
 2020-02-11  Sergii Stoian  <stoyan255@gmail.com>
 
 	* Source/x11/XGServerWindow.m (screenList): Transform screen
 	origin into unflipped (OpenStep) coordinate system for XRandR capable
 	systems. After this change windows and screen will use the same start
 	of coordinate system for their origins.
-=======
+
 2020-02-08 Fred Kiefer <FredKiefer@gmx.de>
 
 	* Source/xlib/GSXftFontInfo.m,
@@ -19,7 +18,6 @@
 2020-02-08 Fred Kiefer <FredKiefer@gmx.de>
 
 	* Source/x11/XGServerWindow.m (screenList): Clean up implementation.
->>>>>>> 2c99cfc7
 
 2020-02-07  Sergii Stoian  <stoyan255@gmail.com>
 
